--- conflicted
+++ resolved
@@ -20,13 +20,8 @@
         "ext-xml": "*",
         "friendsofphp/proxy-manager-lts": "^1.0.2",
         "doctrine/event-manager": "~1.0",
-<<<<<<< HEAD
         "doctrine/persistence": "^2",
-        "twig/twig": "^2.10|^3.0",
-=======
-        "doctrine/persistence": "^1.3|^2",
         "twig/twig": "^2.13|^3.0.4",
->>>>>>> 07431bbb
         "psr/cache": "~1.0",
         "psr/container": "^1.0",
         "psr/event-dispatcher": "^1.0",
@@ -121,13 +116,8 @@
         "doctrine/cache": "~1.6",
         "doctrine/collections": "~1.0",
         "doctrine/data-fixtures": "^1.1",
-<<<<<<< HEAD
         "doctrine/dbal": "^2.10|^3.0",
         "doctrine/orm": "^2.7.3",
-=======
-        "doctrine/dbal": "^2.6|^3.0",
-        "doctrine/orm": "^2.6.3",
->>>>>>> 07431bbb
         "doctrine/doctrine-bundle": "^2.0",
         "guzzlehttp/promises": "^1.4",
         "masterminds/html5": "^2.6",
