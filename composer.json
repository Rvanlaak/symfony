--- conflicted
+++ resolved
@@ -18,12 +18,8 @@
     "require": {
         "php": ">=5.5.9",
         "doctrine/common": "~2.4",
-<<<<<<< HEAD
         "fig/link-util": "^1.0",
-        "twig/twig": "~1.32|~2.2",
-=======
         "twig/twig": "~1.34|~2.4",
->>>>>>> 59751226
         "psr/cache": "~1.0",
         "psr/container": "^1.0",
         "psr/link": "^1.0",
