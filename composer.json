{
    "name": "symfony/symfony",
    "type": "library",
    "description": "The Symfony PHP framework",
    "keywords": ["framework"],
    "homepage": "https://symfony.com",
    "license": "MIT",
    "authors": [
        {
            "name": "Fabien Potencier",
            "email": "fabien@symfony.com"
        },
        {
            "name": "Symfony Community",
            "homepage": "https://symfony.com/contributors"
        }
    ],
    "require": {
        "php": ">=5.5.9",
        "doctrine/common": "~2.3",
        "twig/twig": "~1.20|~2.0",
        "psr/log": "~1.0",
        "symfony/security-acl": "~2.8"
    },
    "replace": {
        "symfony/asset": "self.version",
        "symfony/browser-kit": "self.version",
        "symfony/class-loader": "self.version",
        "symfony/config": "2.99.99",
        "symfony/console": "2.99.99",
        "symfony/css-selector": "self.version",
        "symfony/dependency-injection": "2.99.99",
        "symfony/debug": "self.version",
        "symfony/debug-bundle": "self.version",
        "symfony/doctrine-bridge": "2.99.99",
        "symfony/dom-crawler": "self.version",
        "symfony/event-dispatcher": "2.99.99",
        "symfony/expression-language": "2.99.99",
        "symfony/filesystem": "2.99.99",
        "symfony/finder": "self.version",
        "symfony/form": "self.version",
        "symfony/framework-bundle": "2.99.99",
        "symfony/http-foundation": "self.version",
        "symfony/http-kernel": "self.version",
        "symfony/intl": "self.version",
        "symfony/monolog-bridge": "self.version",
        "symfony/options-resolver": "self.version",
        "symfony/process": "2.99.99",
        "symfony/property-access": "self.version",
        "symfony/proxy-manager-bridge": "self.version",
        "symfony/routing": "self.version",
        "symfony/security": "2.99.99",
        "symfony/security-core": "self.version",
        "symfony/security-csrf": "self.version",
        "symfony/security-http": "self.version",
        "symfony/security-bundle": "self.version",
        "symfony/serializer": "self.version",
        "symfony/stopwatch": "2.99.99",
        "symfony/templating": "self.version",
        "symfony/translation": "self.version",
        "symfony/twig-bridge": "self.version",
        "symfony/twig-bundle": "self.version",
        "symfony/validator": "2.99.99",
        "symfony/var-dumper": "self.version",
        "symfony/web-profiler-bundle": "self.version",
        "symfony/yaml": "2.99.99"
    },
    "require-dev": {
        "symfony/phpunit-bridge": "self.version",
        "doctrine/data-fixtures": "1.0.*",
        "doctrine/dbal": "~2.2",
        "doctrine/orm": "~2.2,>=2.2.3",
        "doctrine/doctrine-bundle": "~1.4",
        "monolog/monolog": "~1.11",
        "ocramius/proxy-manager": "~0.4|~1.0",
<<<<<<< HEAD
        "egulias/email-validator": "~1.2",
        "symfony/security-acl": "self.version"
=======
        "egulias/email-validator": "~1.2"
>>>>>>> 43531349
    },
    "autoload": {
        "psr-4": {
            "Symfony\\Bridge\\Doctrine\\": "src/Symfony/Bridge/Doctrine/",
            "Symfony\\Bridge\\Monolog\\": "src/Symfony/Bridge/Monolog/",
            "Symfony\\Bridge\\ProxyManager\\": "src/Symfony/Bridge/ProxyManager/",
            "Symfony\\Bridge\\Swiftmailer\\": "src/Symfony/Bridge/Swiftmailer/",
            "Symfony\\Bridge\\Twig\\": "src/Symfony/Bridge/Twig/",
            "Symfony\\Bundle\\": "src/Symfony/Bundle/",
            "Symfony\\Component\\": "src/Symfony/Component/"
        },
        "classmap": [
            "src/Symfony/Component/HttpFoundation/Resources/stubs",
            "src/Symfony/Component/Intl/Resources/stubs"
        ],
        "files": [ "src/Symfony/Component/Intl/Resources/stubs/functions.php" ]
    },
    "minimum-stability": "dev",
    "extra": {
        "branch-alias": {
            "dev-master": "3.0-dev"
        }
    }
}<|MERGE_RESOLUTION|>--- conflicted
+++ resolved
@@ -19,8 +19,7 @@
         "php": ">=5.5.9",
         "doctrine/common": "~2.3",
         "twig/twig": "~1.20|~2.0",
-        "psr/log": "~1.0",
-        "symfony/security-acl": "~2.8"
+        "psr/log": "~1.0"
     },
     "replace": {
         "symfony/asset": "self.version",
@@ -73,12 +72,8 @@
         "doctrine/doctrine-bundle": "~1.4",
         "monolog/monolog": "~1.11",
         "ocramius/proxy-manager": "~0.4|~1.0",
-<<<<<<< HEAD
         "egulias/email-validator": "~1.2",
-        "symfony/security-acl": "self.version"
-=======
-        "egulias/email-validator": "~1.2"
->>>>>>> 43531349
+        "symfony/security-acl": "~2.8|~3.0"
     },
     "autoload": {
         "psr-4": {
