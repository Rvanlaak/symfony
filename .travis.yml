--- conflicted
+++ resolved
@@ -27,20 +27,12 @@
 before_install:
     - travis_retry sudo apt-get install parallel
     - composer self-update
-<<<<<<< HEAD
-    - if [[ "$TRAVIS_PHP_VERSION" != *"nightly" ]]; then phpenv config-rm xdebug.ini; fi;
-    - if [[ "$TRAVIS_PHP_VERSION" != *"nightly" ]]; then echo "extension = mongo.so" >> ~/.phpenv/versions/$(phpenv version-name)/etc/php.ini; fi;
-    - if [[ "$TRAVIS_PHP_VERSION" != *"nightly" ]] && [ $(php -r "echo PHP_MINOR_VERSION;") -le 4 ]; then echo "extension = apc.so" >> ~/.phpenv/versions/$(phpenv version-name)/etc/php.ini; fi;
-    - if [[ "$TRAVIS_PHP_VERSION" != *"nightly" ]]; then (pecl install -f memcached-2.1.0 && echo "extension = memcache.so" >> ~/.phpenv/versions/$(phpenv version-name)/etc/php.ini) || echo "Let's continue without memcache extension"; fi;
-    - if [[ "$TRAVIS_PHP_VERSION" != *"nightly" ]]; then (cd src/Symfony/Component/Debug/Resources/ext && phpize && ./configure && make && echo "extension = $(pwd)/modules/symfony_debug.so" >> ~/.phpenv/versions/$(phpenv version-name)/etc/php.ini); fi;
-    - if [[ "$TRAVIS_PHP_VERSION" != *"nightly" ]]; then php -i; fi;
-=======
-    - if [[ "$TRAVIS_PHP_VERSION" != "nightly" ]] && [[ "$TRAVIS_PHP_VERSION" != "hhvm" ]]; then phpenv config-rm xdebug.ini; fi;
-    - if [[ "$TRAVIS_PHP_VERSION" != "nightly" ]] && [[ "$TRAVIS_PHP_VERSION" != "hhvm" ]]; then echo "extension = mongo.so" >> ~/.phpenv/versions/$(phpenv version-name)/etc/php.ini; fi;
-    - if [[ "$TRAVIS_PHP_VERSION" != "nightly" ]] && [[ "$TRAVIS_PHP_VERSION" != "hhvm" ]] && [ $(php -r "echo PHP_MINOR_VERSION;") -le 4 ]; then echo "extension = apc.so" >> ~/.phpenv/versions/$(phpenv version-name)/etc/php.ini; fi;
-    - if [[ "$TRAVIS_PHP_VERSION" != "nightly" ]] && [[ "$TRAVIS_PHP_VERSION" != "hhvm" ]]; then (pecl install -f memcached-2.1.0 && echo "extension = memcache.so" >> ~/.phpenv/versions/$(phpenv version-name)/etc/php.ini) || echo "Let's continue without memcache extension"; fi;
-    - if [[ "$TRAVIS_PHP_VERSION" != "nightly" ]] && [[ "$TRAVIS_PHP_VERSION" != "hhvm" ]]; then php -i; fi;
->>>>>>> c7bb672f
+    - if [[ "$TRAVIS_PHP_VERSION" != "nightly" ]]; then phpenv config-rm xdebug.ini; fi;
+    - if [[ "$TRAVIS_PHP_VERSION" != "nightly" ]]; then echo "extension = mongo.so" >> ~/.phpenv/versions/$(phpenv version-name)/etc/php.ini; fi;
+    - if [[ "$TRAVIS_PHP_VERSION" != "nightly" ]] && [ $(php -r "echo PHP_MINOR_VERSION;") -le 4 ]; then echo "extension = apc.so" >> ~/.phpenv/versions/$(phpenv version-name)/etc/php.ini; fi;
+    - if [[ "$TRAVIS_PHP_VERSION" != "nightly" ]]; then (pecl install -f memcached-2.1.0 && echo "extension = memcache.so" >> ~/.phpenv/versions/$(phpenv version-name)/etc/php.ini) || echo "Let's continue without memcache extension"; fi;
+    - if [[ "$TRAVIS_PHP_VERSION" != "nightly" ]]; then (cd src/Symfony/Component/Debug/Resources/ext && phpize && ./configure && make && echo "extension = $(pwd)/modules/symfony_debug.so" >> ~/.phpenv/versions/$(phpenv version-name)/etc/php.ini); fi;
+    - if [[ "$TRAVIS_PHP_VERSION" != "nightly" ]]; then php -i; fi;
     - sudo locale-gen fr_FR.UTF-8 && sudo update-locale
     # Set the COMPOSER_ROOT_VERSION to the right version according to the branch being built
     - if [ "$TRAVIS_BRANCH" = "master" ]; then export COMPOSER_ROOT_VERSION=dev-master; else export COMPOSER_ROOT_VERSION="$TRAVIS_BRANCH".x-dev; fi;
