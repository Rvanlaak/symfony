language: php

sudo: false

git:
    depth: 1

addons:
    apt_packages:
        - parallel
        - language-pack-fr-base
        - ldap-utils
        - slapd

env:
    global:
        - MIN_PHP=5.5.9
        - SYMFONY_PROCESS_PHP_TEST_BINARY=~/.phpenv/versions/5.6/bin/php

matrix:
    include:
        # Use the newer stack for HHVM as HHVM does not support Precise anymore since a long time and so Precise has an outdated version
        - php: hhvm
          sudo: required
          dist: trusty
          group: edge
        - php: 5.5
        - php: 5.6
          env: deps=high
        - php: 7.0
          env: deps=low
    fast_finish: true

cache:
    directories:
        - .phpunit
        - php-$MIN_PHP

services:
    - mongodb
    - redis-server

before_install:
<<<<<<< HEAD
    - mkdir /tmp/slapd
    - slapd -f src/Symfony/Component/Ldap/Tests/Fixtures/conf/slapd.conf -h ldap://localhost:3389 &
=======
    - stty cols 120
>>>>>>> ef078ca4
    - PHP=$TRAVIS_PHP_VERSION
    # Matrix lines for intermediate PHP versions are skipped for pull requests
    - if [[ ! $deps && ! $PHP = ${MIN_PHP%.*} && ! $PHP = hhvm* && $TRAVIS_PULL_REQUEST != false ]]; then deps=skip; skip=1; fi
    # A sigchild-enabled-PHP is used to test the Process component on the lowest PHP matrix line
    - if [[ ! $deps && $PHP = ${MIN_PHP%.*} && ! -d php-$MIN_PHP/sapi ]]; then wget http://museum.php.net/php5/php-$MIN_PHP.tar.bz2 -O - | tar -xj; (cd php-$MIN_PHP; ./configure --enable-sigchild --enable-pcntl; make -j2); fi
    - if [[ ! $PHP = hhvm* ]]; then INI_FILE=~/.phpenv/versions/$(phpenv version-name)/etc/conf.d/travis.ini; else INI_FILE=/etc/hhvm/php.ini; fi
    - if [[ ! $skip ]]; then echo memory_limit = -1 >> $INI_FILE; fi
    - if [[ ! $skip ]]; then echo session.gc_probability = 0 >> $INI_FILE; fi
    - if [[ ! $skip && $PHP = 5.* ]]; then echo extension = mongo.so >> $INI_FILE; fi
    - if [[ ! $skip && $PHP = 5.* ]]; then echo extension = memcache.so >> $INI_FILE; fi
    - if [[ ! $skip && $PHP = 5.* ]]; then (echo yes | pecl install -f apcu-4.0.10 && echo apc.enable_cli = 1 >> $INI_FILE); fi
    - if [[ ! $skip && $PHP = 7.* ]]; then (echo yes | pecl install -f apcu-5.1.2 && echo apc.enable_cli = 1 >> $INI_FILE); fi
    - if [[ ! $deps && $PHP = 5.* ]]; then (cd src/Symfony/Component/Debug/Resources/ext && phpize && ./configure && make && echo extension = $(pwd)/modules/symfony_debug.so >> $INI_FILE); fi
    - if [[ ! $skip && $PHP = 5.* ]]; then pecl install -f memcached-2.1.0; fi
<<<<<<< HEAD
    - if [[ ! $skip && $PHP != hhvm ]]; then echo extension = ldap.so >> $INI_FILE; fi
    - if [[ ! $skip && $PHP != hhvm ]]; then echo extension = redis.so >> $INI_FILE; fi;
    - if [[ ! $skip && $PHP != hhvm ]]; then phpenv config-rm xdebug.ini; fi
=======
    - if [[ ! $skip && ! $PHP = hhvm* ]]; then echo extension = ldap.so >> $INI_FILE; fi
    - if [[ ! $skip && ! $PHP = hhvm* ]]; then phpenv config-rm xdebug.ini; fi
>>>>>>> ef078ca4
    - if [[ ! $skip ]]; then composer self-update --stable; fi
    - if [[ ! $skip ]]; then cp .composer/* ~/.composer/; fi
    - if [[ ! $skip ]]; then ./phpunit install; fi
    - if [[ ! $skip ]]; then export PHPUNIT=$(readlink -f ./phpunit); fi
    - if [[ ! $skip ]]; then ldapadd -h localhost:3389 -D cn=admin,dc=symfony,dc=com -w symfony -f src/Symfony/Component/Ldap/Tests/Fixtures/data/base.ldif; fi
    - if [[ ! $skip ]]; then ldapadd -h localhost:3389 -D cn=admin,dc=symfony,dc=com -w symfony -f src/Symfony/Component/Ldap/Tests/Fixtures/data/fixtures.ldif; fi

install:
    - if [[ ! $skip ]]; then COMPONENTS=$(find src/Symfony -mindepth 3 -type f -name phpunit.xml.dist -printf '%h\n'); fi
    # Create local composer packages for each patched components and reference them in composer.json files when cross-testing components
    - if [[ ! $skip && $deps ]]; then php .travis.php $TRAVIS_BRANCH $COMPONENTS; fi
    # For the master branch when deps=high, the version before master is checked out and tested with the locally patched components
    - if [[ $deps = high && $TRAVIS_BRANCH = master ]]; then SYMFONY_VERSION=$(git ls-remote --heads | grep -o '/[1-9].*' | tail -n 1 | sed s/.//); else SYMFONY_VERSION=$(cat composer.json | grep '^ *"dev-master". *"[1-9]' | grep -o '[0-9.]*'); fi
    - if [[ $deps = high && $TRAVIS_BRANCH = master ]]; then git fetch origin $SYMFONY_VERSION; git checkout -m FETCH_HEAD; COMPONENTS=$(find src/Symfony -mindepth 3 -type f -name phpunit.xml.dist -printf '%h\n'); ./phpunit install; fi
    # Legacy tests are skipped when deps=high and when the current branch version has not the same major version number than the next one
    - if [[ $deps = high && ${SYMFONY_VERSION%.*} != $(git show $(git ls-remote --heads | grep -FA1 /$SYMFONY_VERSION | tail -n 1):composer.json | grep '^ *"dev-master". *"[1-9]' | grep -o '[0-9]*' | head -n 1) ]]; then LEGACY=,legacy; fi
    - export COMPOSER_ROOT_VERSION=$SYMFONY_VERSION.x-dev
    - if [[ ! $deps ]]; then composer update; else export SYMFONY_DEPRECATIONS_HELPER=weak; fi
    - if [[ $TRAVIS_BRANCH = master ]]; then export SYMFONY_PHPUNIT_OVERLOAD=1; fi
    - if [[ ! $PHP = hhvm* ]]; then php -i; else hhvm --php -r 'print_r($_SERVER);print_r(ini_get_all());'; fi

script:
    - if [[ $skip ]]; then echo -e "\\n\\e[1;34mIntermediate PHP version $PHP is skipped for pull requests.\\e[0m"; fi
    - if [[ ! $deps && ! $PHP = hhvm* ]]; then echo "$COMPONENTS" | parallel --gnu '$PHPUNIT --exclude-group tty,benchmark,intl-data {}'; fi
    - if [[ ! $deps && ! $PHP = hhvm* ]]; then echo -e "\\nRunning tests requiring tty"; $PHPUNIT --group tty; fi
    - if [[ ! $deps && $PHP = hhvm* ]]; then $PHPUNIT --exclude-group benchmark,intl-data; fi
    - if [[ ! $deps && $PHP = ${MIN_PHP%.*} ]]; then echo -e "1\\n0" | xargs -I{} sh -c 'echo "\\nPHP --enable-sigchild enhanced={}" && ENHANCE_SIGCHLD={} php-$MIN_PHP/sapi/cli/php .phpunit/phpunit-4.8/phpunit --colors=always src/Symfony/Component/Process/'; fi
    - if [[ $deps = high ]]; then echo "$COMPONENTS" | parallel --gnu -j10% 'cd {}; composer update --no-progress --ansi; $PHPUNIT --exclude-group tty,benchmark,intl-data'$LEGACY; fi
    - if [[ $deps = low ]]; then echo "$COMPONENTS" | parallel --gnu -j10% 'cd {}; composer update --no-progress --ansi --prefer-lowest --prefer-stable; $PHPUNIT --exclude-group tty,benchmark,intl-data'; fi
    # Test the PhpUnit bridge using the original phpunit script
    - if [[ $deps = low ]]; then (cd src/Symfony/Bridge/PhpUnit && phpenv global 5.3 && php --version && composer update && phpunit); fi<|MERGE_RESOLUTION|>--- conflicted
+++ resolved
@@ -41,12 +41,9 @@
     - redis-server
 
 before_install:
-<<<<<<< HEAD
+    - stty cols 120
     - mkdir /tmp/slapd
     - slapd -f src/Symfony/Component/Ldap/Tests/Fixtures/conf/slapd.conf -h ldap://localhost:3389 &
-=======
-    - stty cols 120
->>>>>>> ef078ca4
     - PHP=$TRAVIS_PHP_VERSION
     # Matrix lines for intermediate PHP versions are skipped for pull requests
     - if [[ ! $deps && ! $PHP = ${MIN_PHP%.*} && ! $PHP = hhvm* && $TRAVIS_PULL_REQUEST != false ]]; then deps=skip; skip=1; fi
@@ -61,14 +58,9 @@
     - if [[ ! $skip && $PHP = 7.* ]]; then (echo yes | pecl install -f apcu-5.1.2 && echo apc.enable_cli = 1 >> $INI_FILE); fi
     - if [[ ! $deps && $PHP = 5.* ]]; then (cd src/Symfony/Component/Debug/Resources/ext && phpize && ./configure && make && echo extension = $(pwd)/modules/symfony_debug.so >> $INI_FILE); fi
     - if [[ ! $skip && $PHP = 5.* ]]; then pecl install -f memcached-2.1.0; fi
-<<<<<<< HEAD
-    - if [[ ! $skip && $PHP != hhvm ]]; then echo extension = ldap.so >> $INI_FILE; fi
-    - if [[ ! $skip && $PHP != hhvm ]]; then echo extension = redis.so >> $INI_FILE; fi;
-    - if [[ ! $skip && $PHP != hhvm ]]; then phpenv config-rm xdebug.ini; fi
-=======
     - if [[ ! $skip && ! $PHP = hhvm* ]]; then echo extension = ldap.so >> $INI_FILE; fi
+    - if [[ ! $skip && ! $PHP = hhvm* ]]; then echo extension = redis.so >> $INI_FILE; fi;
     - if [[ ! $skip && ! $PHP = hhvm* ]]; then phpenv config-rm xdebug.ini; fi
->>>>>>> ef078ca4
     - if [[ ! $skip ]]; then composer self-update --stable; fi
     - if [[ ! $skip ]]; then cp .composer/* ~/.composer/; fi
     - if [[ ! $skip ]]; then ./phpunit install; fi
