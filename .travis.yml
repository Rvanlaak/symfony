--- conflicted
+++ resolved
@@ -42,38 +42,11 @@
     - redis-server
 
 before_install:
-<<<<<<< HEAD
-    - stty cols 120
-    - mkdir /tmp/slapd
-    - slapd -f src/Symfony/Component/Ldap/Tests/Fixtures/conf/slapd.conf -h ldap://localhost:3389 &
-    - PHP=$TRAVIS_PHP_VERSION
-    # Matrix lines for intermediate PHP versions are skipped for pull requests
-    - if [[ ! $deps && ! $PHP = ${MIN_PHP%.*} && ! $PHP = hhvm* && $TRAVIS_PULL_REQUEST != false ]]; then deps=skip; skip=1; fi
-    # A sigchild-enabled-PHP is used to test the Process component on the lowest PHP matrix line
-    - if [[ ! $deps && $PHP = ${MIN_PHP%.*} && ! -d php-$MIN_PHP/sapi ]]; then wget http://museum.php.net/php5/php-$MIN_PHP.tar.bz2 -O - | tar -xj; (cd php-$MIN_PHP; ./configure --enable-sigchild --enable-pcntl; make -j2); fi
-    - if [[ ! $PHP = hhvm* ]]; then INI_FILE=~/.phpenv/versions/$(phpenv version-name)/etc/conf.d/travis.ini; else INI_FILE=/etc/hhvm/php.ini; fi
-    - if [[ ! $skip ]]; then echo date.timezone = Europe/Paris >> $INI_FILE; fi
-    - if [[ ! $skip ]]; then echo memory_limit = -1 >> $INI_FILE; fi
-    - if [[ ! $skip ]]; then echo session.gc_probability = 0 >> $INI_FILE; fi
-    - if [[ ! $skip ]]; then echo opcache.enable_cli = 1 >> $INI_FILE; fi
-    - if [[ ! $skip ]]; then echo hhvm.jit = 0 >> $INI_FILE; fi
-    - if [[ ! $skip && $PHP = 5.* ]]; then echo extension = mongo.so >> $INI_FILE; fi
-    - if [[ ! $skip && $PHP = 5.* ]]; then echo extension = memcache.so >> $INI_FILE; fi
-    - if [[ ! $skip && $PHP = 5.* ]]; then (echo yes | pecl install -f apcu-4.0.11 && echo apc.enable_cli = 1 >> $INI_FILE); fi
-    - if [[ ! $skip && $PHP = 7.* ]]; then (echo yes | pecl install -f apcu-5.1.6 && echo apc.enable_cli = 1 >> $INI_FILE); fi
-    - if [[ ! $deps && $PHP = 5.* ]]; then (cd src/Symfony/Component/Debug/Resources/ext && phpize && ./configure && make && echo extension = $(pwd)/modules/symfony_debug.so >> $INI_FILE); fi
-    - if [[ ! $skip && $PHP = 5.* ]]; then pecl install -f memcached-2.1.0; fi
-    - if [[ ! $skip && ! $PHP = hhvm* ]]; then echo extension = ldap.so >> $INI_FILE; fi
-    - if [[ ! $skip && ! $PHP = hhvm* ]]; then echo extension = redis.so >> $INI_FILE; fi;
-    - if [[ ! $skip && ! $PHP = hhvm* ]]; then phpenv config-rm xdebug.ini || echo "xdebug not available"; fi
-    - if [[ ! $skip ]]; then [ -d ~/.composer ] || mkdir ~/.composer; cp .composer/* ~/.composer/; fi
-    - if [[ ! $skip ]]; then export PHPUNIT=$(readlink -f ./phpunit); fi
-    - if [[ ! $skip ]]; then ldapadd -h localhost:3389 -D cn=admin,dc=symfony,dc=com -w symfony -f src/Symfony/Component/Ldap/Tests/Fixtures/data/base.ldif; fi
-    - if [[ ! $skip ]]; then ldapadd -h localhost:3389 -D cn=admin,dc=symfony,dc=com -w symfony -f src/Symfony/Component/Ldap/Tests/Fixtures/data/fixtures.ldif; fi
-=======
     - |
       # General configuration
       stty cols 120
+      mkdir /tmp/slapd
+      slapd -f src/Symfony/Component/Ldap/Tests/Fixtures/conf/slapd.conf -h ldap://localhost:3389 &
       PHP=$TRAVIS_PHP_VERSION
       [ -d ~/.composer ] || mkdir ~/.composer
       cp .composer/* ~/.composer/
@@ -107,6 +80,7 @@
       echo hhvm.jit = 0 >> $INI
       echo apc.enable_cli = 1 >> $INI
       echo extension = ldap.so >> $INI
+      echo extension = redis.so >> $INI
       [[ $PHP = 5.* ]] && echo extension = mongo.so >> $INI
       [[ $PHP = 5.* ]] && echo extension = memcache.so >> $INI
 
@@ -134,7 +108,13 @@
       elif [[ ! $skip && $PHP = 7.* ]]; then
           tfold ext.apcu5 'echo yes | pecl install -f apcu-5.1.6'
       fi
->>>>>>> 9af7354e
+
+    - |
+      # Load fixtures
+      if [[ ! $skip ]]; then
+          ldapadd -h localhost:3389 -D cn=admin,dc=symfony,dc=com -w symfony -f src/Symfony/Component/Ldap/Tests/Fixtures/data/base.ldif &&
+          ldapadd -h localhost:3389 -D cn=admin,dc=symfony,dc=com -w symfony -f src/Symfony/Component/Ldap/Tests/Fixtures/data/fixtures.ldif
+      fi
 
 install:
     - |
@@ -182,7 +162,10 @@
           elif [[ $deps = high ]]; then
               echo "$COMPONENTS" | parallel --gnu -j10% "tfold {} 'cd {} && $COMPOSER_UP && $PHPUNIT_X$LEGACY'"
           elif [[ $deps = low ]]; then
-              echo "$COMPONENTS" | parallel --gnu -j10% "tfold {} 'cd {} && $COMPOSER_UP --prefer-lowest --prefer-stable && $PHPUNIT_X'"
+              echo "$COMPONENTS" | parallel --gnu -j10% "tfold {} 'cd {} && $COMPOSER_UP --prefer-lowest --prefer-stable && $PHPUNIT_X'" &&
+              # Test the PhpUnit bridge on PHP 5.3, using the original phpunit script
+              tfold src/Symfony/Bridge/PhpUnit \
+              "cd src/Symfony/Bridge/PhpUnit && wget https://phar.phpunit.de/phpunit-4.8.phar && phpenv global 5.3 && $COMPOSER_UP && php phpunit-4.8.phar"
           elif [[ $PHP = hhvm* ]]; then
               $PHPUNIT --exclude-group benchmark,intl-data
           else
@@ -195,18 +178,4 @@
       }
 
 script:
-<<<<<<< HEAD
-    - REPORT=' && echo -e "\\e[32mOK\\e[0m {}\\n\\n" || (echo -e "\\e[41mKO\\e[0m {}\\n\\n" && $(exit 1))'
-    - if [[ $skip ]]; then echo -e "\\n\\e[1;34mIntermediate PHP version $PHP is skipped for pull requests.\\e[0m"; fi
-    - if [[ ! $deps && ! $PHP = hhvm* ]]; then echo "$COMPONENTS" | parallel --gnu '$PHPUNIT --exclude-group tty,benchmark,intl-data {}'"$REPORT"; fi
-    - if [[ ! $deps && ! $PHP = hhvm* ]]; then echo -e "\\nRunning tests requiring tty"; $PHPUNIT --group tty; fi
-    - if [[ ! $deps && $PHP = hhvm* ]]; then $PHPUNIT --exclude-group benchmark,intl-data; fi
-    - if [[ ! $deps && $PHP = ${MIN_PHP%.*} ]]; then echo -e "1\\n0" | xargs -I{} sh -c 'echo "\\nPHP --enable-sigchild enhanced={}" && ENHANCE_SIGCHLD={} php-$MIN_PHP/sapi/cli/php .phpunit/phpunit-4.8/phpunit --colors=always src/Symfony/Component/Process/'; fi
-    - if [[ $deps = high ]]; then echo "$COMPONENTS" | parallel --gnu -j10% 'cd {}; composer update --no-progress --no-suggest --ansi; $PHPUNIT --exclude-group tty,benchmark,intl-data'$LEGACY"$REPORT"; fi
-    - if [[ $deps = low ]]; then echo "$COMPONENTS" | parallel --gnu -j10% 'cd {}; composer update --no-progress --no-suggest --ansi --prefer-lowest --prefer-stable; $PHPUNIT --exclude-group tty,benchmark,intl-data'"$REPORT"; fi
-    # Test the PhpUnit bridge using the original phpunit script
-    - if [[ $deps = low ]]; then (cd src/Symfony/Bridge/PhpUnit && wget https://phar.phpunit.de/phpunit-4.8.phar); fi
-    - if [[ $deps = low ]]; then (cd src/Symfony/Bridge/PhpUnit && phpenv global 5.3 && php --version && composer update && php phpunit-4.8.phar); fi
-=======
-    - (run_tests)
->>>>>>> 9af7354e
+    - (run_tests)