--- conflicted
+++ resolved
@@ -10,33 +10,10 @@
         - parallel
         - zookeeperd
         - libzookeeper-mt-dev
-<<<<<<< HEAD
-        - librabbitmq-dev
-        - libsodium-dev
-        - libtidy-dev
-        - zlib1g-dev
-
-env:
-    global:
-        - SYMFONY_VERSION=6.0
-        - MIN_PHP=8.0.2
-        - SYMFONY_PROCESS_PHP_TEST_BINARY=~/.phpenv/shims/php
-        - SYMFONY_PHPUNIT_DISABLE_RESULT_CACHE=1
 
 matrix:
     include:
         - php: 8.0
-          env: php_extra=""
-        - php: 8.0
-          env: deps=high
-        - php: 8.0
-          env: deps=low
-=======
-
-matrix:
-    include:
-        - php: 7.4
->>>>>>> 22629132
     fast_finish: true
 
 cache:
@@ -135,150 +112,10 @@
       done
 
 install:
-<<<<<<< HEAD
-    - |
-      # Install the phpunit-bridge from a PR if required
-      #
-      # To run a PR with a patched phpunit-bridge, first submit the patch for the
-      # phpunit-bridge as a separate PR against the next feature-branch then
-      # uncomment and update the following line with that PR number
-      #SYMFONY_PHPUNIT_BRIDGE_PR=32886
-
-      if [[ $SYMFONY_PHPUNIT_BRIDGE_PR ]]; then
-          git fetch --depth=2 origin refs/pull/$SYMFONY_PHPUNIT_BRIDGE_PR/head
-          git rm -rq src/Symfony/Bridge/PhpUnit
-          git checkout -q FETCH_HEAD -- src/Symfony/Bridge/PhpUnit
-          SYMFONY_PHPUNIT_BRIDGE_REF=$(curl -s https://api.github.com/repos/symfony/symfony/pulls/$SYMFONY_PHPUNIT_BRIDGE_PR | jq -r .base.ref)
-          sed -i 's/"symfony\/phpunit-bridge": ".*"/"symfony\/phpunit-bridge": "'$SYMFONY_PHPUNIT_BRIDGE_REF'.x@dev"/' composer.json
-          rm -rf .phpunit
-      fi
-
-    - |
-      # Create local composer packages for each patched components and reference them in composer.json files when cross-testing components
-      if [[ ! $deps ]]; then
-          php .github/build-packages.php HEAD^ $SYMFONY_VERSION src/Symfony/Bridge/PhpUnit
-      else
-          export SYMFONY_DEPRECATIONS_HELPER=weak &&
-          cp composer.json composer.json.orig &&
-          echo -e '{\n"require":{'"$(grep phpunit-bridge composer.json)"'"php":"*"},"minimum-stability":"dev"}' > composer.json &&
-          php .github/build-packages.php HEAD^ $SYMFONY_VERSION $(find src/Symfony -mindepth 2 -type f -name composer.json -printf '%h\n' | sort) &&
-          mv composer.json composer.json.phpunit &&
-          mv composer.json.orig composer.json
-      fi
-      if [[ $SYMFONY_PHPUNIT_BRIDGE_PR ]]; then
-          git rm -fq -- src/Symfony/Bridge/PhpUnit/composer.json
-          git diff --staged -- src/Symfony/Bridge/PhpUnit/ | git apply -R --index
-      fi
-
-    - |
-      # For the highest branch, when deps=high, the version before it is checked out and tested with the locally patched components
-      if [[ $deps = high && $SYMFONY_VERSION = $(echo "$SYMFONY_VERSIONS" | tail -n 1 | sed s/.//) ]]; then
-          export FLIP='^'
-          export SYMFONY_VERSION=$(echo "$SYMFONY_VERSIONS" | grep -FB1 /$SYMFONY_VERSION | head -n 1 | sed s/.//) &&
-          git fetch --depth=2 origin $SYMFONY_VERSION &&
-          git checkout -m FETCH_HEAD &&
-          export COMPONENTS=$(find src/Symfony -mindepth 2 -type f -name phpunit.xml.dist -printf '%h\n' | sort)
-      fi
-
-    - |
-      # Skip the phpunit-bridge on bugfix-branches when $deps is empty
-      if [[ ! $deps && $SYMFONY_VERSION != $SYMFONY_FEATURE_BRANCH ]]; then
-          export COMPONENTS=$(find src/Symfony -mindepth 2 -type f -name phpunit.xml.dist -not -wholename '*/Bridge/PhpUnit/*' -printf '%h\n' | sort)
-      fi
-
-    - |
-      # Install symfony/flex
-      if [[ $deps = low ]]; then
-          export SYMFONY_REQUIRE='>=4.4'
-      else
-          export SYMFONY_REQUIRE=">=$SYMFONY_VERSION"
-      fi
-      composer global require --no-progress --no-scripts --no-plugins symfony/flex
-
-    - |
-      # Legacy tests are skipped when deps=high and when the current branch version has not the same major version number as the next one
-      [[ $deps = high && $SYMFONY_VERSION = *.4 ]] && export LEGACY=,legacy
-
-      export COMPOSER_ROOT_VERSION=$SYMFONY_VERSION.x-dev
-      if [[ $deps ]]; then mv composer.json.phpunit composer.json; fi
-
-    - |
-      # phpinfo
-      phpinfo() {
-          phpenv global $1
-          php -r 'foreach (get_loaded_extensions() as $extension) echo $extension . " " . phpversion($extension) . PHP_EOL;'
-          php -i
-      }
-      export -f phpinfo
-
-      for PHP in $TRAVIS_PHP_VERSION $php_extra; do
-          tfold phpinfo phpinfo $PHP
-      done
-
-    - |
-      run_tests () {
-          set -e
-          export PHP=$1
-
-          if [[ $PHP != 8.0* && $PHP != $TRAVIS_PHP_VERSION && $TRAVIS_PULL_REQUEST != false ]]; then
-              echo -e "\\n\\e[33;1mIntermediate PHP version $PHP is skipped for pull requests.\\e[0m"
-              return
-          fi
-          phpenv global $PHP
-          rm vendor/composer/package-versions-deprecated -Rf
-          ([[ $deps ]] && cd src/Symfony/Component/HttpFoundation; cp composer.json composer.bak; composer require --dev --no-update mongodb/mongodb)
-          tfold 'composer update' $COMPOSER_UP
-          tfold 'phpunit install' ./phpunit install
-          if [[ $deps = high ]]; then
-              echo "$COMPONENTS" | parallel --gnu "tfold {} 'cd {} && $COMPOSER_UP && $PHPUNIT_X$LEGACY'" || X=1
-              (cd src/Symfony/Component/HttpFoundation; mv composer.bak composer.json)
-              COMPONENTS=$(git diff --name-only src/ | grep composer.json || true)
-
-              if [[ $COMPONENTS && $SYMFONY_VERSION = *.4 && $TRAVIS_PULL_REQUEST != false ]]; then
-                  export FLIP='^'
-                  SYMFONY_VERSION=$(echo $SYMFONY_VERSION | awk '{print $1 - 1}')
-                  echo -e "\\n\\e[33;1mChecking out Symfony $SYMFONY_VERSION and running tests with patched components as deps\\e[0m"
-                  export COMPOSER_ROOT_VERSION=$SYMFONY_VERSION.x-dev
-                  export SYMFONY_REQUIRE=">=$SYMFONY_VERSION"
-                  git fetch --depth=2 origin $SYMFONY_VERSION
-                  git checkout -m FETCH_HEAD
-                  COMPONENTS=$(echo "$COMPONENTS" | xargs dirname | xargs -n1 -I{} bash -c "[ -e '{}/phpunit.xml.dist' ] && echo '{}'" | sort)
-                  (cd src/Symfony/Component/HttpFoundation; composer require --dev --no-update mongodb/mongodb)
-                  [[ ! $COMPONENTS ]] || tfold 'phpunit install' SYMFONY_PHPUNIT_REMOVE_RETURN_TYPEHINT=1 ./phpunit install
-                  [[ ! $COMPONENTS ]] || echo "$COMPONENTS" | parallel --gnu "tfold {} 'cd {} && rm composer.lock vendor/ -Rf && $COMPOSER_UP && $PHPUNIT_X$LEGACY'" || X=1
-              fi
-
-              [[ ! $X ]] || (exit 1)
-          elif [[ $deps = low ]]; then
-              echo "$COMPONENTS" | parallel --gnu "tfold {} 'cd {} && $COMPOSER_UP --prefer-lowest --prefer-stable && $PHPUNIT_X'"
-          else
-              if [[ $PHP = 8.0* ]]; then
-                  # add return types before running the test suite
-                  sed -i 's/"\*\*\/Tests\/"//' composer.json
-                  composer install --optimize-autoloader
-                  SYMFONY_PATCH_TYPE_DECLARATIONS=force=1 php .github/patch-types.php
-                  SYMFONY_PATCH_TYPE_DECLARATIONS=force=1 php .github/patch-types.php # ensure the script is idempotent
-                  PHPUNIT_X="$PHPUNIT_X,legacy"
-              fi
-
-              echo "$COMPONENTS" | parallel --gnu "tfold {} $PHPUNIT_X {}"
-
-              tfold src/Symfony/Component/Console.tty $PHPUNIT src/Symfony/Component/Console --group tty
-              tfold src/Symfony/Bridge/Twig.tty $PHPUNIT src/Symfony/Bridge/Twig --group tty
-
-              if [[ $PHP = ${MIN_PHP%.*} ]]; then
-                  export PHP=$MIN_PHP
-                  tfold src/Symfony/Component/Process.sigchild SYMFONY_DEPRECATIONS_HELPER=weak php-$MIN_PHP/sapi/cli/php ./phpunit --colors=always src/Symfony/Component/Process/
-              fi
-          fi
-      }
-      export -f run_tests
-=======
     - export COMPONENTS=$(find src/Symfony -mindepth 2 -type f -name phpunit.xml.dist -not -wholename '*/Bridge/PhpUnit/*' -printf '%h\n' | sort)
     - export COMPOSER_ROOT_VERSION=$(grep ' VERSION = ' src/Symfony/Component/HttpKernel/Kernel.php | grep -P -o '[0-9]+\.[0-9]+').x-dev
     - composer update --no-progress --ansi
     - ./phpunit install
->>>>>>> 22629132
 
 script:
     - echo "$COMPONENTS" | parallel --gnu "tfold {} ./phpunit --exclude-group tty,benchmark,intl-data {}"
