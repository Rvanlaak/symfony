--- conflicted
+++ resolved
@@ -17,17 +17,11 @@
 
 env:
     global:
-<<<<<<< HEAD
         - MIN_PHP=7.1.3
         - SYMFONY_PROCESS_PHP_TEST_BINARY=~/.phpenv/shims/php
         - MESSENGER_AMQP_DSN=amqp://localhost/%2f/messages
         - MESSENGER_REDIS_DSN=redis://127.0.0.1:7001/messages
-=======
-        - MIN_PHP=5.5.9
-        - SYMFONY_PROCESS_PHP_TEST_BINARY=~/.phpenv/versions/5.6/bin/php
-        - SYMFONY_PHPUNIT_REMOVE_RETURN_TYPEHINT=1
         - SYMFONY_PHPUNIT_DISABLE_RESULT_CACHE=1
->>>>>>> 7fb7f593
 
 matrix:
     include:
