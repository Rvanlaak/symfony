--- conflicted
+++ resolved
@@ -68,10 +68,6 @@
     {
         $transformer = new MoneyToLocalizedStringTransformer();
 
-<<<<<<< HEAD
-        $this->assertNull($transformer->reverseTransform('', null));
-=======
         $this->assertNull($transformer->reverseTransform(''));
->>>>>>> 51068108
     }
 }