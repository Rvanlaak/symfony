<?php

/*
 * This file is part of the Symfony package.
 *
 * (c) Fabien Potencier <fabien@symfony.com>
 *
 * For the full copyright and license information, please view the LICENSE
 * file that was distributed with this source code.
 */

namespace Symfony\Tests\Component\Process;

use Symfony\Component\Process\PhpExecutableFinder;

/**
 * @author Robert Schönthal <seroscho@googlemail.com>
 */
class PhpExecutableFinderTest extends \PHPUnit_Framework_TestCase
{
    /**
     * tests find() with the env var PHP_PATH
     */
    public function testFindWithPHP_PATH()
    {
        $f = new PhpExecutableFinder();

        $current = $f->find();

        //not executable PHP_PATH
        putenv('PHP_PATH=/not/executable/php');
        $this->assertFalse($f->find(), '::find() returns false for not executable php');

        //executable PHP_PATH
        putenv('PHP_PATH='.$current);
        $this->assertEquals($f->find(), $current, '::find() returns the executable php');
    }

    /**
     * tests find() with default executable
     */
    public function testFindWithSuffix()
    {
        putenv('PHP_PATH=');
        putenv('PHP_PEAR_PHP_BIN=');
        $f = new PhpExecutableFinder();

        $current = $f->find();

        //TODO maybe php executable is custom or even windows
        if (defined('PHP_WINDOWS_VERSION_BUILD')) {
<<<<<<< HEAD
            $this->assertEquals($current, PHP_BINDIR.DIRECTORY_SEPARATOR.'php', '::find() returns the executable php with suffixes');
=======
            $this->assertTrue(is_executable($current));
            $this->assertTrue((bool)preg_match('/'.addSlashes(DIRECTORY_SEPARATOR).'php\.(exe|bat|cmd|com)$/i', $current), '::find() returns the executable php with suffixes');
>>>>>>> ec7eec5f
        }
    }
}<|MERGE_RESOLUTION|>--- conflicted
+++ resolved
@@ -49,12 +49,8 @@
 
         //TODO maybe php executable is custom or even windows
         if (defined('PHP_WINDOWS_VERSION_BUILD')) {
-<<<<<<< HEAD
-            $this->assertEquals($current, PHP_BINDIR.DIRECTORY_SEPARATOR.'php', '::find() returns the executable php with suffixes');
-=======
             $this->assertTrue(is_executable($current));
-            $this->assertTrue((bool)preg_match('/'.addSlashes(DIRECTORY_SEPARATOR).'php\.(exe|bat|cmd|com)$/i', $current), '::find() returns the executable php with suffixes');
->>>>>>> ec7eec5f
+            $this->assertTrue((bool) preg_match('/'.addSlashes(DIRECTORY_SEPARATOR).'php\.(exe|bat|cmd|com)$/i', $current), '::find() returns the executable php with suffixes');
         }
     }
 }