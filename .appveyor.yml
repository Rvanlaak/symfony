build: false
clone_depth: 2
clone_folder: c:\projects\symfony

cache:
    - composer.phar
    - .phpunit -> phpunit

init:
    - SET PATH=c:\php;%PATH%
    - SET COMPOSER_NO_INTERACTION=1
    - SET SYMFONY_DEPRECATIONS_HELPER=max[indirect]=7
    - SET "SYMFONY_REQUIRE=>=4.2"
    - SET ANSICON=121x90 (121x90)
    - SET SYMFONY_PHPUNIT_DISABLE_RESULT_CACHE=1
    - REG ADD "HKEY_CURRENT_USER\Software\Microsoft\Command Processor" /v DelayedExpansion /t REG_DWORD /d 1 /f

install:
    - mkdir c:\php && cd c:\php
    - appveyor DownloadFile https://github.com/symfony/binary-utils/releases/download/v0.1/php-7.1.3-Win32-VC14-x86.zip
    - 7z x php-7.1.3-Win32-VC14-x86.zip -y >nul
    - cd ext
    - appveyor DownloadFile https://github.com/symfony/binary-utils/releases/download/v0.1/php_apcu-5.1.8-7.1-ts-vc14-x86.zip
    - 7z x php_apcu-5.1.8-7.1-ts-vc14-x86.zip -y >nul
    - cd ..
    - copy /Y php.ini-development php.ini-min
    - echo memory_limit=-1 >> php.ini-min
    - echo serialize_precision=14 >> php.ini-min
    - echo max_execution_time=1200 >> php.ini-min
    - echo date.timezone="America/Los_Angeles" >> php.ini-min
    - echo extension_dir=ext >> php.ini-min
    - echo extension=php_xsl.dll >> php.ini-min
    - copy /Y php.ini-min php.ini-max
    - echo zend_extension=php_opcache.dll >> php.ini-max
    - echo opcache.enable_cli=1 >> php.ini-max
    - echo extension=php_openssl.dll >> php.ini-max
    - echo extension=php_apcu.dll >> php.ini-max
    - echo apc.enable_cli=1 >> php.ini-max
    - echo extension=php_intl.dll >> php.ini-max
    - echo extension=php_mbstring.dll >> php.ini-max
    - echo extension=php_fileinfo.dll >> php.ini-max
    - echo extension=php_pdo_sqlite.dll >> php.ini-max
    - echo extension=php_curl.dll >> php.ini-max
    - copy /Y php.ini-max php.ini
    - cd c:\projects\symfony
    - IF NOT EXIST composer.phar (appveyor DownloadFile https://github.com/composer/composer/releases/download/1.9.0/composer.phar)
    - php composer.phar self-update
    - copy /Y .github\composer-config.json %APPDATA%\Composer\config.json
    - php composer.phar global require --no-progress --no-scripts --no-plugins symfony/flex
    - git config --global user.email ""
    - git config --global user.name "Symfony"
<<<<<<< HEAD
    - php .github/build-packages.php "HEAD^" src\Symfony\Bridge\PhpUnit src\Symfony\Contracts
=======
    - php .github/build-packages.php "HEAD^" src\Symfony\Bridge\PhpUnit
    - SET COMPOSER_ROOT_VERSION=%APPVEYOR_REPO_BRANCH%.x-dev
    - php composer.phar config platform.php 5.5.9
>>>>>>> 56a7571b
    - php composer.phar update --no-progress --no-suggest --ansi
    - php phpunit install

test_script:
    - SET X=0
    - SET SYMFONY_PHPUNIT_SKIPPED_TESTS=phpunit.skipped
    - copy /Y c:\php\php.ini-min c:\php\php.ini
    - IF %APPVEYOR_REPO_BRANCH:~-2% neq .x (rm -Rf src\Symfony\Bridge\PhpUnit)
    - php phpunit src\Symfony --exclude-group tty,benchmark,intl-data || SET X=!errorlevel!
    - copy /Y c:\php\php.ini-max c:\php\php.ini
    - php phpunit src\Symfony --exclude-group tty,benchmark,intl-data || SET X=!errorlevel!
    - exit %X%<|MERGE_RESOLUTION|>--- conflicted
+++ resolved
@@ -49,13 +49,8 @@
     - php composer.phar global require --no-progress --no-scripts --no-plugins symfony/flex
     - git config --global user.email ""
     - git config --global user.name "Symfony"
-<<<<<<< HEAD
-    - php .github/build-packages.php "HEAD^" src\Symfony\Bridge\PhpUnit src\Symfony\Contracts
-=======
     - php .github/build-packages.php "HEAD^" src\Symfony\Bridge\PhpUnit
     - SET COMPOSER_ROOT_VERSION=%APPVEYOR_REPO_BRANCH%.x-dev
-    - php composer.phar config platform.php 5.5.9
->>>>>>> 56a7571b
     - php composer.phar update --no-progress --no-suggest --ansi
     - php phpunit install
 
