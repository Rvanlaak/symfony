{
    "config": {
        "platform-check": false,
        "preferred-install": {
            "symfony/form": "source",
            "symfony/http-kernel": "source",
<<<<<<< HEAD
            "symfony/notifier": "source",
=======
            "symfony/proxy-manager-bridge": "source",
>>>>>>> 7c6c7b03
            "symfony/validator": "source",
            "*": "dist"
        }
    }
}<|MERGE_RESOLUTION|>--- conflicted
+++ resolved
@@ -4,11 +4,8 @@
         "preferred-install": {
             "symfony/form": "source",
             "symfony/http-kernel": "source",
-<<<<<<< HEAD
             "symfony/notifier": "source",
-=======
             "symfony/proxy-manager-bridge": "source",
->>>>>>> 7c6c7b03
             "symfony/validator": "source",
             "*": "dist"
         }
