<?php

/*
 * This file is part of the Symfony package.
 *
 * (c) Fabien Potencier <fabien@symfony.com>
 *
 * For the full copyright and license information, please view the LICENSE
 * file that was distributed with this source code.
 */

namespace Symfony\Component\DomCrawler;

use Symfony\Component\CssSelector\CssSelectorConverter;

/**
 * Crawler eases navigation of a list of \DOMNode objects.
 *
 * @author Fabien Potencier <fabien@symfony.com>
 */
class Crawler implements \Countable, \IteratorAggregate
{
    protected $uri;

    /**
     * @var string The default namespace prefix to be used with XPath and CSS expressions
     */
    private $defaultNamespacePrefix = 'default';

    /**
     * @var array A map of manually registered namespaces
     */
    private $namespaces = array();

    /**
     * @var string The base href value
     */
    private $baseHref;

    /**
     * @var \DOMDocument|null
     */
    private $document;

    /**
     * @var \DOMElement[]
     */
    private $nodes = array();

    /**
     * Whether the Crawler contains HTML or XML content (used when converting CSS to XPath).
     *
     * @var bool
     */
    private $isHtml = true;

    /**
     * @param mixed  $node     A Node to use as the base for the crawling
     * @param string $uri      The current URI
     * @param string $baseHref The base href value
     */
    public function __construct($node = null, $uri = null, $baseHref = null)
    {
        $this->uri = $uri;
        $this->baseHref = $baseHref ?: $uri;

        $this->add($node);
    }

    /**
     * Returns the current URI.
     *
     * @return string
     */
    public function getUri()
    {
        return $this->uri;
    }

    /**
     * Returns base href.
     *
     * @return string
     */
    public function getBaseHref()
    {
        return $this->baseHref;
    }

    /**
     * Removes all the nodes.
     */
    public function clear()
    {
        $this->nodes = array();
        $this->document = null;
    }

    /**
     * Adds a node to the current list of nodes.
     *
     * This method uses the appropriate specialized add*() method based
     * on the type of the argument.
     *
     * @param \DOMNodeList|\DOMNode|array|string|null $node A node
     *
     * @throws \InvalidArgumentException when node is not the expected type
     */
    public function add($node)
    {
        if ($node instanceof \DOMNodeList) {
            $this->addNodeList($node);
        } elseif ($node instanceof \DOMNode) {
            $this->addNode($node);
        } elseif (\is_array($node)) {
            $this->addNodes($node);
        } elseif (\is_string($node)) {
            $this->addContent($node);
        } elseif (null !== $node) {
            throw new \InvalidArgumentException(sprintf('Expecting a DOMNodeList or DOMNode instance, an array, a string, or null, but got "%s".', \is_object($node) ? \get_class($node) : \gettype($node)));
        }
    }

    /**
     * Adds HTML/XML content.
     *
     * If the charset is not set via the content type, it is assumed to be UTF-8,
     * or ISO-8859-1 as a fallback, which is the default charset defined by the
     * HTTP 1.1 specification.
     *
     * @param string      $content A string to parse as HTML/XML
     * @param null|string $type    The content type of the string
     */
    public function addContent($content, $type = null)
    {
        if (empty($type)) {
            $type = 0 === strpos($content, '<?xml') ? 'application/xml' : 'text/html';
        }

        // DOM only for HTML/XML content
        if (!preg_match('/(x|ht)ml/i', $type, $xmlMatches)) {
            return;
        }

        $charset = null;
        if (false !== $pos = stripos($type, 'charset=')) {
            $charset = substr($type, $pos + 8);
            if (false !== $pos = strpos($charset, ';')) {
                $charset = substr($charset, 0, $pos);
            }
        }

        // http://www.w3.org/TR/encoding/#encodings
        // http://www.w3.org/TR/REC-xml/#NT-EncName
        if (null === $charset &&
            preg_match('/\<meta[^\>]+charset *= *["\']?([a-zA-Z\-0-9_:.]+)/i', $content, $matches)) {
            $charset = $matches[1];
        }

        if (null === $charset) {
            $charset = preg_match('//u', $content) ? 'UTF-8' : 'ISO-8859-1';
        }

        if ('x' === $xmlMatches[1]) {
            $this->addXmlContent($content, $charset);
        } else {
            $this->addHtmlContent($content, $charset);
        }
    }

    /**
     * Adds an HTML content to the list of nodes.
     *
     * The libxml errors are disabled when the content is parsed.
     *
     * If you want to get parsing errors, be sure to enable
     * internal errors via libxml_use_internal_errors(true)
     * and then, get the errors via libxml_get_errors(). Be
     * sure to clear errors with libxml_clear_errors() afterward.
     *
     * @param string $content The HTML content
     * @param string $charset The charset
     */
    public function addHtmlContent($content, $charset = 'UTF-8')
    {
        $internalErrors = libxml_use_internal_errors(true);
        $disableEntities = libxml_disable_entity_loader(true);

        $dom = new \DOMDocument('1.0', $charset);
        $dom->validateOnParse = true;

        set_error_handler(function () { throw new \Exception(); });

        try {
            // Convert charset to HTML-entities to work around bugs in DOMDocument::loadHTML()
            $content = mb_convert_encoding($content, 'HTML-ENTITIES', $charset);
        } catch (\Exception $e) {
        }

        restore_error_handler();

        if ('' !== trim($content)) {
            @$dom->loadHTML($content);
        }

        libxml_use_internal_errors($internalErrors);
        libxml_disable_entity_loader($disableEntities);

        $this->addDocument($dom);

        $base = $this->filterRelativeXPath('descendant-or-self::base')->extract(array('href'));

        $baseHref = current($base);
        if (\count($base) && !empty($baseHref)) {
            if ($this->baseHref) {
                $linkNode = $dom->createElement('a');
                $linkNode->setAttribute('href', $baseHref);
                $link = new Link($linkNode, $this->baseHref);
                $this->baseHref = $link->getUri();
            } else {
                $this->baseHref = $baseHref;
            }
        }
    }

    /**
     * Adds an XML content to the list of nodes.
     *
     * The libxml errors are disabled when the content is parsed.
     *
     * If you want to get parsing errors, be sure to enable
     * internal errors via libxml_use_internal_errors(true)
     * and then, get the errors via libxml_get_errors(). Be
     * sure to clear errors with libxml_clear_errors() afterward.
     *
     * @param string $content The XML content
     * @param string $charset The charset
     * @param int    $options Bitwise OR of the libxml option constants
     *                        LIBXML_PARSEHUGE is dangerous, see
     *                        http://symfony.com/blog/security-release-symfony-2-0-17-released
     */
    public function addXmlContent($content, $charset = 'UTF-8', $options = LIBXML_NONET)
    {
        // remove the default namespace if it's the only namespace to make XPath expressions simpler
        if (!preg_match('/xmlns:/', $content)) {
            $content = str_replace('xmlns', 'ns', $content);
        }

        $internalErrors = libxml_use_internal_errors(true);
        $disableEntities = libxml_disable_entity_loader(true);

        $dom = new \DOMDocument('1.0', $charset);
        $dom->validateOnParse = true;

        if ('' !== trim($content)) {
            @$dom->loadXML($content, $options);
        }

        libxml_use_internal_errors($internalErrors);
        libxml_disable_entity_loader($disableEntities);

        $this->addDocument($dom);

        $this->isHtml = false;
    }

    /**
     * Adds a \DOMDocument to the list of nodes.
     *
     * @param \DOMDocument $dom A \DOMDocument instance
     */
    public function addDocument(\DOMDocument $dom)
    {
        if ($dom->documentElement) {
            $this->addNode($dom->documentElement);
        }
    }

    /**
     * Adds a \DOMNodeList to the list of nodes.
     *
     * @param \DOMNodeList $nodes A \DOMNodeList instance
     */
    public function addNodeList(\DOMNodeList $nodes)
    {
        foreach ($nodes as $node) {
            if ($node instanceof \DOMNode) {
                $this->addNode($node);
            }
        }
    }

    /**
     * Adds an array of \DOMNode instances to the list of nodes.
     *
     * @param \DOMNode[] $nodes An array of \DOMNode instances
     */
    public function addNodes(array $nodes)
    {
        foreach ($nodes as $node) {
            $this->add($node);
        }
    }

    /**
     * Adds a \DOMNode instance to the list of nodes.
     *
     * @param \DOMNode $node A \DOMNode instance
     */
    public function addNode(\DOMNode $node)
    {
        if ($node instanceof \DOMDocument) {
            $node = $node->documentElement;
        }

        if (null !== $this->document && $this->document !== $node->ownerDocument) {
            throw new \InvalidArgumentException('Attaching DOM nodes from multiple documents in the same crawler is forbidden.');
        }

        if (null === $this->document) {
            $this->document = $node->ownerDocument;
        }

        // Don't add duplicate nodes in the Crawler
        if (in_array($node, $this->nodes, true)) {
            return;
        }

        $this->nodes[] = $node;
    }

    /**
     * Returns a node given its position in the node list.
     *
     * @param int $position The position
     *
     * @return self
     */
    public function eq($position)
    {
        if (isset($this->nodes[$position])) {
            return $this->createSubCrawler($this->nodes[$position]);
        }

        return $this->createSubCrawler(null);
    }

    /**
     * Calls an anonymous function on each node of the list.
     *
     * The anonymous function receives the position and the node wrapped
     * in a Crawler instance as arguments.
     *
     * Example:
     *
     *     $crawler->filter('h1')->each(function ($node, $i) {
     *         return $node->text();
     *     });
     *
     * @param \Closure $closure An anonymous function
     *
     * @return array An array of values returned by the anonymous function
     */
    public function each(\Closure $closure)
    {
        $data = array();
        foreach ($this->nodes as $i => $node) {
            $data[] = $closure($this->createSubCrawler($node), $i);
        }

        return $data;
    }

    /**
     * Slices the list of nodes by $offset and $length.
     *
     * @param int $offset
     * @param int $length
     *
     * @return self
     */
    public function slice($offset = 0, $length = null)
    {
        return $this->createSubCrawler(array_slice($this->nodes, $offset, $length));
    }

    /**
     * Reduces the list of nodes by calling an anonymous function.
     *
     * To remove a node from the list, the anonymous function must return false.
     *
     * @param \Closure $closure An anonymous function
     *
     * @return self
     */
    public function reduce(\Closure $closure)
    {
        $nodes = array();
        foreach ($this->nodes as $i => $node) {
            if (false !== $closure($this->createSubCrawler($node), $i)) {
                $nodes[] = $node;
            }
        }

        return $this->createSubCrawler($nodes);
    }

    /**
     * Returns the first node of the current selection.
     *
     * @return self
     */
    public function first()
    {
        return $this->eq(0);
    }

    /**
     * Returns the last node of the current selection.
     *
     * @return self
     */
    public function last()
    {
<<<<<<< HEAD
        return $this->eq(count($this->nodes) - 1);
=======
        return $this->eq(\count($this) - 1);
>>>>>>> 82d13dae
    }

    /**
     * Returns the siblings nodes of the current selection.
     *
     * @return self
     *
     * @throws \InvalidArgumentException When current node is empty
     */
    public function siblings()
    {
<<<<<<< HEAD
        if (!$this->nodes) {
=======
        if (!\count($this)) {
>>>>>>> 82d13dae
            throw new \InvalidArgumentException('The current node list is empty.');
        }

        return $this->createSubCrawler($this->sibling($this->getNode(0)->parentNode->firstChild));
    }

    /**
     * Returns the next siblings nodes of the current selection.
     *
     * @return self
     *
     * @throws \InvalidArgumentException When current node is empty
     */
    public function nextAll()
    {
<<<<<<< HEAD
        if (!$this->nodes) {
=======
        if (!\count($this)) {
>>>>>>> 82d13dae
            throw new \InvalidArgumentException('The current node list is empty.');
        }

        return $this->createSubCrawler($this->sibling($this->getNode(0)));
    }

    /**
     * Returns the previous sibling nodes of the current selection.
     *
     * @return self
     *
     * @throws \InvalidArgumentException
     */
    public function previousAll()
    {
<<<<<<< HEAD
        if (!$this->nodes) {
=======
        if (!\count($this)) {
>>>>>>> 82d13dae
            throw new \InvalidArgumentException('The current node list is empty.');
        }

        return $this->createSubCrawler($this->sibling($this->getNode(0), 'previousSibling'));
    }

    /**
     * Returns the parents nodes of the current selection.
     *
     * @return self
     *
     * @throws \InvalidArgumentException When current node is empty
     */
    public function parents()
    {
<<<<<<< HEAD
        if (!$this->nodes) {
=======
        if (!\count($this)) {
>>>>>>> 82d13dae
            throw new \InvalidArgumentException('The current node list is empty.');
        }

        $node = $this->getNode(0);
        $nodes = array();

        while ($node = $node->parentNode) {
            if (XML_ELEMENT_NODE === $node->nodeType) {
                $nodes[] = $node;
            }
        }

        return $this->createSubCrawler($nodes);
    }

    /**
     * Returns the children nodes of the current selection.
     *
     * @return self
     *
     * @throws \InvalidArgumentException When current node is empty
     */
    public function children()
    {
<<<<<<< HEAD
        if (!$this->nodes) {
=======
        if (!\count($this)) {
>>>>>>> 82d13dae
            throw new \InvalidArgumentException('The current node list is empty.');
        }

        $node = $this->getNode(0)->firstChild;

        return $this->createSubCrawler($node ? $this->sibling($node) : array());
    }

    /**
     * Returns the attribute value of the first node of the list.
     *
     * @param string $attribute The attribute name
     *
     * @return string|null The attribute value or null if the attribute does not exist
     *
     * @throws \InvalidArgumentException When current node is empty
     */
    public function attr($attribute)
    {
<<<<<<< HEAD
        if (!$this->nodes) {
=======
        if (!\count($this)) {
>>>>>>> 82d13dae
            throw new \InvalidArgumentException('The current node list is empty.');
        }

        $node = $this->getNode(0);

        return $node->hasAttribute($attribute) ? $node->getAttribute($attribute) : null;
    }

    /**
     * Returns the node name of the first node of the list.
     *
     * @return string The node name
     *
     * @throws \InvalidArgumentException When current node is empty
     */
    public function nodeName()
    {
<<<<<<< HEAD
        if (!$this->nodes) {
=======
        if (!\count($this)) {
>>>>>>> 82d13dae
            throw new \InvalidArgumentException('The current node list is empty.');
        }

        return $this->getNode(0)->nodeName;
    }

    /**
     * Returns the node value of the first node of the list.
     *
     * @return string The node value
     *
     * @throws \InvalidArgumentException When current node is empty
     */
    public function text()
    {
<<<<<<< HEAD
        if (!$this->nodes) {
=======
        if (!\count($this)) {
>>>>>>> 82d13dae
            throw new \InvalidArgumentException('The current node list is empty.');
        }

        return $this->getNode(0)->nodeValue;
    }

    /**
     * Returns the first node of the list as HTML.
     *
     * @return string The node html
     *
     * @throws \InvalidArgumentException When current node is empty
     */
    public function html()
    {
<<<<<<< HEAD
        if (!$this->nodes) {
=======
        if (!\count($this)) {
>>>>>>> 82d13dae
            throw new \InvalidArgumentException('The current node list is empty.');
        }

        $html = '';
        foreach ($this->getNode(0)->childNodes as $child) {
            $html .= $child->ownerDocument->saveHTML($child);
        }

        return $html;
    }

    /**
     * Evaluates an XPath expression.
     *
     * Since an XPath expression might evaluate to either a simple type or a \DOMNodeList,
     * this method will return either an array of simple types or a new Crawler instance.
     *
     * @param string $xpath An XPath expression
     *
     * @return array|Crawler An array of evaluation results or a new Crawler instance
     */
    public function evaluate($xpath)
    {
        if (null === $this->document) {
            throw new \LogicException('Cannot evaluate the expression on an uninitialized crawler.');
        }

        $data = array();
        $domxpath = $this->createDOMXPath($this->document, $this->findNamespacePrefixes($xpath));

        foreach ($this->nodes as $node) {
            $data[] = $domxpath->evaluate($xpath, $node);
        }

        if (isset($data[0]) && $data[0] instanceof \DOMNodeList) {
            return $this->createSubCrawler($data);
        }

        return $data;
    }

    /**
     * Extracts information from the list of nodes.
     *
     * You can extract attributes or/and the node value (_text).
     *
     * Example:
     *
     * $crawler->filter('h1 a')->extract(array('_text', 'href'));
     *
     * @param array $attributes An array of attributes
     *
     * @return array An array of extracted values
     */
    public function extract($attributes)
    {
        $attributes = (array) $attributes;
        $count = \count($attributes);

        $data = array();
        foreach ($this->nodes as $node) {
            $elements = array();
            foreach ($attributes as $attribute) {
                if ('_text' === $attribute) {
                    $elements[] = $node->nodeValue;
                } else {
                    $elements[] = $node->getAttribute($attribute);
                }
            }

            $data[] = 1 === $count ? $elements[0] : $elements;
        }

        return $data;
    }

    /**
     * Filters the list of nodes with an XPath expression.
     *
     * The XPath expression is evaluated in the context of the crawler, which
     * is considered as a fake parent of the elements inside it.
     * This means that a child selector "div" or "./div" will match only
     * the div elements of the current crawler, not their children.
     *
     * @param string $xpath An XPath expression
     *
     * @return self
     */
    public function filterXPath($xpath)
    {
        $xpath = $this->relativize($xpath);

        // If we dropped all expressions in the XPath while preparing it, there would be no match
        if ('' === $xpath) {
            return $this->createSubCrawler(null);
        }

        return $this->filterRelativeXPath($xpath);
    }

    /**
     * Filters the list of nodes with a CSS selector.
     *
     * This method only works if you have installed the CssSelector Symfony Component.
     *
     * @param string $selector A CSS selector
     *
     * @return self
     *
     * @throws \RuntimeException if the CssSelector Component is not available
     */
    public function filter($selector)
    {
        if (!class_exists(CssSelectorConverter::class)) {
            throw new \RuntimeException('To filter with a CSS selector, install the CssSelector component ("composer require symfony/css-selector"). Or use filterXpath instead.');
        }

        $converter = new CssSelectorConverter($this->isHtml);

        // The CssSelector already prefixes the selector with descendant-or-self::
        return $this->filterRelativeXPath($converter->toXPath($selector));
    }

    /**
     * Selects links by name or alt value for clickable images.
     *
     * @param string $value The link text
     *
     * @return self
     */
    public function selectLink($value)
    {
        $xpath = sprintf('descendant-or-self::a[contains(concat(\' \', normalize-space(string(.)), \' \'), %s) ', static::xpathLiteral(' '.$value.' ')).
                            sprintf('or ./img[contains(concat(\' \', normalize-space(string(@alt)), \' \'), %s)]]', static::xpathLiteral(' '.$value.' '));

        return $this->filterRelativeXPath($xpath);
    }

    /**
     * Selects images by alt value.
     *
     * @param string $value The image alt
     *
     * @return self A new instance of Crawler with the filtered list of nodes
     */
    public function selectImage($value)
    {
        $xpath = sprintf('descendant-or-self::img[contains(normalize-space(string(@alt)), %s)]', static::xpathLiteral($value));

        return $this->filterRelativeXPath($xpath);
    }

    /**
     * Selects a button by name or alt value for images.
     *
     * @param string $value The button text
     *
     * @return self
     */
    public function selectButton($value)
    {
        $translate = 'translate(@type, "ABCDEFGHIJKLMNOPQRSTUVWXYZ", "abcdefghijklmnopqrstuvwxyz")';
        $xpath = sprintf('descendant-or-self::input[((contains(%s, "submit") or contains(%1$s, "button")) and contains(concat(\' \', normalize-space(string(@value)), \' \'), %s)) ', $translate, static::xpathLiteral(' '.$value.' ')).
                         sprintf('or (contains(%s, "image") and contains(concat(\' \', normalize-space(string(@alt)), \' \'), %s)) or @id=%s or @name=%s] ', $translate, static::xpathLiteral(' '.$value.' '), static::xpathLiteral($value), static::xpathLiteral($value)).
                         sprintf('| descendant-or-self::button[contains(concat(\' \', normalize-space(string(.)), \' \'), %s) or @id=%s or @name=%s]', static::xpathLiteral(' '.$value.' '), static::xpathLiteral($value), static::xpathLiteral($value));

        return $this->filterRelativeXPath($xpath);
    }

    /**
     * Returns a Link object for the first node in the list.
     *
     * @param string $method The method for the link (get by default)
     *
     * @return Link A Link instance
     *
     * @throws \InvalidArgumentException If the current node list is empty or the selected node is not instance of DOMElement
     */
    public function link($method = 'get')
    {
<<<<<<< HEAD
        if (!$this->nodes) {
=======
        if (!\count($this)) {
>>>>>>> 82d13dae
            throw new \InvalidArgumentException('The current node list is empty.');
        }

        $node = $this->getNode(0);

        if (!$node instanceof \DOMElement) {
            throw new \InvalidArgumentException(sprintf('The selected node should be instance of DOMElement, got "%s".', \get_class($node)));
        }

        return new Link($node, $this->baseHref, $method);
    }

    /**
     * Returns an array of Link objects for the nodes in the list.
     *
     * @return Link[] An array of Link instances
     *
     * @throws \InvalidArgumentException If the current node list contains non-DOMElement instances
     */
    public function links()
    {
        $links = array();
        foreach ($this->nodes as $node) {
            if (!$node instanceof \DOMElement) {
                throw new \InvalidArgumentException(sprintf('The current node list should contain only DOMElement instances, "%s" found.', \get_class($node)));
            }

            $links[] = new Link($node, $this->baseHref, 'get');
        }

        return $links;
    }

    /**
     * Returns an Image object for the first node in the list.
     *
     * @return Image An Image instance
     *
     * @throws \InvalidArgumentException If the current node list is empty
     */
    public function image()
    {
        if (!count($this)) {
            throw new \InvalidArgumentException('The current node list is empty.');
        }

        $node = $this->getNode(0);

        if (!$node instanceof \DOMElement) {
            throw new \InvalidArgumentException(sprintf('The selected node should be instance of DOMElement, got "%s".', get_class($node)));
        }

        return new Image($node, $this->baseHref);
    }

    /**
     * Returns an array of Image objects for the nodes in the list.
     *
     * @return Image[] An array of Image instances
     */
    public function images()
    {
        $images = array();
        foreach ($this as $node) {
            if (!$node instanceof \DOMElement) {
                throw new \InvalidArgumentException(sprintf('The current node list should contain only DOMElement instances, "%s" found.', get_class($node)));
            }

            $images[] = new Image($node, $this->baseHref);
        }

        return $images;
    }

    /**
     * Returns a Form object for the first node in the list.
     *
     * @param array  $values An array of values for the form fields
     * @param string $method The method for the form
     *
     * @return Form A Form instance
     *
     * @throws \InvalidArgumentException If the current node list is empty or the selected node is not instance of DOMElement
     */
    public function form(array $values = null, $method = null)
    {
<<<<<<< HEAD
        if (!$this->nodes) {
=======
        if (!\count($this)) {
>>>>>>> 82d13dae
            throw new \InvalidArgumentException('The current node list is empty.');
        }

        $node = $this->getNode(0);

        if (!$node instanceof \DOMElement) {
            throw new \InvalidArgumentException(sprintf('The selected node should be instance of DOMElement, got "%s".', \get_class($node)));
        }

        $form = new Form($node, $this->uri, $method, $this->baseHref);

        if (null !== $values) {
            $form->setValues($values);
        }

        return $form;
    }

    /**
     * Overloads a default namespace prefix to be used with XPath and CSS expressions.
     *
     * @param string $prefix
     */
    public function setDefaultNamespacePrefix($prefix)
    {
        $this->defaultNamespacePrefix = $prefix;
    }

    /**
     * @param string $prefix
     * @param string $namespace
     */
    public function registerNamespace($prefix, $namespace)
    {
        $this->namespaces[$prefix] = $namespace;
    }

    /**
     * Converts string for XPath expressions.
     *
     * Escaped characters are: quotes (") and apostrophe (').
     *
     *  Examples:
     *  <code>
     *     echo Crawler::xpathLiteral('foo " bar');
     *     //prints 'foo " bar'
     *
     *     echo Crawler::xpathLiteral("foo ' bar");
     *     //prints "foo ' bar"
     *
     *     echo Crawler::xpathLiteral('a\'b"c');
     *     //prints concat('a', "'", 'b"c')
     *  </code>
     *
     * @param string $s String to be escaped
     *
     * @return string Converted string
     */
    public static function xpathLiteral($s)
    {
        if (false === strpos($s, "'")) {
            return sprintf("'%s'", $s);
        }

        if (false === strpos($s, '"')) {
            return sprintf('"%s"', $s);
        }

        $string = $s;
        $parts = array();
        while (true) {
            if (false !== $pos = strpos($string, "'")) {
                $parts[] = sprintf("'%s'", substr($string, 0, $pos));
                $parts[] = "\"'\"";
                $string = substr($string, $pos + 1);
            } else {
                $parts[] = "'$string'";
                break;
            }
        }

        return sprintf('concat(%s)', implode(', ', $parts));
    }

    /**
     * Filters the list of nodes with an XPath expression.
     *
     * The XPath expression should already be processed to apply it in the context of each node.
     *
     * @param string $xpath
     *
     * @return self
     */
    private function filterRelativeXPath($xpath)
    {
        $prefixes = $this->findNamespacePrefixes($xpath);

        $crawler = $this->createSubCrawler(null);

        foreach ($this->nodes as $node) {
            $domxpath = $this->createDOMXPath($node->ownerDocument, $prefixes);
            $crawler->add($domxpath->query($xpath, $node));
        }

        return $crawler;
    }

    /**
     * Make the XPath relative to the current context.
     *
     * The returned XPath will match elements matching the XPath inside the current crawler
     * when running in the context of a node of the crawler.
     *
     * @param string $xpath
     *
     * @return string
     */
    private function relativize($xpath)
    {
        $expressions = array();

        // An expression which will never match to replace expressions which cannot match in the crawler
        // We cannot simply drop
        $nonMatchingExpression = 'a[name() = "b"]';

        $xpathLen = \strlen($xpath);
        $openedBrackets = 0;
        $startPosition = strspn($xpath, " \t\n\r\0\x0B");

        for ($i = $startPosition; $i <= $xpathLen; ++$i) {
            $i += strcspn($xpath, '"\'[]|', $i);

            if ($i < $xpathLen) {
                switch ($xpath[$i]) {
                    case '"':
                    case "'":
                        if (false === $i = strpos($xpath, $xpath[$i], $i + 1)) {
                            return $xpath; // The XPath expression is invalid
                        }
                        continue 2;
                    case '[':
                        ++$openedBrackets;
                        continue 2;
                    case ']':
                        --$openedBrackets;
                        continue 2;
                }
            }
            if ($openedBrackets) {
                continue;
            }

            if ($startPosition < $xpathLen && '(' === $xpath[$startPosition]) {
                // If the union is inside some braces, we need to preserve the opening braces and apply
                // the change only inside it.
                $j = 1 + strspn($xpath, "( \t\n\r\0\x0B", $startPosition + 1);
                $parenthesis = substr($xpath, $startPosition, $j);
                $startPosition += $j;
            } else {
                $parenthesis = '';
            }
            $expression = rtrim(substr($xpath, $startPosition, $i - $startPosition));

            if (0 === strpos($expression, 'self::*/')) {
                $expression = './'.substr($expression, 8);
            }

            // add prefix before absolute element selector
            if ('' === $expression) {
                $expression = $nonMatchingExpression;
            } elseif (0 === strpos($expression, '//')) {
                $expression = 'descendant-or-self::'.substr($expression, 2);
            } elseif (0 === strpos($expression, './/')) {
                $expression = 'descendant-or-self::'.substr($expression, 3);
            } elseif (0 === strpos($expression, './')) {
                $expression = 'self::'.substr($expression, 2);
            } elseif (0 === strpos($expression, 'child::')) {
                $expression = 'self::'.substr($expression, 7);
            } elseif ('/' === $expression[0] || '.' === $expression[0] || 0 === strpos($expression, 'self::')) {
                $expression = $nonMatchingExpression;
            } elseif (0 === strpos($expression, 'descendant::')) {
                $expression = 'descendant-or-self::'.substr($expression, 12);
            } elseif (preg_match('/^(ancestor|ancestor-or-self|attribute|following|following-sibling|namespace|parent|preceding|preceding-sibling)::/', $expression)) {
                // the fake root has no parent, preceding or following nodes and also no attributes (even no namespace attributes)
                $expression = $nonMatchingExpression;
            } elseif (0 !== strpos($expression, 'descendant-or-self::')) {
                $expression = 'self::'.$expression;
            }
            $expressions[] = $parenthesis.$expression;

            if ($i === $xpathLen) {
                return implode(' | ', $expressions);
            }

            $i += strspn($xpath, " \t\n\r\0\x0B", $i + 1);
            $startPosition = $i + 1;
        }

        return $xpath; // The XPath expression is invalid
    }

    /**
     * @param int $position
     *
     * @return \DOMElement|null
     */
    public function getNode($position)
    {
        if (isset($this->nodes[$position])) {
            return $this->nodes[$position];
        }
    }

    /**
     * @return int
     */
    public function count()
    {
        return count($this->nodes);
    }

    /**
     * @return \ArrayIterator|\DOMElement[]
     */
    public function getIterator()
    {
        return new \ArrayIterator($this->nodes);
    }

    /**
     * @param \DOMElement $node
     * @param string      $siblingDir
     *
     * @return array
     */
    protected function sibling($node, $siblingDir = 'nextSibling')
    {
        $nodes = array();

        do {
            if ($node !== $this->getNode(0) && 1 === $node->nodeType) {
                $nodes[] = $node;
            }
        } while ($node = $node->$siblingDir);

        return $nodes;
    }

    /**
     * @param \DOMDocument $document
     * @param array        $prefixes
     *
     * @return \DOMXPath
     *
     * @throws \InvalidArgumentException
     */
    private function createDOMXPath(\DOMDocument $document, array $prefixes = array())
    {
        $domxpath = new \DOMXPath($document);

        foreach ($prefixes as $prefix) {
            $namespace = $this->discoverNamespace($domxpath, $prefix);
            if (null !== $namespace) {
                $domxpath->registerNamespace($prefix, $namespace);
            }
        }

        return $domxpath;
    }

    /**
     * @param \DOMXPath $domxpath
     * @param string    $prefix
     *
     * @return string
     *
     * @throws \InvalidArgumentException
     */
    private function discoverNamespace(\DOMXPath $domxpath, $prefix)
    {
        if (isset($this->namespaces[$prefix])) {
            return $this->namespaces[$prefix];
        }

        // ask for one namespace, otherwise we'd get a collection with an item for each node
        $namespaces = $domxpath->query(sprintf('(//namespace::*[name()="%s"])[last()]', $this->defaultNamespacePrefix === $prefix ? '' : $prefix));

        if ($node = $namespaces->item(0)) {
            return $node->nodeValue;
        }
    }

    /**
     * @param string $xpath
     *
     * @return array
     */
    private function findNamespacePrefixes($xpath)
    {
        if (preg_match_all('/(?P<prefix>[a-z_][a-z_0-9\-\.]*+):[^"\/:]/i', $xpath, $matches)) {
            return array_unique($matches['prefix']);
        }

        return array();
    }

    /**
     * Creates a crawler for some subnodes.
     *
     * @param \DOMElement|\DOMElement[]|\DOMNodeList|null $nodes
     *
     * @return static
     */
    private function createSubCrawler($nodes)
    {
        $crawler = new static($nodes, $this->uri, $this->baseHref);
        $crawler->isHtml = $this->isHtml;
        $crawler->document = $this->document;
        $crawler->namespaces = $this->namespaces;

        return $crawler;
    }
<<<<<<< HEAD
=======

    private function triggerDeprecation($methodName, $useTrace = false)
    {
        if ($useTrace || \defined('HHVM_VERSION')) {
            if (\PHP_VERSION_ID >= 50400) {
                $trace = debug_backtrace(DEBUG_BACKTRACE_IGNORE_ARGS, 3);
            } else {
                $trace = debug_backtrace(DEBUG_BACKTRACE_IGNORE_ARGS);
            }

            // The SplObjectStorage class performs calls to its own methods. These
            // method calls must not lead to triggered deprecation notices.
            if (isset($trace[2]['class']) && 'SplObjectStorage' === $trace[2]['class']) {
                return;
            }
        }

        @trigger_error('The '.$methodName.' method is deprecated since Symfony 2.8 and will be removed in 3.0.', E_USER_DEPRECATED);
    }
>>>>>>> 82d13dae
}<|MERGE_RESOLUTION|>--- conflicted
+++ resolved
@@ -322,7 +322,7 @@
         }
 
         // Don't add duplicate nodes in the Crawler
-        if (in_array($node, $this->nodes, true)) {
+        if (\in_array($node, $this->nodes, true)) {
             return;
         }
 
@@ -381,7 +381,7 @@
      */
     public function slice($offset = 0, $length = null)
     {
-        return $this->createSubCrawler(array_slice($this->nodes, $offset, $length));
+        return $this->createSubCrawler(\array_slice($this->nodes, $offset, $length));
     }
 
     /**
@@ -422,11 +422,7 @@
      */
     public function last()
     {
-<<<<<<< HEAD
-        return $this->eq(count($this->nodes) - 1);
-=======
-        return $this->eq(\count($this) - 1);
->>>>>>> 82d13dae
+        return $this->eq(\count($this->nodes) - 1);
     }
 
     /**
@@ -438,11 +434,7 @@
      */
     public function siblings()
     {
-<<<<<<< HEAD
         if (!$this->nodes) {
-=======
-        if (!\count($this)) {
->>>>>>> 82d13dae
             throw new \InvalidArgumentException('The current node list is empty.');
         }
 
@@ -458,11 +450,7 @@
      */
     public function nextAll()
     {
-<<<<<<< HEAD
         if (!$this->nodes) {
-=======
-        if (!\count($this)) {
->>>>>>> 82d13dae
             throw new \InvalidArgumentException('The current node list is empty.');
         }
 
@@ -478,11 +466,7 @@
      */
     public function previousAll()
     {
-<<<<<<< HEAD
         if (!$this->nodes) {
-=======
-        if (!\count($this)) {
->>>>>>> 82d13dae
             throw new \InvalidArgumentException('The current node list is empty.');
         }
 
@@ -498,11 +482,7 @@
      */
     public function parents()
     {
-<<<<<<< HEAD
         if (!$this->nodes) {
-=======
-        if (!\count($this)) {
->>>>>>> 82d13dae
             throw new \InvalidArgumentException('The current node list is empty.');
         }
 
@@ -527,11 +507,7 @@
      */
     public function children()
     {
-<<<<<<< HEAD
         if (!$this->nodes) {
-=======
-        if (!\count($this)) {
->>>>>>> 82d13dae
             throw new \InvalidArgumentException('The current node list is empty.');
         }
 
@@ -551,11 +527,7 @@
      */
     public function attr($attribute)
     {
-<<<<<<< HEAD
         if (!$this->nodes) {
-=======
-        if (!\count($this)) {
->>>>>>> 82d13dae
             throw new \InvalidArgumentException('The current node list is empty.');
         }
 
@@ -573,11 +545,7 @@
      */
     public function nodeName()
     {
-<<<<<<< HEAD
         if (!$this->nodes) {
-=======
-        if (!\count($this)) {
->>>>>>> 82d13dae
             throw new \InvalidArgumentException('The current node list is empty.');
         }
 
@@ -593,11 +561,7 @@
      */
     public function text()
     {
-<<<<<<< HEAD
         if (!$this->nodes) {
-=======
-        if (!\count($this)) {
->>>>>>> 82d13dae
             throw new \InvalidArgumentException('The current node list is empty.');
         }
 
@@ -613,11 +577,7 @@
      */
     public function html()
     {
-<<<<<<< HEAD
         if (!$this->nodes) {
-=======
-        if (!\count($this)) {
->>>>>>> 82d13dae
             throw new \InvalidArgumentException('The current node list is empty.');
         }
 
@@ -798,11 +758,7 @@
      */
     public function link($method = 'get')
     {
-<<<<<<< HEAD
         if (!$this->nodes) {
-=======
-        if (!\count($this)) {
->>>>>>> 82d13dae
             throw new \InvalidArgumentException('The current node list is empty.');
         }
 
@@ -845,14 +801,14 @@
      */
     public function image()
     {
-        if (!count($this)) {
+        if (!\count($this)) {
             throw new \InvalidArgumentException('The current node list is empty.');
         }
 
         $node = $this->getNode(0);
 
         if (!$node instanceof \DOMElement) {
-            throw new \InvalidArgumentException(sprintf('The selected node should be instance of DOMElement, got "%s".', get_class($node)));
+            throw new \InvalidArgumentException(sprintf('The selected node should be instance of DOMElement, got "%s".', \get_class($node)));
         }
 
         return new Image($node, $this->baseHref);
@@ -868,7 +824,7 @@
         $images = array();
         foreach ($this as $node) {
             if (!$node instanceof \DOMElement) {
-                throw new \InvalidArgumentException(sprintf('The current node list should contain only DOMElement instances, "%s" found.', get_class($node)));
+                throw new \InvalidArgumentException(sprintf('The current node list should contain only DOMElement instances, "%s" found.', \get_class($node)));
             }
 
             $images[] = new Image($node, $this->baseHref);
@@ -889,11 +845,7 @@
      */
     public function form(array $values = null, $method = null)
     {
-<<<<<<< HEAD
         if (!$this->nodes) {
-=======
-        if (!\count($this)) {
->>>>>>> 82d13dae
             throw new \InvalidArgumentException('The current node list is empty.');
         }
 
@@ -1112,7 +1064,7 @@
      */
     public function count()
     {
-        return count($this->nodes);
+        return \count($this->nodes);
     }
 
     /**
@@ -1216,26 +1168,4 @@
 
         return $crawler;
     }
-<<<<<<< HEAD
-=======
-
-    private function triggerDeprecation($methodName, $useTrace = false)
-    {
-        if ($useTrace || \defined('HHVM_VERSION')) {
-            if (\PHP_VERSION_ID >= 50400) {
-                $trace = debug_backtrace(DEBUG_BACKTRACE_IGNORE_ARGS, 3);
-            } else {
-                $trace = debug_backtrace(DEBUG_BACKTRACE_IGNORE_ARGS);
-            }
-
-            // The SplObjectStorage class performs calls to its own methods. These
-            // method calls must not lead to triggered deprecation notices.
-            if (isset($trace[2]['class']) && 'SplObjectStorage' === $trace[2]['class']) {
-                return;
-            }
-        }
-
-        @trigger_error('The '.$methodName.' method is deprecated since Symfony 2.8 and will be removed in 3.0.', E_USER_DEPRECATED);
-    }
->>>>>>> 82d13dae
 }