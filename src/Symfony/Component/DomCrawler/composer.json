{
    "name": "symfony/dom-crawler",
    "type": "library",
    "description": "Symfony DomCrawler Component",
    "keywords": [],
    "homepage": "http://symfony.com",
    "version": "2.1.0",
    "license": "MIT",
    "authors": [
        {
            "name": "Fabien Potencier",
            "email": "fabien@symfony.com"
        },
        {
            "name": "Symfony Community",
            "homepage": "http://symfony.com/contributors"
        }
    ],
    "require": {
        "php": ">=5.3.2"
    },
    "suggest": {
<<<<<<< HEAD
        "symfony/css-selector": ">=2.1"
    }
=======
        "symfony/css-selector": ">=2.0"
    },
    "autoload": {
        "psr-0": { "Symfony\\Component\\DomCrawler": "" }
    },
    "target-dir": "Symfony/Component/DomCrawler"
>>>>>>> d7a5351a
}<|MERGE_RESOLUTION|>--- conflicted
+++ resolved
@@ -20,15 +20,10 @@
         "php": ">=5.3.2"
     },
     "suggest": {
-<<<<<<< HEAD
         "symfony/css-selector": ">=2.1"
-    }
-=======
-        "symfony/css-selector": ">=2.0"
     },
     "autoload": {
         "psr-0": { "Symfony\\Component\\DomCrawler": "" }
     },
     "target-dir": "Symfony/Component/DomCrawler"
->>>>>>> d7a5351a
 }