<?php

/*
 * This file is part of the Symfony package.
 *
 * (c) Fabien Potencier <fabien@symfony.com>
 *
 * For the full copyright and license information, please view the LICENSE
 * file that was distributed with this source code.
 */

namespace Symfony\Component\Security\Http\Firewall;

use Psr\Log\LoggerInterface;
use Symfony\Component\EventDispatcher\EventDispatcherInterface;
use Symfony\Component\EventDispatcher\LegacyEventDispatcherProxy;
use Symfony\Component\HttpFoundation\Request;
use Symfony\Component\HttpFoundation\Session\Session;
use Symfony\Component\HttpKernel\Event\FilterResponseEvent;
use Symfony\Component\HttpKernel\Event\RequestEvent;
use Symfony\Component\HttpKernel\KernelEvents;
use Symfony\Component\Security\Core\Authentication\AuthenticationTrustResolver;
use Symfony\Component\Security\Core\Authentication\AuthenticationTrustResolverInterface;
use Symfony\Component\Security\Core\Authentication\Token\AnonymousToken;
use Symfony\Component\Security\Core\Authentication\Token\RememberMeToken;
use Symfony\Component\Security\Core\Authentication\Token\Storage\TokenStorageInterface;
use Symfony\Component\Security\Core\Authentication\Token\SwitchUserToken;
use Symfony\Component\Security\Core\Authentication\Token\TokenInterface;
use Symfony\Component\Security\Core\Exception\UnsupportedUserException;
use Symfony\Component\Security\Core\Exception\UsernameNotFoundException;
use Symfony\Component\Security\Core\Role\SwitchUserRole;
use Symfony\Component\Security\Core\User\UserInterface;
use Symfony\Component\Security\Core\User\UserProviderInterface;
use Symfony\Component\Security\Http\Event\DeauthenticatedEvent;
use Symfony\Component\Security\Http\RememberMe\RememberMeServicesInterface;

/**
 * ContextListener manages the SecurityContext persistence through a session.
 *
 * @author Fabien Potencier <fabien@symfony.com>
 * @author Johannes M. Schmitt <schmittjoh@gmail.com>
 *
 * @final since Symfony 4.3
 */
class ContextListener extends AbstractListener implements ListenerInterface
{
    use LegacyListenerTrait;

    private $tokenStorage;
    private $sessionKey;
    private $logger;
    private $userProviders;
    private $dispatcher;
    private $registered;
    private $trustResolver;
    private $rememberMeServices;
    private $sessionTrackerEnabler;

    /**
     * @param iterable|UserProviderInterface[] $userProviders
     */
    public function __construct(TokenStorageInterface $tokenStorage, iterable $userProviders, string $contextKey, LoggerInterface $logger = null, EventDispatcherInterface $dispatcher = null, AuthenticationTrustResolverInterface $trustResolver = null, callable $sessionTrackerEnabler = null)
    {
        if (empty($contextKey)) {
            throw new \InvalidArgumentException('$contextKey must not be empty.');
        }

        $this->tokenStorage = $tokenStorage;
        $this->userProviders = $userProviders;
        $this->sessionKey = '_security_'.$contextKey;
        $this->logger = $logger;

        if (null !== $dispatcher && class_exists(LegacyEventDispatcherProxy::class)) {
            $this->dispatcher = LegacyEventDispatcherProxy::decorate($dispatcher);
        } else {
            $this->dispatcher = $dispatcher;
        }

        $this->trustResolver = $trustResolver ?: new AuthenticationTrustResolver(AnonymousToken::class, RememberMeToken::class);
        $this->sessionTrackerEnabler = $sessionTrackerEnabler;
    }

    /**
     * Enables deauthentication during refreshUser when the user has changed.
     *
     * @param bool $logoutOnUserChange
     *
     * @deprecated since Symfony 4.1
     */
    public function setLogoutOnUserChange($logoutOnUserChange)
    {
        @trigger_error(sprintf('The "%s()" method is deprecated since Symfony 4.1.', __METHOD__), E_USER_DEPRECATED);
    }

    /**
     * {@inheritdoc}
     */
    public function supports(Request $request): ?bool
    {
        return null; // always run authenticate() lazily with lazy firewalls
    }

    /**
     * Reads the Security Token from the session.
     */
    public function authenticate(RequestEvent $event)
    {
        if (!$this->registered && null !== $this->dispatcher && $event->isMasterRequest()) {
            $this->dispatcher->addListener(KernelEvents::RESPONSE, [$this, 'onKernelResponse']);
            $this->registered = true;
        }

        $request = $event->getRequest();
        $session = $request->hasPreviousSession() && $request->hasSession() ? $request->getSession() : null;

        if (null !== $session) {
            $usageIndexValue = method_exists(Request::class, 'getPreferredFormat') && $session instanceof Session ? $usageIndexReference = &$session->getUsageIndex() : 0;
            $sessionId = $request->cookies->get($session->getName());
            $token = $session->get($this->sessionKey);

            if ($this->sessionTrackerEnabler && \in_array($sessionId, [true, $session->getId()], true)) {
                $usageIndexReference = $usageIndexValue;
            }
        }

        if (null === $session || null === $token) {
            if ($this->sessionTrackerEnabler) {
                ($this->sessionTrackerEnabler)();
            }

            $this->tokenStorage->setToken(null);

            return;
        }

        $token = $this->safelyUnserialize($token);

        if (null !== $this->logger) {
            $this->logger->debug('Read existing security token from the session.', [
                'key' => $this->sessionKey,
                'token_class' => \is_object($token) ? \get_class($token) : null,
            ]);
        }

        if ($token instanceof TokenInterface) {
            $token = $this->refreshUser($token);

            if (!$token && $this->rememberMeServices) {
                $this->rememberMeServices->loginFail($request);
            }
        } elseif (null !== $token) {
            if (null !== $this->logger) {
                $this->logger->warning('Expected a security token from the session, got something else.', ['key' => $this->sessionKey, 'received' => $token]);
            }

            $token = null;
        }

        if ($this->sessionTrackerEnabler) {
            ($this->sessionTrackerEnabler)();
        }

        $this->tokenStorage->setToken($token);
    }

    /**
     * Writes the security token into the session.
     */
    public function onKernelResponse(FilterResponseEvent $event)
    {
        if (!$event->isMasterRequest()) {
            return;
        }

        $request = $event->getRequest();

        if (!$request->hasSession()) {
            return;
        }

        $this->dispatcher->removeListener(KernelEvents::RESPONSE, [$this, 'onKernelResponse']);
        $this->registered = false;
        $session = $request->getSession();
        $sessionId = $session->getId();
        $usageIndexValue = method_exists(Request::class, 'getPreferredFormat') && $session instanceof Session ? $usageIndexReference = &$session->getUsageIndex() : null;
        $token = $this->tokenStorage->getToken();

        if (null === $token || $this->trustResolver->isAnonymous($token)) {
            if ($request->hasPreviousSession()) {
                $session->remove($this->sessionKey);
            }
        } else {
            $session->set($this->sessionKey, serialize($token));

            if (null !== $this->logger) {
                $this->logger->debug('Stored the security token in the session.', ['key' => $this->sessionKey]);
            }
        }

        if ($this->sessionTrackerEnabler && $session->getId() === $sessionId) {
            $usageIndexReference = $usageIndexValue;
        }
    }

    /**
     * Refreshes the user by reloading it from the user provider.
     *
     * @return TokenInterface|null
     *
     * @throws \RuntimeException
     */
    protected function refreshUser(TokenInterface $token)
    {
        $user = $token->getUser();
        if (!$user instanceof UserInterface) {
            return $token;
        }

        $userNotFoundByProvider = false;
        $userDeauthenticated = false;
        $userClass = \get_class($user);

        foreach ($this->userProviders as $provider) {
            if (!$provider instanceof UserProviderInterface) {
                throw new \InvalidArgumentException(sprintf('User provider "%s" must implement "%s".', \get_class($provider), UserProviderInterface::class));
            }

            if (!$provider->supportsClass($userClass)) {
                continue;
            }

            try {
                $refreshedUser = $provider->refreshUser($user);
                $newToken = clone $token;
                $newToken->setUser($refreshedUser);

                // tokens can be deauthenticated if the user has been changed.
                if (!$newToken->isAuthenticated()) {
                    $userDeauthenticated = true;

                    if (null !== $this->logger) {
                        $this->logger->debug('Cannot refresh token because user has changed.', ['username' => $refreshedUser->getUsername(), 'provider' => \get_class($provider)]);
                    }

<<<<<<< HEAD
                    continue;
=======
                    @trigger_error('Refreshing a deauthenticated user is deprecated as of 3.4 and will trigger a logout in 4.0.', \E_USER_DEPRECATED);
>>>>>>> 4351a706
                }

                $token->setUser($refreshedUser);

                if (null !== $this->logger) {
                    $context = ['provider' => \get_class($provider), 'username' => $refreshedUser->getUsername()];

                    if ($token instanceof SwitchUserToken) {
                        $context['impersonator_username'] = $token->getOriginalToken()->getUsername();
                    } else {
                        foreach ($token->getRoles(false) as $role) {
                            if ($role instanceof SwitchUserRole) {
                                $context['impersonator_username'] = $role->getSource(false)->getUsername();
                                break;
                            }
                        }
                    }

                    $this->logger->debug('User was reloaded from a user provider.', $context);
                }

                return $token;
            } catch (UnsupportedUserException $e) {
                // let's try the next user provider
            } catch (UsernameNotFoundException $e) {
                if (null !== $this->logger) {
                    $this->logger->warning('Username could not be found in the selected user provider.', ['username' => $e->getUsername(), 'provider' => \get_class($provider)]);
                }

                $userNotFoundByProvider = true;
            }
        }

        if ($userDeauthenticated) {
            if (null !== $this->logger) {
                $this->logger->debug('Token was deauthenticated after trying to refresh it.');
            }

            if (null !== $this->dispatcher) {
                $this->dispatcher->dispatch(new DeauthenticatedEvent($token, $newToken), DeauthenticatedEvent::class);
            }

            return null;
        }

        if ($userNotFoundByProvider) {
            return null;
        }

        throw new \RuntimeException(sprintf('There is no user provider for user "%s". Shouldn\'t the "supportsClass()" method of your user provider return true for this classname?', $userClass));
    }

    private function safelyUnserialize(string $serializedToken)
    {
        $e = $token = null;
        $prevUnserializeHandler = ini_set('unserialize_callback_func', __CLASS__.'::handleUnserializeCallback');
        $prevErrorHandler = set_error_handler(function ($type, $msg, $file, $line, $context = []) use (&$prevErrorHandler) {
            if (__FILE__ === $file) {
                throw new \ErrorException($msg, 0x37313bc, $type, $file, $line);
            }

            return $prevErrorHandler ? $prevErrorHandler($type, $msg, $file, $line, $context) : false;
        });

        try {
            $token = unserialize($serializedToken);
        } catch (\Throwable $e) {
        }
        restore_error_handler();
        ini_set('unserialize_callback_func', $prevUnserializeHandler);
        if ($e) {
            if (!$e instanceof \ErrorException || 0x37313bc !== $e->getCode()) {
                throw $e;
            }
            if ($this->logger) {
                $this->logger->warning('Failed to unserialize the security token from the session.', ['key' => $this->sessionKey, 'received' => $serializedToken, 'exception' => $e]);
            }
        }

        return $token;
    }

    /**
     * @internal
     */
    public static function handleUnserializeCallback($class)
    {
        throw new \ErrorException('Class not found: '.$class, 0x37313bc);
    }

    public function setRememberMeServices(RememberMeServicesInterface $rememberMeServices)
    {
        $this->rememberMeServices = $rememberMeServices;
    }
}<|MERGE_RESOLUTION|>--- conflicted
+++ resolved
@@ -89,7 +89,7 @@
      */
     public function setLogoutOnUserChange($logoutOnUserChange)
     {
-        @trigger_error(sprintf('The "%s()" method is deprecated since Symfony 4.1.', __METHOD__), E_USER_DEPRECATED);
+        @trigger_error(sprintf('The "%s()" method is deprecated since Symfony 4.1.', __METHOD__), \E_USER_DEPRECATED);
     }
 
     /**
@@ -242,11 +242,7 @@
                         $this->logger->debug('Cannot refresh token because user has changed.', ['username' => $refreshedUser->getUsername(), 'provider' => \get_class($provider)]);
                     }
 
-<<<<<<< HEAD
                     continue;
-=======
-                    @trigger_error('Refreshing a deauthenticated user is deprecated as of 3.4 and will trigger a logout in 4.0.', \E_USER_DEPRECATED);
->>>>>>> 4351a706
                 }
 
                 $token->setUser($refreshedUser);
