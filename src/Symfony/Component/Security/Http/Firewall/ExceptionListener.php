<?php

/*
 * This file is part of the Symfony package.
 *
 * (c) Fabien Potencier <fabien@symfony.com>
 *
 * For the full copyright and license information, please view the LICENSE
 * file that was distributed with this source code.
 */

namespace Symfony\Component\Security\Http\Firewall;

use Psr\Log\LoggerInterface;
use Symfony\Component\EventDispatcher\EventDispatcherInterface;
use Symfony\Component\HttpFoundation\Request;
use Symfony\Component\HttpFoundation\Response;
use Symfony\Component\HttpKernel\Event\GetResponseForExceptionEvent;
use Symfony\Component\HttpKernel\Exception\AccessDeniedHttpException;
use Symfony\Component\HttpKernel\Exception\HttpException;
use Symfony\Component\HttpKernel\HttpKernelInterface;
use Symfony\Component\HttpKernel\KernelEvents;
use Symfony\Component\Security\Core\Authentication\AuthenticationTrustResolverInterface;
use Symfony\Component\Security\Core\Authentication\Token\Storage\TokenStorageInterface;
use Symfony\Component\Security\Core\Exception\AccessDeniedException;
use Symfony\Component\Security\Core\Exception\AccountStatusException;
use Symfony\Component\Security\Core\Exception\AuthenticationException;
use Symfony\Component\Security\Core\Exception\InsufficientAuthenticationException;
use Symfony\Component\Security\Core\Exception\LazyResponseException;
use Symfony\Component\Security\Core\Exception\LogoutException;
use Symfony\Component\Security\Core\Security;
use Symfony\Component\Security\Http\Authorization\AccessDeniedHandlerInterface;
use Symfony\Component\Security\Http\EntryPoint\AuthenticationEntryPointInterface;
use Symfony\Component\Security\Http\HttpUtils;
use Symfony\Component\Security\Http\Util\TargetPathTrait;

/**
 * ExceptionListener catches authentication exception and converts them to
 * Response instances.
 *
 * @author Fabien Potencier <fabien@symfony.com>
 *
 * @final since Symfony 4.3, EventDispatcherInterface type-hints will be updated to the interface from symfony/contracts in 5.0
 */
class ExceptionListener
{
    use TargetPathTrait;

    private $tokenStorage;
    private $providerKey;
    private $accessDeniedHandler;
    private $authenticationEntryPoint;
    private $authenticationTrustResolver;
    private $errorPage;
    private $logger;
    private $httpUtils;
    private $stateless;

    public function __construct(TokenStorageInterface $tokenStorage, AuthenticationTrustResolverInterface $trustResolver, HttpUtils $httpUtils, string $providerKey, AuthenticationEntryPointInterface $authenticationEntryPoint = null, string $errorPage = null, AccessDeniedHandlerInterface $accessDeniedHandler = null, LoggerInterface $logger = null, bool $stateless = false)
    {
        $this->tokenStorage = $tokenStorage;
        $this->accessDeniedHandler = $accessDeniedHandler;
        $this->httpUtils = $httpUtils;
        $this->providerKey = $providerKey;
        $this->authenticationEntryPoint = $authenticationEntryPoint;
        $this->authenticationTrustResolver = $trustResolver;
        $this->errorPage = $errorPage;
        $this->logger = $logger;
        $this->stateless = $stateless;
    }

    /**
     * Registers a onKernelException listener to take care of security exceptions.
     */
    public function register(EventDispatcherInterface $dispatcher)
    {
        $dispatcher->addListener(KernelEvents::EXCEPTION, [$this, 'onKernelException'], 1);
    }

    /**
     * Unregisters the dispatcher.
     */
    public function unregister(EventDispatcherInterface $dispatcher)
    {
        $dispatcher->removeListener(KernelEvents::EXCEPTION, [$this, 'onKernelException']);
    }

    /**
     * Handles security related exceptions.
     */
    public function onKernelException(GetResponseForExceptionEvent $event)
    {
        $exception = $event->getThrowable();
        do {
            if ($exception instanceof AuthenticationException) {
                $this->handleAuthenticationException($event, $exception);

                return;
            }

            if ($exception instanceof AccessDeniedException) {
                $this->handleAccessDeniedException($event, $exception);

                return;
            }

            if ($exception instanceof LazyResponseException) {
                $event->setResponse($exception->getResponse());

                return;
            }

            if ($exception instanceof LogoutException) {
                $this->handleLogoutException($event, $exception);

                return;
            }
        } while (null !== $exception = $exception->getPrevious());
    }

    private function handleAuthenticationException(GetResponseForExceptionEvent $event, AuthenticationException $exception): void
    {
        if (null !== $this->logger) {
            $this->logger->info('An AuthenticationException was thrown; redirecting to authentication entry point.', ['exception' => $exception]);
        }

        try {
            $event->setResponse($this->startAuthentication($event->getRequest(), $exception));
            $event->allowCustomResponseCode();
        } catch (\Exception $e) {
            $event->setThrowable($e);
        }
    }

    private function handleAccessDeniedException(GetResponseForExceptionEvent $event, AccessDeniedException $exception)
    {
        $event->setThrowable(new AccessDeniedHttpException($exception->getMessage(), $exception));

        $token = $this->tokenStorage->getToken();
        if (!$this->authenticationTrustResolver->isFullFledged($token)) {
            if (null !== $this->logger) {
                $this->logger->debug('Access denied, the user is not fully authenticated; redirecting to authentication entry point.', ['exception' => $exception]);
            }

            try {
                $insufficientAuthenticationException = new InsufficientAuthenticationException('Full authentication is required to access this resource.', 0, $exception);
                $insufficientAuthenticationException->setToken($token);

                $event->setResponse($this->startAuthentication($event->getRequest(), $insufficientAuthenticationException));
            } catch (\Exception $e) {
                $event->setThrowable($e);
            }

            return;
        }

        if (null !== $this->logger) {
            $this->logger->debug('Access denied, the user is neither anonymous, nor remember-me.', ['exception' => $exception]);
        }

        try {
            if (null !== $this->accessDeniedHandler) {
                $response = $this->accessDeniedHandler->handle($event->getRequest(), $exception);

                if ($response instanceof Response) {
                    $event->setResponse($response);
                }
            } elseif (null !== $this->errorPage) {
                $subRequest = $this->httpUtils->createRequest($event->getRequest(), $this->errorPage);
                $subRequest->attributes->set(Security::ACCESS_DENIED_ERROR, $exception);

                $event->setResponse($event->getKernel()->handle($subRequest, HttpKernelInterface::SUB_REQUEST, true));
                $event->allowCustomResponseCode();
            }
        } catch (\Exception $e) {
            if (null !== $this->logger) {
                $this->logger->error('An exception was thrown when handling an AccessDeniedException.', ['exception' => $e]);
            }

            $event->setThrowable(new \RuntimeException('Exception thrown when handling an exception.', 0, $e));
        }
    }

<<<<<<< HEAD
    private function handleLogoutException(LogoutException $exception): void
=======
    private function handleLogoutException(GetResponseForExceptionEvent $event, LogoutException $exception)
>>>>>>> e1e314d2
    {
        $event->setException(new AccessDeniedHttpException($exception->getMessage(), $exception));

        if (null !== $this->logger) {
            $this->logger->info('A LogoutException was thrown; wrapping with AccessDeniedHttpException', ['exception' => $exception]);
        }
    }

    private function startAuthentication(Request $request, AuthenticationException $authException): Response
    {
        if (null === $this->authenticationEntryPoint) {
            throw new HttpException(Response::HTTP_UNAUTHORIZED, $authException->getMessage(), $authException, [], $authException->getCode());
        }

        if (null !== $this->logger) {
            $this->logger->debug('Calling Authentication entry point.');
        }

        if (!$this->stateless) {
            $this->setTargetPath($request);
        }

        if ($authException instanceof AccountStatusException) {
            // remove the security token to prevent infinite redirect loops
            $this->tokenStorage->setToken(null);

            if (null !== $this->logger) {
                $this->logger->info('The security token was removed due to an AccountStatusException.', ['exception' => $authException]);
            }
        }

        $response = $this->authenticationEntryPoint->start($request, $authException);

        if (!$response instanceof Response) {
            $given = \is_object($response) ? \get_class($response) : \gettype($response);

            throw new \LogicException(sprintf('The "%s::start()" method must return a Response object ("%s" returned).', \get_class($this->authenticationEntryPoint), $given));
        }

        return $response;
    }

    protected function setTargetPath(Request $request)
    {
        // session isn't required when using HTTP basic authentication mechanism for example
        if ($request->hasSession() && $request->isMethodSafe() && !$request->isXmlHttpRequest()) {
            $this->saveTargetPath($request->getSession(), $this->providerKey, $request->getUri());
        }
    }
}<|MERGE_RESOLUTION|>--- conflicted
+++ resolved
@@ -181,11 +181,7 @@
         }
     }
 
-<<<<<<< HEAD
-    private function handleLogoutException(LogoutException $exception): void
-=======
-    private function handleLogoutException(GetResponseForExceptionEvent $event, LogoutException $exception)
->>>>>>> e1e314d2
+    private function handleLogoutException(GetResponseForExceptionEvent $event, LogoutException $exception): void
     {
         $event->setException(new AccessDeniedHttpException($exception->getMessage(), $exception));
 
