--- conflicted
+++ resolved
@@ -28,16 +28,9 @@
     private $resolved = false;
 
     /**
-<<<<<<< HEAD
-     * @param $customCredentialsChecker The check function. If this function does not return `true`, a
-     *                                  BadCredentialsException is thrown. You may also throw a more
-     *                                  specific exception in the function.
-=======
      * @param callable $customCredentialsChecker the check function. If this function does not return `true`, a
      *                                           BadCredentialsException is thrown. You may also throw a more
      *                                           specific exception in the function.
-     * @param mixed    $credentials
->>>>>>> 883766ea
      */
     public function __construct(callable $customCredentialsChecker, mixed $credentials)
     {
