--- conflicted
+++ resolved
@@ -45,14 +45,7 @@
      */
     public function setToken(TokenInterface $token = null)
     {
-<<<<<<< HEAD
-=======
-        if (null !== $token && !method_exists($token, 'getRoleNames') && !$token instanceof \PHPUnit\Framework\MockObject\MockObject && !$token instanceof \Prophecy\Prophecy\ProphecySubjectInterface) {
-            @trigger_error(sprintf('Not implementing the "%s::getRoleNames()" method in "%s" is deprecated since Symfony 4.3.', TokenInterface::class, \get_class($token)), E_USER_DEPRECATED);
-        }
-
         $this->initializer = null;
->>>>>>> 55843f2d
         $this->token = $token;
     }
 
