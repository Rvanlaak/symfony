--- conflicted
+++ resolved
@@ -31,13 +31,7 @@
     private $secret;
 
     /**
-<<<<<<< HEAD
-     * Constructor.
-     *
      * @param string $secret The secret shared with the AnonymousToken
-=======
-     * @param string $key The key shared with the authentication token
->>>>>>> a11589f4
      */
     public function __construct($secret)
     {
