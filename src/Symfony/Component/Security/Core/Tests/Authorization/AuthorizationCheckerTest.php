<?php

/*
 * This file is part of the Symfony package.
 *
 * (c) Fabien Potencier <fabien@symfony.com>
 *
 * For the full copyright and license information, please view the LICENSE
 * file that was distributed with this source code.
 */

namespace Symfony\Component\Security\Core\Tests\Authorization;

use PHPUnit\Framework\TestCase;
use Symfony\Component\Security\Core\Authentication\Token\Storage\TokenStorage;
use Symfony\Component\Security\Core\Authentication\Token\UsernamePasswordToken;
use Symfony\Component\Security\Core\Authorization\AuthorizationChecker;

class AuthorizationCheckerTest extends TestCase
{
    private $authenticationManager;
    private $accessDecisionManager;
    private $authorizationChecker;
    private $tokenStorage;

    protected function setUp()
    {
        $this->authenticationManager = $this->getMockBuilder('Symfony\Component\Security\Core\Authentication\AuthenticationManagerInterface')->getMock();
        $this->accessDecisionManager = $this->getMockBuilder('Symfony\Component\Security\Core\Authorization\AccessDecisionManagerInterface')->getMock();
        $this->tokenStorage = new TokenStorage();

        $this->authorizationChecker = new AuthorizationChecker(
            $this->tokenStorage,
            $this->authenticationManager,
            $this->accessDecisionManager
        );
    }

    public function testVoteAuthenticatesTokenIfNecessary()
    {
        $token = new UsernamePasswordToken('username', 'password', 'provider');
        $this->tokenStorage->setToken($token);

        $newToken = new UsernamePasswordToken('username', 'password', 'provider');

        $this->authenticationManager
            ->expects($this->once())
            ->method('authenticate')
            ->with($this->equalTo($token))
            ->willReturn($newToken);

        // default with() isn't a strict check
        $tokenComparison = function ($value) use ($newToken) {
            // make sure that the new token is used in "decide()" and not the old one
            return $value === $newToken;
        };

        $this->accessDecisionManager
            ->expects($this->once())
            ->method('decide')
            ->with($this->callback($tokenComparison))
            ->willReturn(true);

        // first run the token has not been re-authenticated yet, after isGranted is called, it should be equal
        $this->assertNotSame($newToken, $this->tokenStorage->getToken());
        $this->assertTrue($this->authorizationChecker->isGranted('foo'));
        $this->assertSame($newToken, $this->tokenStorage->getToken());
    }

    /**
     * @expectedException \Symfony\Component\Security\Core\Exception\AuthenticationCredentialsNotFoundException
     */
    public function testVoteWithoutAuthenticationToken()
    {
        $this->authorizationChecker->isGranted('ROLE_FOO');
    }

    /**
     * @dataProvider isGrantedProvider
     */
    public function testIsGranted($decide)
    {
<<<<<<< HEAD
        $token = new UsernamePasswordToken('username', 'password', 'provider', ['ROLE_USER']);
=======
        $token = $this->getMockBuilder('Symfony\Component\Security\Core\Authentication\Token\TokenInterface')->getMock();
        $token
            ->expects($this->once())
            ->method('isAuthenticated')
            ->willReturn(true);
>>>>>>> 06c65525

        $this->accessDecisionManager
            ->expects($this->once())
            ->method('decide')
            ->willReturn($decide);
        $this->tokenStorage->setToken($token);
        $this->assertSame($decide, $this->authorizationChecker->isGranted('ROLE_FOO'));
    }

    public function isGrantedProvider()
    {
        return [[true], [false]];
    }
}<|MERGE_RESOLUTION|>--- conflicted
+++ resolved
@@ -80,15 +80,7 @@
      */
     public function testIsGranted($decide)
     {
-<<<<<<< HEAD
         $token = new UsernamePasswordToken('username', 'password', 'provider', ['ROLE_USER']);
-=======
-        $token = $this->getMockBuilder('Symfony\Component\Security\Core\Authentication\Token\TokenInterface')->getMock();
-        $token
-            ->expects($this->once())
-            ->method('isAuthenticated')
-            ->willReturn(true);
->>>>>>> 06c65525
 
         $this->accessDecisionManager
             ->expects($this->once())
