<?php

/*
 * This file is part of the Symfony package.
 *
 * (c) Fabien Potencier <fabien@symfony.com>
 *
 * For the full copyright and license information, please view the LICENSE
 * file that was distributed with this source code.
 */

namespace Symfony\Component\Security\Core\Tests\Authentication\Provider;

use PHPUnit\Framework\TestCase;
use Symfony\Component\Security\Core\Authentication\Provider\DaoAuthenticationProvider;
use Symfony\Component\Security\Core\Encoder\PlaintextPasswordEncoder;
use Symfony\Component\Security\Core\Exception\UsernameNotFoundException;
use Symfony\Component\Security\Core\Tests\Encoder\TestPasswordEncoderInterface;
use Symfony\Component\Security\Core\User\PasswordUpgraderInterface;
use Symfony\Component\Security\Core\User\User;
use Symfony\Component\Security\Core\User\UserInterface;
use Symfony\Component\Security\Core\User\UserProviderInterface;

class DaoAuthenticationProviderTest extends TestCase
{
    public function testRetrieveUserWhenProviderDoesNotReturnAnUserInterface()
    {
        $this->expectException('Symfony\Component\Security\Core\Exception\AuthenticationServiceException');
        $provider = $this->getProvider('fabien');
        $method = new \ReflectionMethod($provider, 'retrieveUser');
        $method->setAccessible(true);

        $method->invoke($provider, 'fabien', $this->getSupportedToken());
    }

    public function testRetrieveUserWhenUsernameIsNotFound()
    {
        $this->expectException('Symfony\Component\Security\Core\Exception\UsernameNotFoundException');
        $userProvider = $this->getMockBuilder('Symfony\\Component\\Security\\Core\\User\\UserProviderInterface')->getMock();
        $userProvider->expects($this->once())
                     ->method('loadUserByUsername')
                     ->willThrowException(new UsernameNotFoundException())
        ;

        $provider = new DaoAuthenticationProvider($userProvider, $this->getMockBuilder('Symfony\\Component\\Security\\Core\\User\\UserCheckerInterface')->getMock(), 'key', $this->getMockBuilder('Symfony\\Component\\Security\\Core\\Encoder\\EncoderFactoryInterface')->getMock());
        $method = new \ReflectionMethod($provider, 'retrieveUser');
        $method->setAccessible(true);

        $method->invoke($provider, 'fabien', $this->getSupportedToken());
    }

    public function testRetrieveUserWhenAnExceptionOccurs()
    {
        $this->expectException('Symfony\Component\Security\Core\Exception\AuthenticationServiceException');
        $userProvider = $this->getMockBuilder('Symfony\\Component\\Security\\Core\\User\\UserProviderInterface')->getMock();
        $userProvider->expects($this->once())
                     ->method('loadUserByUsername')
                     ->willThrowException(new \RuntimeException())
        ;

        $provider = new DaoAuthenticationProvider($userProvider, $this->getMockBuilder('Symfony\\Component\\Security\\Core\\User\\UserCheckerInterface')->getMock(), 'key', $this->getMockBuilder('Symfony\\Component\\Security\\Core\\Encoder\\EncoderFactoryInterface')->getMock());
        $method = new \ReflectionMethod($provider, 'retrieveUser');
        $method->setAccessible(true);

        $method->invoke($provider, 'fabien', $this->getSupportedToken());
    }

    public function testRetrieveUserReturnsUserFromTokenOnReauthentication()
    {
        $userProvider = $this->getMockBuilder('Symfony\\Component\\Security\\Core\\User\\UserProviderInterface')->getMock();
        $userProvider->expects($this->never())
                     ->method('loadUserByUsername')
        ;

        $user = new TestUser();
        $token = $this->getSupportedToken();
        $token->expects($this->once())
              ->method('getUser')
              ->willReturn($user)
        ;

        $provider = new DaoAuthenticationProvider($userProvider, $this->getMockBuilder('Symfony\\Component\\Security\\Core\\User\\UserCheckerInterface')->getMock(), 'key', $this->getMockBuilder('Symfony\\Component\\Security\\Core\\Encoder\\EncoderFactoryInterface')->getMock());
        $reflection = new \ReflectionMethod($provider, 'retrieveUser');
        $reflection->setAccessible(true);
        $result = $reflection->invoke($provider, 'someUser', $token);

        $this->assertSame($user, $result);
    }

    public function testRetrieveUser()
    {
        $user = new TestUser();

        $userProvider = $this->getMockBuilder('Symfony\\Component\\Security\\Core\\User\\UserProviderInterface')->getMock();
        $userProvider->expects($this->once())
                     ->method('loadUserByUsername')
                     ->willReturn($user)
        ;

        $provider = new DaoAuthenticationProvider($userProvider, $this->getMockBuilder('Symfony\\Component\\Security\\Core\\User\\UserCheckerInterface')->getMock(), 'key', $this->getMockBuilder('Symfony\\Component\\Security\\Core\\Encoder\\EncoderFactoryInterface')->getMock());
        $method = new \ReflectionMethod($provider, 'retrieveUser');
        $method->setAccessible(true);

        $this->assertSame($user, $method->invoke($provider, 'fabien', $this->getSupportedToken()));
    }

    public function testCheckAuthenticationWhenCredentialsAreEmpty()
    {
        $this->expectException('Symfony\Component\Security\Core\Exception\BadCredentialsException');
        $encoder = $this->getMockBuilder('Symfony\\Component\\Security\\Core\\Encoder\\PasswordEncoderInterface')->getMock();
        $encoder
            ->expects($this->never())
            ->method('isPasswordValid')
        ;

        $provider = $this->getProvider(null, null, $encoder);
        $method = new \ReflectionMethod($provider, 'checkAuthentication');
        $method->setAccessible(true);

        $token = $this->getSupportedToken();
        $token
            ->expects($this->once())
            ->method('getCredentials')
            ->willReturn('')
        ;

        $method->invoke($provider, new TestUser(), $token);
    }

    public function testCheckAuthenticationWhenCredentialsAre0()
    {
        $encoder = $this->getMockBuilder('Symfony\\Component\\Security\\Core\\Encoder\\PasswordEncoderInterface')->getMock();
        $encoder
            ->expects($this->once())
            ->method('isPasswordValid')
            ->willReturn(true)
        ;

        $provider = $this->getProvider(null, null, $encoder);
        $method = new \ReflectionMethod($provider, 'checkAuthentication');
        $method->setAccessible(true);

        $token = $this->getSupportedToken();
        $token
            ->expects($this->once())
            ->method('getCredentials')
            ->willReturn('0')
        ;

        $method->invoke(
            $provider,
            new User('username', 'password'),
            $token
        );
    }

    public function testCheckAuthenticationWhenCredentialsAreNotValid()
    {
        $this->expectException('Symfony\Component\Security\Core\Exception\BadCredentialsException');
        $encoder = $this->getMockBuilder('Symfony\\Component\\Security\\Core\\Encoder\\PasswordEncoderInterface')->getMock();
        $encoder->expects($this->once())
                ->method('isPasswordValid')
                ->willReturn(false)
        ;

        $provider = $this->getProvider(null, null, $encoder);
        $method = new \ReflectionMethod($provider, 'checkAuthentication');
        $method->setAccessible(true);

        $token = $this->getSupportedToken();
        $token->expects($this->once())
              ->method('getCredentials')
              ->willReturn('foo')
        ;

        $method->invoke($provider, new User('username', 'password'), $token);
    }

    public function testCheckAuthenticationDoesNotReauthenticateWhenPasswordHasChanged()
    {
        $this->expectException('Symfony\Component\Security\Core\Exception\BadCredentialsException');
        $user = $this->getMockBuilder('Symfony\\Component\\Security\\Core\\User\\UserInterface')->getMock();
        $user->expects($this->once())
             ->method('getPassword')
             ->willReturn('foo')
        ;

        $token = $this->getSupportedToken();
        $token->expects($this->once())
              ->method('getUser')
              ->willReturn($user);

        $dbUser = $this->getMockBuilder('Symfony\\Component\\Security\\Core\\User\\UserInterface')->getMock();
        $dbUser->expects($this->once())
               ->method('getPassword')
               ->willReturn('newFoo')
        ;

        $provider = $this->getProvider();
        $reflection = new \ReflectionMethod($provider, 'checkAuthentication');
        $reflection->setAccessible(true);
        $reflection->invoke($provider, $dbUser, $token);
    }

    public function testCheckAuthenticationWhenTokenNeedsReauthenticationWorksWithoutOriginalCredentials()
    {
        $user = $this->getMockBuilder('Symfony\\Component\\Security\\Core\\User\\UserInterface')->getMock();
        $user->expects($this->once())
             ->method('getPassword')
             ->willReturn('foo')
        ;

        $token = $this->getSupportedToken();
        $token->expects($this->once())
              ->method('getUser')
              ->willReturn($user);

        $dbUser = $this->getMockBuilder('Symfony\\Component\\Security\\Core\\User\\UserInterface')->getMock();
        $dbUser->expects($this->once())
               ->method('getPassword')
               ->willReturn('foo')
        ;

        $provider = $this->getProvider();
        $reflection = new \ReflectionMethod($provider, 'checkAuthentication');
        $reflection->setAccessible(true);
        $reflection->invoke($provider, $dbUser, $token);
    }

    public function testCheckAuthentication()
    {
        $encoder = $this->getMockBuilder('Symfony\\Component\\Security\\Core\\Encoder\\PasswordEncoderInterface')->getMock();
        $encoder->expects($this->once())
                ->method('isPasswordValid')
                ->willReturn(true)
        ;

        $provider = $this->getProvider(null, null, $encoder);
        $method = new \ReflectionMethod($provider, 'checkAuthentication');
        $method->setAccessible(true);

        $token = $this->getSupportedToken();
        $token->expects($this->once())
              ->method('getCredentials')
              ->willReturn('foo')
        ;

        $method->invoke($provider, new User('username', 'password'), $token);
    }

    public function testPasswordUpgrades()
    {
        $user = new User('user', 'pwd');

        $encoder = $this->getMockBuilder(TestPasswordEncoderInterface::class)->getMock();
        $encoder->expects($this->once())
                ->method('isPasswordValid')
                ->willReturn(true)
        ;
        $encoder->expects($this->once())
                ->method('encodePassword')
                ->willReturn('foobar')
        ;
        $encoder->expects($this->once())
                ->method('needsRehash')
                ->willReturn(true)
        ;

        $provider = $this->getProvider(null, null, $encoder);

        $userProvider = ((array) $provider)[sprintf("\0%s\0userProvider", DaoAuthenticationProvider::class)];
        $userProvider->expects($this->once())
            ->method('upgradePassword')
            ->with($user, 'foobar')
        ;

        $method = new \ReflectionMethod($provider, 'checkAuthentication');
        $method->setAccessible(true);

        $token = $this->getSupportedToken();
        $token->expects($this->once())
              ->method('getCredentials')
              ->willReturn('foo')
        ;

        $method->invoke($provider, $user, $token);
    }

    protected function getSupportedToken()
    {
        $mock = $this->getMockBuilder('Symfony\\Component\\Security\\Core\\Authentication\\Token\\UsernamePasswordToken')->setMethods(['getCredentials', 'getUser', 'getProviderKey'])->disableOriginalConstructor()->getMock();
        $mock
            ->expects($this->any())
            ->method('getProviderKey')
            ->willReturn('key')
        ;

        return $mock;
    }

    protected function getProvider($user = null, $userChecker = null, $passwordEncoder = null)
    {
        $userProvider = $this->getMockBuilder(PasswordUpgraderProvider::class)->getMock();
        if (null !== $user) {
            $userProvider->expects($this->once())
                         ->method('loadUserByUsername')
                         ->willReturn($user)
            ;
        }

        if (null === $userChecker) {
            $userChecker = $this->getMockBuilder('Symfony\\Component\\Security\\Core\\User\\UserCheckerInterface')->getMock();
        }

        if (null === $passwordEncoder) {
            $passwordEncoder = new PlaintextPasswordEncoder();
        }

        $encoderFactory = $this->getMockBuilder('Symfony\\Component\\Security\\Core\\Encoder\\EncoderFactoryInterface')->getMock();
        $encoderFactory
            ->expects($this->any())
            ->method('getEncoder')
            ->willReturn($passwordEncoder)
        ;

        return new DaoAuthenticationProvider($userProvider, $userChecker, 'key', $encoderFactory);
    }
}

<<<<<<< HEAD
class TestUser implements UserInterface
{
    public function getRoles(): array
    {
        return [];
    }

    public function getPassword(): ?string
    {
        return 'secret';
    }

    public function getSalt(): ?string
    {
        return null;
    }

    public function getUsername(): string
    {
        return 'jane_doe';
    }

    public function eraseCredentials()
    {
    }
=======
interface PasswordUpgraderProvider extends UserProviderInterface, PasswordUpgraderInterface
{
>>>>>>> dbe4e83a
}<|MERGE_RESOLUTION|>--- conflicted
+++ resolved
@@ -327,7 +327,6 @@
     }
 }
 
-<<<<<<< HEAD
 class TestUser implements UserInterface
 {
     public function getRoles(): array
@@ -353,8 +352,7 @@
     public function eraseCredentials()
     {
     }
-=======
+}
 interface PasswordUpgraderProvider extends UserProviderInterface, PasswordUpgraderInterface
 {
->>>>>>> dbe4e83a
 }