<?php

/*
 * This file is part of the Symfony package.
 *
 * (c) Fabien Potencier <fabien@symfony.com>
 *
 * For the full copyright and license information, please view the LICENSE
 * file that was distributed with this source code.
 */

namespace Symfony\Component\Security\Core\Encoder;

use Symfony\Component\Security\Core\Exception\BadCredentialsException;

/**
 * Hashes passwords using password_hash().
 *
 * @author Elnur Abdurrakhimov <elnur@elnur.pro>
 * @author Terje Bråten <terje@braten.be>
 * @author Nicolas Grekas <p@tchwork.com>
 */
final class NativePasswordEncoder implements PasswordEncoderInterface, SelfSaltingEncoderInterface
{
    private const MAX_PASSWORD_LENGTH = 4096;

    private $algo;
    private $options;

    /**
     * @param string|null $algo An algorithm supported by password_hash() or null to use the stronger available algorithm
     */
    public function __construct(int $opsLimit = null, int $memLimit = null, int $cost = null, string $algo = null)
    {
        $cost = $cost ?? 13;
        $opsLimit = $opsLimit ?? max(4, \defined('SODIUM_CRYPTO_PWHASH_OPSLIMIT_INTERACTIVE') ? \SODIUM_CRYPTO_PWHASH_OPSLIMIT_INTERACTIVE : 4);
        $memLimit = $memLimit ?? max(64 * 1024 * 1024, \defined('SODIUM_CRYPTO_PWHASH_MEMLIMIT_INTERACTIVE') ? \SODIUM_CRYPTO_PWHASH_MEMLIMIT_INTERACTIVE : 64 * 1024 * 1024);

        if (3 > $opsLimit) {
            throw new \InvalidArgumentException('$opsLimit must be 3 or greater.');
        }

        if (10 * 1024 > $memLimit) {
            throw new \InvalidArgumentException('$memLimit must be 10k or greater.');
        }

        if ($cost < 4 || 31 < $cost) {
            throw new \InvalidArgumentException('$cost must be in the range of 4-31.');
        }

<<<<<<< HEAD
        $this->algo = $algo ?? (\defined('PASSWORD_ARGON2I') ? max(PASSWORD_DEFAULT, \defined('PASSWORD_ARGON2ID') ? PASSWORD_ARGON2ID : PASSWORD_ARGON2I) : PASSWORD_DEFAULT);
=======
        $this->algo = \defined('PASSWORD_ARGON2ID') ? PASSWORD_ARGON2ID : (\defined('PASSWORD_ARGON2I') ? PASSWORD_ARGON2I : PASSWORD_BCRYPT);
>>>>>>> 15f08553
        $this->options = [
            'cost' => $cost,
            'time_cost' => $opsLimit,
            'memory_cost' => $memLimit >> 10,
            'threads' => 1,
        ];
    }

    /**
     * {@inheritdoc}
     */
    public function encodePassword($raw, $salt): string
    {
        if (\strlen($raw) > self::MAX_PASSWORD_LENGTH || (PASSWORD_BCRYPT === $this->algo && 72 < \strlen($raw))) {
            throw new BadCredentialsException('Invalid password.');
        }

        // Ignore $salt, the auto-generated one is always the best

        return password_hash($raw, $this->algo, $this->options);
    }

    /**
     * {@inheritdoc}
     */
    public function isPasswordValid($encoded, $raw, $salt): bool
    {
        if (\strlen($raw) > self::MAX_PASSWORD_LENGTH) {
            return false;
        }

        if (0 === strpos($encoded, '$2')) {
            // BCrypt encodes only the first 72 chars
            return 72 >= \strlen($raw) && password_verify($raw, $encoded);
        }

        if (\extension_loaded('sodium') && version_compare(\SODIUM_LIBRARY_VERSION, '1.0.14', '>=')) {
            return sodium_crypto_pwhash_str_verify($encoded, $raw);
        }

        if (\extension_loaded('libsodium') && version_compare(phpversion('libsodium'), '1.0.14', '>=')) {
            return \Sodium\crypto_pwhash_str_verify($encoded, $raw);
        }

        return password_verify($raw, $encoded);
    }

    /**
     * {@inheritdoc}
     */
    public function needsRehash(string $encoded): bool
    {
        return password_needs_rehash($encoded, $this->algo, $this->options);
    }
}<|MERGE_RESOLUTION|>--- conflicted
+++ resolved
@@ -48,11 +48,7 @@
             throw new \InvalidArgumentException('$cost must be in the range of 4-31.');
         }
 
-<<<<<<< HEAD
-        $this->algo = $algo ?? (\defined('PASSWORD_ARGON2I') ? max(PASSWORD_DEFAULT, \defined('PASSWORD_ARGON2ID') ? PASSWORD_ARGON2ID : PASSWORD_ARGON2I) : PASSWORD_DEFAULT);
-=======
-        $this->algo = \defined('PASSWORD_ARGON2ID') ? PASSWORD_ARGON2ID : (\defined('PASSWORD_ARGON2I') ? PASSWORD_ARGON2I : PASSWORD_BCRYPT);
->>>>>>> 15f08553
+        $this->algo = (string) ($algo ?? \defined('PASSWORD_ARGON2ID') ? PASSWORD_ARGON2ID : (\defined('PASSWORD_ARGON2I') ? PASSWORD_ARGON2I : PASSWORD_BCRYPT));
         $this->options = [
             'cost' => $cost,
             'time_cost' => $opsLimit,
@@ -66,7 +62,7 @@
      */
     public function encodePassword($raw, $salt): string
     {
-        if (\strlen($raw) > self::MAX_PASSWORD_LENGTH || (PASSWORD_BCRYPT === $this->algo && 72 < \strlen($raw))) {
+        if (\strlen($raw) > self::MAX_PASSWORD_LENGTH || ((string) PASSWORD_BCRYPT === $this->algo && 72 < \strlen($raw))) {
             throw new BadCredentialsException('Invalid password.');
         }
 
