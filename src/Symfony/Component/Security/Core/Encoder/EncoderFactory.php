<?php

/*
 * This file is part of the Symfony package.
 *
 * (c) Fabien Potencier <fabien@symfony.com>
 *
 * For the full copyright and license information, please view the LICENSE
 * file that was distributed with this source code.
 */

namespace Symfony\Component\Security\Core\Encoder;

use Symfony\Component\Security\Core\Exception\LogicException;

/**
 * A generic encoder factory implementation.
 *
 * @author Johannes M. Schmitt <schmittjoh@gmail.com>
 */
class EncoderFactory implements EncoderFactoryInterface
{
    private $encoders;

    public function __construct(array $encoders)
    {
        $this->encoders = $encoders;
    }

    /**
     * {@inheritdoc}
     */
    public function getEncoder($user)
    {
        $encoderKey = null;

        if ($user instanceof EncoderAwareInterface && (null !== $encoderName = $user->getEncoderName())) {
            if (!\array_key_exists($encoderName, $this->encoders)) {
                throw new \RuntimeException(sprintf('The encoder "%s" was not configured.', $encoderName));
            }

            $encoderKey = $encoderName;
        } else {
            foreach ($this->encoders as $class => $encoder) {
                if ((\is_object($user) && $user instanceof $class) || (!\is_object($user) && (is_subclass_of($user, $class) || $user == $class))) {
                    $encoderKey = $class;
                    break;
                }
            }
        }

        if (null === $encoderKey) {
            throw new \RuntimeException(sprintf('No encoder has been configured for account "%s".', \is_object($user) ? \get_class($user) : $user));
        }

        if (!$this->encoders[$encoderKey] instanceof PasswordEncoderInterface) {
            $this->encoders[$encoderKey] = $this->createEncoder($this->encoders[$encoderKey]);
        }

        return $this->encoders[$encoderKey];
    }

    /**
     * Creates the actual encoder instance.
     *
     * @throws \InvalidArgumentException
     */
    private function createEncoder(array $config): PasswordEncoderInterface
    {
        if (isset($config['algorithm'])) {
            $config = $this->getEncoderConfigFromAlgorithm($config);
        }
        if (!isset($config['class'])) {
            throw new \InvalidArgumentException(sprintf('"class" must be set in %s.', json_encode($config)));
        }
        if (!isset($config['arguments'])) {
            throw new \InvalidArgumentException(sprintf('"arguments" must be set in %s.', json_encode($config)));
        }

        $reflection = new \ReflectionClass($config['class']);

        return $reflection->newInstanceArgs($config['arguments']);
    }

    private function getEncoderConfigFromAlgorithm(array $config): array
    {
        if ('auto' === $config['algorithm']) {
            $encoderChain = [];
            // "plaintext" is not listed as any leaked hashes could then be used to authenticate directly
            foreach ([SodiumPasswordEncoder::isSupported() ? 'sodium' : 'native', 'pbkdf2', $config['hash_algorithm']] as $algo) {
                $config['algorithm'] = $algo;
                $encoderChain[] = $this->createEncoder($config);
            }

            return [
                'class' => MigratingPasswordEncoder::class,
                'arguments' => $encoderChain,
            ];
        }

        switch ($config['algorithm']) {
            case 'plaintext':
                return [
                    'class' => PlaintextPasswordEncoder::class,
                    'arguments' => [$config['ignore_case']],
                ];

            case 'pbkdf2':
                return [
                    'class' => Pbkdf2PasswordEncoder::class,
                    'arguments' => [
                        $config['hash_algorithm'],
                        $config['encode_as_base64'],
                        $config['iterations'],
                        $config['key_length'],
                    ],
                ];

<<<<<<< HEAD
=======
            case 'bcrypt':
                $config['algorithm'] = 'native';
                $config['native_algorithm'] = PASSWORD_BCRYPT;

                return $this->getEncoderConfigFromAlgorithm($config);

>>>>>>> 05f7f4e1
            case 'native':
                return [
                    'class' => NativePasswordEncoder::class,
                    'arguments' => [
                        $config['time_cost'] ?? null,
                        (($config['memory_cost'] ?? 0) << 10) ?: null,
                        $config['cost'] ?? null,
                    ] + (isset($config['native_algorithm']) ? [3 => $config['native_algorithm']] : []),
                ];

            case 'sodium':
                return [
                    'class' => SodiumPasswordEncoder::class,
                    'arguments' => [
                        $config['time_cost'] ?? null,
                        (($config['memory_cost'] ?? 0) << 10) ?: null,
                    ],
                ];
<<<<<<< HEAD
=======

            case 'argon2i':
                if (SodiumPasswordEncoder::isSupported() && !\defined('SODIUM_CRYPTO_PWHASH_ALG_ARGON2ID13')) {
                    $config['algorithm'] = 'sodium';
                } elseif (\defined('PASSWORD_ARGON2I')) {
                    $config['algorithm'] = 'native';
                    $config['native_algorithm'] = PASSWORD_ARGON2I;
                } else {
                    throw new LogicException(sprintf('Algorithm "argon2i" is not available. Either use %s"auto" or upgrade to PHP 7.2+ instead.', \defined('SODIUM_CRYPTO_PWHASH_ALG_ARGON2ID13') ? '"argon2id", ' : ''));
                }

                return $this->getEncoderConfigFromAlgorithm($config);

            case 'argon2id':
                if (($hasSodium = SodiumPasswordEncoder::isSupported()) && \defined('SODIUM_CRYPTO_PWHASH_ALG_ARGON2ID13')) {
                    $config['algorithm'] = 'sodium';
                } elseif (\defined('PASSWORD_ARGON2ID')) {
                    $config['algorithm'] = 'native';
                    $config['native_algorithm'] = PASSWORD_ARGON2ID;
                } else {
                    throw new LogicException(sprintf('Algorithm "argon2id" is not available. Either use %s"auto", upgrade to PHP 7.3+ or use libsodium 1.0.15+ instead.', \defined('PASSWORD_ARGON2I') || $hasSodium ? '"argon2i", ' : ''));
                }

                return $this->getEncoderConfigFromAlgorithm($config);
>>>>>>> 05f7f4e1
        }

        return [
            'class' => MessageDigestPasswordEncoder::class,
            'arguments' => [
                $config['algorithm'],
                $config['encode_as_base64'],
                $config['iterations'],
            ],
        ];
    }
}<|MERGE_RESOLUTION|>--- conflicted
+++ resolved
@@ -116,15 +116,12 @@
                     ],
                 ];
 
-<<<<<<< HEAD
-=======
             case 'bcrypt':
                 $config['algorithm'] = 'native';
                 $config['native_algorithm'] = PASSWORD_BCRYPT;
 
                 return $this->getEncoderConfigFromAlgorithm($config);
 
->>>>>>> 05f7f4e1
             case 'native':
                 return [
                     'class' => NativePasswordEncoder::class,
@@ -143,8 +140,6 @@
                         (($config['memory_cost'] ?? 0) << 10) ?: null,
                     ],
                 ];
-<<<<<<< HEAD
-=======
 
             case 'argon2i':
                 if (SodiumPasswordEncoder::isSupported() && !\defined('SODIUM_CRYPTO_PWHASH_ALG_ARGON2ID13')) {
@@ -169,7 +164,6 @@
                 }
 
                 return $this->getEncoderConfigFromAlgorithm($config);
->>>>>>> 05f7f4e1
         }
 
         return [
