--- conflicted
+++ resolved
@@ -62,15 +62,11 @@
         $alias = $container->getAlias($id);
 
         if ($alias->isDeprecated()) {
-<<<<<<< HEAD
-            $deprecation = $alias->getDeprecation($id);
-            trigger_deprecation($deprecation['package'], $deprecation['version'], rtrim($deprecation['message'], '. ').'. It is being referenced by the "%s" '.($container->hasDefinition($this->currentId) ? 'service.' : 'alias.'), $this->currentId);
-=======
             $referencingDefinition = $container->hasDefinition($this->currentId) ? $container->getDefinition($this->currentId) : $container->getAlias($this->currentId);
             if (!$referencingDefinition->isDeprecated()) {
-                @trigger_error(sprintf('%s. It is being referenced by the "%s" %s.', rtrim($alias->getDeprecationMessage($id), '. '), $this->currentId, $container->hasDefinition($this->currentId) ? 'service' : 'alias'), \E_USER_DEPRECATED);
+                $deprecation = $alias->getDeprecation($id);
+                trigger_deprecation($deprecation['package'], $deprecation['version'], rtrim($deprecation['message'], '. ').'. It is being referenced by the "%s" '.($container->hasDefinition($this->currentId) ? 'service.' : 'alias.'), $this->currentId);
             }
->>>>>>> 617c835b
         }
 
         $seen = [];
