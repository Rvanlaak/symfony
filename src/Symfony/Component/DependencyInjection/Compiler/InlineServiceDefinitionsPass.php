<?php

/*
 * This file is part of the Symfony package.
 *
 * (c) Fabien Potencier <fabien@symfony.com>
 *
 * For the full copyright and license information, please view the LICENSE
 * file that was distributed with this source code.
 */

namespace Symfony\Component\DependencyInjection\Compiler;

use Symfony\Component\DependencyInjection\Argument\ArgumentInterface;
use Symfony\Component\DependencyInjection\ContainerBuilder;
use Symfony\Component\DependencyInjection\Definition;
use Symfony\Component\DependencyInjection\Exception\ServiceCircularReferenceException;
use Symfony\Component\DependencyInjection\Reference;

/**
 * Inline service definitions where this is possible.
 *
 * @author Johannes M. Schmitt <schmittjoh@gmail.com>
 */
class InlineServiceDefinitionsPass extends AbstractRecursivePass implements RepeatablePassInterface
{
    private $analyzingPass;
    private $repeatedPass;
    private $cloningIds = array();
    private $connectedIds = array();
    private $notInlinedIds = array();
    private $inlinedIds = array();
    private $graph;

    public function __construct(AnalyzeServiceReferencesPass $analyzingPass = null)
    {
        $this->analyzingPass = $analyzingPass;
    }

    /**
     * {@inheritdoc}
     */
    public function setRepeatedPass(RepeatedPass $repeatedPass)
    {
        @trigger_error(sprintf('The "%s()" method is deprecated since Symfony 4.2.', __METHOD__), E_USER_DEPRECATED);
        $this->repeatedPass = $repeatedPass;
    }

    public function process(ContainerBuilder $container)
    {
        $this->container = $container;
        if ($this->analyzingPass) {
            $analyzedContainer = new ContainerBuilder();
            $analyzedContainer->setAliases($container->getAliases());
            $analyzedContainer->setDefinitions($container->getDefinitions());
            foreach ($container->getExpressionLanguageProviders() as $provider) {
                $analyzedContainer->addExpressionLanguageProvider($provider);
            }
        } else {
            $analyzedContainer = $container;
        }
        try {
            $this->connectedIds = $this->notInlinedIds = $container->getDefinitions();
            do {
                if ($this->analyzingPass) {
                    $analyzedContainer->setDefinitions(array_intersect_key($analyzedContainer->getDefinitions(), $this->connectedIds));
                    $this->analyzingPass->process($analyzedContainer);
                }
                $this->graph = $analyzedContainer->getCompiler()->getServiceReferenceGraph();
                $notInlinedIds = $this->notInlinedIds;
                $this->connectedIds = $this->notInlinedIds = $this->inlinedIds = array();

                foreach ($analyzedContainer->getDefinitions() as $id => $definition) {
                    if (!$this->graph->hasNode($id)) {
                        continue;
                    }
                    foreach ($this->graph->getNode($id)->getOutEdges() as $edge) {
                        if (isset($notInlinedIds[$edge->getSourceNode()->getId()])) {
                            $this->currentId = $id;
                            $this->processValue($definition, true);
                            break;
                        }
                    }
                }

                foreach ($this->inlinedIds as $id => $isPublic) {
                    if (!$isPublic) {
                        $container->removeDefinition($id);
                        $analyzedContainer->removeDefinition($id);
                    }
                }
            } while ($this->inlinedIds && $this->analyzingPass);

            if ($this->inlinedIds && $this->repeatedPass) {
                $this->repeatedPass->setRepeat();
            }
        } finally {
            $this->container = null;
            $this->connectedIds = $this->notInlinedIds = $this->inlinedIds = array();
            $this->graph = null;
        }
    }

    /**
     * {@inheritdoc}
     */
    protected function processValue($value, $isRoot = false)
    {
        if ($value instanceof ArgumentInterface) {
            // Reference found in ArgumentInterface::getValues() are not inlineable
            return $value;
        }

        if ($value instanceof Definition && $this->cloningIds) {
            if ($value->isShared()) {
                return $value;
            }
            $value = clone $value;
        }

        if (!$value instanceof Reference) {
            return parent::processValue($value, $isRoot);
        } elseif (!$this->container->hasDefinition($id = (string) $value)) {
            return $value;
        }

        $definition = $this->container->getDefinition($id);

        if (!$this->isInlineableDefinition($id, $definition)) {
            return $value;
        }

        $this->container->log($this, sprintf('Inlined service "%s" to "%s".', $id, $this->currentId));
        $this->inlinedIds[$id] = $definition->isPublic();
        $this->notInlinedIds[$this->currentId] = true;

        if ($definition->isShared()) {
            return $definition;
        }

        if (isset($this->cloningIds[$id])) {
            $ids = array_keys($this->cloningIds);
            $ids[] = $id;

            throw new ServiceCircularReferenceException($id, \array_slice($ids, array_search($id, $ids)));
        }

        $this->cloningIds[$id] = true;
        try {
            return $this->processValue($definition);
        } finally {
            unset($this->cloningIds[$id]);
        }
    }

    /**
     * Checks if the definition is inlineable.
     *
     * @return bool If the definition is inlineable
     */
    private function isInlineableDefinition($id, Definition $definition)
    {
        if ($definition->getErrors() || $definition->isDeprecated() || $definition->isLazy() || $definition->isSynthetic()) {
            return false;
        }

<<<<<<< HEAD
        if (!$this->graph->hasNode($id)) {
            return true;
        }

        if (!$definition->isShared()) {
            foreach ($this->graph->getNode($id)->getInEdges() as $edge) {
                $srcId = $edge->getSourceNode()->getId();
                $this->connectedIds[$srcId] = true;
=======
        if (!$definition->isShared()) {
            if (!$graph->hasNode($id)) {
                return true;
            }

            foreach ($graph->getNode($id)->getInEdges() as $edge) {
>>>>>>> 302ff0a0
                if ($edge->isWeak()) {
                    return false;
                }
            }

            return true;
        }

        if ($definition->isPublic()) {
            return false;
        }

        if (!$graph->hasNode($id)) {
            return true;
        }

        if ($this->currentId == $id) {
            return false;
        }
        $this->connectedIds[$id] = true;

        $srcIds = array();
        $srcCount = 0;
        $isReferencedByConstructor = false;
        foreach ($this->graph->getNode($id)->getInEdges() as $edge) {
            $isReferencedByConstructor = $isReferencedByConstructor || $edge->isReferencedByConstructor();
            $srcId = $edge->getSourceNode()->getId();
            $this->connectedIds[$srcId] = true;
            if ($edge->isWeak()) {
                return false;
            }
            $srcIds[$srcId] = true;
            ++$srcCount;
        }

        if (1 !== \count($srcIds)) {
            $this->notInlinedIds[$id] = true;

            return false;
        }

        if ($srcCount > 1 && \is_array($factory = $definition->getFactory()) && ($factory[0] instanceof Reference || $factory[0] instanceof Definition)) {
            return false;
        }

        if ($isReferencedByConstructor && $this->container->getDefinition($srcId)->isLazy() && ($definition->getProperties() || $definition->getMethodCalls() || $definition->getConfigurator())) {
            return false;
        }

        return $this->container->getDefinition($srcId)->isShared();
    }
}<|MERGE_RESOLUTION|>--- conflicted
+++ resolved
@@ -164,23 +164,14 @@
             return false;
         }
 
-<<<<<<< HEAD
-        if (!$this->graph->hasNode($id)) {
-            return true;
-        }
-
         if (!$definition->isShared()) {
+            if (!$this->graph->hasNode($id)) {
+                return true;
+            }
+
             foreach ($this->graph->getNode($id)->getInEdges() as $edge) {
                 $srcId = $edge->getSourceNode()->getId();
                 $this->connectedIds[$srcId] = true;
-=======
-        if (!$definition->isShared()) {
-            if (!$graph->hasNode($id)) {
-                return true;
-            }
-
-            foreach ($graph->getNode($id)->getInEdges() as $edge) {
->>>>>>> 302ff0a0
                 if ($edge->isWeak()) {
                     return false;
                 }
@@ -193,7 +184,7 @@
             return false;
         }
 
-        if (!$graph->hasNode($id)) {
+        if (!$this->graph->hasNode($id)) {
             return true;
         }
 
