<?php

/*
 * This file is part of the Symfony package.
 *
 * (c) Fabien Potencier <fabien@symfony.com>
 *
 * For the full copyright and license information, please view the LICENSE
 * file that was distributed with this source code.
 */

namespace Symfony\Component\DependencyInjection\Compiler;

use Symfony\Component\DependencyInjection\Definition;
use Symfony\Component\DependencyInjection\DefinitionDecorator;
use Symfony\Component\DependencyInjection\ContainerBuilder;
use Symfony\Component\DependencyInjection\Exception\RuntimeException;

/**
 * This replaces all DefinitionDecorator instances with their equivalent fully
 * merged Definition instance.
 *
 * @author Johannes M. Schmitt <schmittjoh@gmail.com>
 * @author Nicolas Grekas <p@tchwork.com>
 */
class ResolveDefinitionTemplatesPass implements CompilerPassInterface
{
    private $compiler;
    private $formatter;
    private $currentId;

    /**
     * Process the ContainerBuilder to replace DefinitionDecorator instances with their real Definition instances.
     *
     * @param ContainerBuilder $container
     */
    public function process(ContainerBuilder $container)
    {
        $this->compiler = $container->getCompiler();
        $this->formatter = $this->compiler->getLoggingFormatter();

        $container->setDefinitions($this->resolveArguments($container, $container->getDefinitions(), true));
    }

    /**
     * Resolves definition decorator arguments.
     *
     * @param ContainerBuilder $container The ContainerBuilder
     * @param array            $arguments An array of arguments
     * @param bool             $isRoot    If we are processing the root definitions or not
     *
     * @return array
     */
    private function resolveArguments(ContainerBuilder $container, array $arguments, $isRoot = false)
    {
        foreach ($arguments as $k => $argument) {
            if ($isRoot) {
                // yes, we are specifically fetching the definition from the
                // container to ensure we are not operating on stale data
                $arguments[$k] = $argument = $container->getDefinition($k);
                $this->currentId = $k;
            }
            if (is_array($argument)) {
                $arguments[$k] = $this->resolveArguments($container, $argument);
            } elseif ($argument instanceof Definition) {
                if ($argument instanceof DefinitionDecorator) {
                    $arguments[$k] = $argument = $this->resolveDefinition($container, $argument);
                    if ($isRoot) {
                        $container->setDefinition($k, $argument);
                    }
                }
                $argument->setArguments($this->resolveArguments($container, $argument->getArguments()));
                $argument->setMethodCalls($this->resolveArguments($container, $argument->getMethodCalls()));
                $argument->setProperties($this->resolveArguments($container, $argument->getProperties()));

                $configurator = $this->resolveArguments($container, array($argument->getConfigurator()));
                $argument->setConfigurator($configurator[0]);

                $factory = $this->resolveArguments($container, array($argument->getFactory()));
                $argument->setFactory($factory[0]);
            }
        }

        return $arguments;
    }

    /**
     * Resolves the definition.
     *
     * @param ContainerBuilder    $container  The ContainerBuilder
     * @param DefinitionDecorator $definition
     *
     * @return Definition
     *
     * @throws \RuntimeException When the definition is invalid
     */
    private function resolveDefinition(ContainerBuilder $container, DefinitionDecorator $definition)
    {
        if (!$container->hasDefinition($parent = $definition->getParent())) {
            throw new RuntimeException(sprintf('The parent definition "%s" defined for definition "%s" does not exist.', $parent, $this->currentId));
        }

        $parentDef = $container->getDefinition($parent);
        if ($parentDef instanceof DefinitionDecorator) {
            $id = $this->currentId;
            $this->currentId = $parent;
            $parentDef = $this->resolveDefinition($container, $parentDef);
            $container->setDefinition($parent, $parentDef);
            $this->currentId = $id;
        }

        $this->compiler->addLogMessage($this->formatter->formatResolveInheritance($this, $this->currentId, $parent));
        $def = new Definition();

        // merge in parent definition
        // purposely ignored attributes: abstract, tags
        $def->setClass($parentDef->getClass());
        $def->setArguments($parentDef->getArguments());
        $def->setMethodCalls($parentDef->getMethodCalls());
        $def->setProperties($parentDef->getProperties());
        $def->setAutowiringTypes($parentDef->getAutowiringTypes());
        if ($parentDef->isDeprecated()) {
            $def->setDeprecated(true, $parentDef->getDeprecationMessage('%service_id%'));
        }
        $def->setFactory($parentDef->getFactory());
        $def->setConfigurator($parentDef->getConfigurator());
        $def->setFile($parentDef->getFile());
        $def->setPublic($parentDef->isPublic());
        $def->setLazy($parentDef->isLazy());

        // overwrite with values specified in the decorator
        $changes = $definition->getChanges();
        if (isset($changes['class'])) {
            $def->setClass($definition->getClass());
        }
        if (isset($changes['factory'])) {
            $def->setFactory($definition->getFactory());
        }
        if (isset($changes['configurator'])) {
            $def->setConfigurator($definition->getConfigurator());
        }
        if (isset($changes['file'])) {
            $def->setFile($definition->getFile());
        }
        if (isset($changes['public'])) {
            $def->setPublic($definition->isPublic());
        }
        if (isset($changes['lazy'])) {
            $def->setLazy($definition->isLazy());
        }
        if (isset($changes['deprecated'])) {
            $def->setDeprecated($definition->isDeprecated(), $definition->getDeprecationMessage('%service_id%'));
        }
        if (isset($changes['decorated_service'])) {
            $decoratedService = $definition->getDecoratedService();
            if (null === $decoratedService) {
                $def->setDecoratedService($decoratedService);
            } else {
                $def->setDecoratedService($decoratedService[0], $decoratedService[1]);
            }
        }

        // merge arguments
        foreach ($definition->getArguments() as $k => $v) {
            if (is_numeric($k)) {
                $def->addArgument($v);
                continue;
            }

            if (0 !== strpos($k, 'index_')) {
                throw new RuntimeException(sprintf('Invalid argument key "%s" found.', $k));
            }

            $index = (int) substr($k, strlen('index_'));
            $def->replaceArgument($index, $v);
        }

        // merge properties
        foreach ($definition->getProperties() as $k => $v) {
            $def->setProperty($k, $v);
        }

        // append method calls
        if (count($calls = $definition->getMethodCalls()) > 0) {
            $def->setMethodCalls(array_merge($def->getMethodCalls(), $calls));
        }

        // merge autowiring types
        foreach ($definition->getAutowiringTypes() as $autowiringType) {
            $def->addAutowiringType($autowiringType);
        }

        // these attributes are always taken from the child
        $def->setAbstract($definition->isAbstract());
<<<<<<< HEAD
=======
        $def->setScope($definition->getScope(false), false);
        $def->setShared($definition->isShared());
>>>>>>> 6fa4d5b8
        $def->setTags($definition->getTags());

        return $def;
    }
}<|MERGE_RESOLUTION|>--- conflicted
+++ resolved
@@ -192,11 +192,7 @@
 
         // these attributes are always taken from the child
         $def->setAbstract($definition->isAbstract());
-<<<<<<< HEAD
-=======
-        $def->setScope($definition->getScope(false), false);
         $def->setShared($definition->isShared());
->>>>>>> 6fa4d5b8
         $def->setTags($definition->getTags());
 
         return $def;
