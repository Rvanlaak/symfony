<?php

/*
 * This file is part of the Symfony package.
 *
 * (c) Fabien Potencier <fabien@symfony.com>
 *
 * For the full copyright and license information, please view the LICENSE
 * file that was distributed with this source code.
 */

namespace Symfony\Component\DependencyInjection\Compiler;

use Symfony\Component\DependencyInjection\ContainerBuilder;
use Symfony\Component\DependencyInjection\EnvVarProcessor;
use Symfony\Component\DependencyInjection\EnvVarProcessorInterface;
use Symfony\Component\DependencyInjection\Exception\InvalidArgumentException;
use Symfony\Component\DependencyInjection\ParameterBag\EnvPlaceholderParameterBag;
use Symfony\Component\DependencyInjection\Reference;

/**
 * Creates the container.env_var_processors_locator service.
 *
 * @author Nicolas Grekas <p@tchwork.com>
 */
class RegisterEnvVarProcessorsPass implements CompilerPassInterface
{
    private static $allowedTypes = ['array', 'bool', 'float', 'int', 'string'];

    public function process(ContainerBuilder $container)
    {
        $bag = $container->getParameterBag();
        $types = [];
        $processors = [];
        foreach ($container->findTaggedServiceIds('container.env_var_processor') as $id => $tags) {
            if (!$r = $container->getReflectionClass($class = $container->getDefinition($id)->getClass())) {
                throw new InvalidArgumentException(sprintf('Class "%s" used for service "%s" cannot be found.', $class, $id));
            } elseif (!$r->isSubclassOf(EnvVarProcessorInterface::class)) {
                throw new InvalidArgumentException(sprintf('Service "%s" must implement interface "%s".', $id, EnvVarProcessorInterface::class));
            }
            foreach ($class::getProvidedTypes() as $prefix => $type) {
                $processors[$prefix] = new Reference($id);
                $types[$prefix] = self::validateProvidedTypes($type, $class);
            }
        }

        if ($bag instanceof EnvPlaceholderParameterBag) {
            foreach (EnvVarProcessor::getProvidedTypes() as $prefix => $type) {
                if (!isset($types[$prefix])) {
                    $types[$prefix] = self::validateProvidedTypes($type, EnvVarProcessor::class);
                }
            }
            $bag->setProvidedTypes($types);
        }

        if ($processors) {
            $container->setAlias('container.env_var_processors_locator', (string) ServiceLocatorTagPass::register($container, $processors))
                ->setPublic(true)
            ;
        }
    }

<<<<<<< HEAD
    private static function validateProvidedTypes(string $types, string $class)
=======
    private static function validateProvidedTypes(string $types, string $class): array
>>>>>>> 81ac674b
    {
        $types = explode('|', $types);

        foreach ($types as $type) {
            if (!\in_array($type, self::$allowedTypes)) {
                throw new InvalidArgumentException(sprintf('Invalid type "%s" returned by "%s::getProvidedTypes()", expected one of "%s".', $type, $class, implode('", "', self::$allowedTypes)));
            }
        }

        return $types;
    }
}<|MERGE_RESOLUTION|>--- conflicted
+++ resolved
@@ -60,11 +60,7 @@
         }
     }
 
-<<<<<<< HEAD
-    private static function validateProvidedTypes(string $types, string $class)
-=======
     private static function validateProvidedTypes(string $types, string $class): array
->>>>>>> 81ac674b
     {
         $types = explode('|', $types);
 
