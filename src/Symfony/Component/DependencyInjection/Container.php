<?php

/*
 * This file is part of the Symfony package.
 *
 * (c) Fabien Potencier <fabien@symfony.com>
 *
 * For the full copyright and license information, please view the LICENSE
 * file that was distributed with this source code.
 */

namespace Symfony\Component\DependencyInjection;

use Symfony\Component\DependencyInjection\Exception\InactiveScopeException;
use Symfony\Component\DependencyInjection\Exception\InvalidArgumentException;
use Symfony\Component\DependencyInjection\Exception\LogicException;
use Symfony\Component\DependencyInjection\Exception\RuntimeException;
use Symfony\Component\DependencyInjection\Exception\ServiceNotFoundException;
use Symfony\Component\DependencyInjection\Exception\ServiceCircularReferenceException;
use Symfony\Component\DependencyInjection\ParameterBag\ParameterBagInterface;
use Symfony\Component\DependencyInjection\ParameterBag\ParameterBag;
use Symfony\Component\DependencyInjection\ParameterBag\FrozenParameterBag;

/**
 * Container is a dependency injection container.
 *
 * It gives access to object instances (services).
 *
 * Services and parameters are simple key/pair stores.
 *
 * Parameter and service keys are case insensitive.
 *
 * A service id can contain lowercased letters, digits, underscores, and dots.
 * Underscores are used to separate words, and dots to group services
 * under namespaces:
 *
 * <ul>
 *   <li>request</li>
 *   <li>mysql_session_storage</li>
 *   <li>symfony.mysql_session_storage</li>
 * </ul>
 *
 * A service can also be defined by creating a method named
 * getXXXService(), where XXX is the camelized version of the id:
 *
 * <ul>
 *   <li>request -> getRequestService()</li>
 *   <li>mysql_session_storage -> getMysqlSessionStorageService()</li>
 *   <li>symfony.mysql_session_storage -> getSymfony_MysqlSessionStorageService()</li>
 * </ul>
 *
 * The container can have three possible behaviors when a service does not exist:
 *
 *  * EXCEPTION_ON_INVALID_REFERENCE: Throws an exception (the default)
 *  * NULL_ON_INVALID_REFERENCE:      Returns null
 *  * IGNORE_ON_INVALID_REFERENCE:    Ignores the wrapping command asking for the reference
 *                                    (for instance, ignore a setter if the service does not exist)
 *
 * @author Fabien Potencier <fabien@symfony.com>
 * @author Johannes M. Schmitt <schmittjoh@gmail.com>
 */
class Container implements IntrospectableContainerInterface, ResettableContainerInterface
{
    /**
     * @var ParameterBagInterface
     */
    protected $parameterBag;

    protected $services = array();
    protected $methodMap = array();
    protected $aliases = array();
    protected $scopes = array();
    protected $scopeChildren = array();
    protected $scopedServices = array();
    protected $scopeStacks = array();
    protected $loading = array();

    private $underscoreMap = array('_' => '', '.' => '_', '\\' => '_');

    /**
     * Constructor.
     *
     * @param ParameterBagInterface $parameterBag A ParameterBagInterface instance
     */
    public function __construct(ParameterBagInterface $parameterBag = null)
    {
        $this->parameterBag = $parameterBag ?: new ParameterBag();
    }

    /**
     * Compiles the container.
     *
     * This method does two things:
     *
     *  * Parameter values are resolved;
     *  * The parameter bag is frozen.
     */
    public function compile()
    {
        $this->parameterBag->resolve();

        $this->parameterBag = new FrozenParameterBag($this->parameterBag->all());
    }

    /**
     * Returns true if the container parameter bag are frozen.
     *
     * @return bool true if the container parameter bag are frozen, false otherwise
     */
    public function isFrozen()
    {
        return $this->parameterBag instanceof FrozenParameterBag;
    }

    /**
     * Gets the service container parameter bag.
     *
     * @return ParameterBagInterface A ParameterBagInterface instance
     */
    public function getParameterBag()
    {
        return $this->parameterBag;
    }

    /**
     * Gets a parameter.
     *
     * @param string $name The parameter name
     *
     * @return mixed The parameter value
     *
     * @throws InvalidArgumentException if the parameter is not defined
     */
    public function getParameter($name)
    {
        return $this->parameterBag->get($name);
    }

    /**
     * Checks if a parameter exists.
     *
     * @param string $name The parameter name
     *
     * @return bool The presence of parameter in container
     */
    public function hasParameter($name)
    {
        return $this->parameterBag->has($name);
    }

    /**
     * Sets a parameter.
     *
     * @param string $name  The parameter name
     * @param mixed  $value The parameter value
     */
    public function setParameter($name, $value)
    {
        $this->parameterBag->set($name, $value);
    }

    /**
     * Sets a service.
     *
     * Setting a service to null resets the service: has() returns false and get()
     * behaves in the same way as if the service was never created.
     *
     * Note: The $scope parameter is deprecated since version 2.8 and will be removed in 3.0.
     *
     * @param string $id      The service identifier
     * @param object $service The service instance
     * @param string $scope   The scope of the service
     *
     * @throws RuntimeException         When trying to set a service in an inactive scope
     * @throws InvalidArgumentException When trying to set a service in the prototype scope
     */
    public function set($id, $service, $scope = self::SCOPE_CONTAINER)
    {
        if (!in_array($scope, array('container', 'request')) || ('request' === $scope && 'request' !== $id)) {
            @trigger_error('The concept of container scopes is deprecated since version 2.8 and will be removed in 3.0. Omit the third parameter.', E_USER_DEPRECATED);
        }

        if (self::SCOPE_PROTOTYPE === $scope) {
            throw new InvalidArgumentException(sprintf('You cannot set service "%s" of scope "prototype".', $id));
        }

        $id = strtolower($id);

        if ('service_container' === $id) {
            // BC: 'service_container' is no longer a self-reference but always
            // $this, so ignore this call.
            // @todo Throw InvalidArgumentException in next major release.
            return;
        }
        if (self::SCOPE_CONTAINER !== $scope) {
            if (!isset($this->scopedServices[$scope])) {
                throw new RuntimeException(sprintf('You cannot set service "%s" of inactive scope.', $id));
            }

            $this->scopedServices[$scope][$id] = $service;
        }

        $this->services[$id] = $service;

        if (method_exists($this, $method = 'synchronize'.strtr($id, $this->underscoreMap).'Service')) {
            $this->$method();
        }

        if (null === $service) {
            if (self::SCOPE_CONTAINER !== $scope) {
                unset($this->scopedServices[$scope][$id]);
            }

            unset($this->services[$id]);
        }
    }

    /**
     * Returns true if the given service is defined.
     *
     * @param string $id The service identifier
     *
     * @return bool true if the service is defined, false otherwise
     */
    public function has($id)
    {
        for ($i = 2;;) {
            if ('service_container' === $id
                || isset($this->aliases[$id])
                || isset($this->services[$id])
                || array_key_exists($id, $this->services)
            ) {
                return true;
            }
            if (--$i && $id !== $lcId = strtolower($id)) {
                $id = $lcId;
            } else {
                return method_exists($this, 'get'.strtr($id, $this->underscoreMap).'Service');
            }
        }
    }

    /**
     * Gets a service.
     *
     * If a service is defined both through a set() method and
     * with a get{$id}Service() method, the former has always precedence.
     *
     * @param string $id              The service identifier
     * @param int    $invalidBehavior The behavior when the service does not exist
     *
     * @return object The associated service
     *
     * @throws ServiceCircularReferenceException When a circular reference is detected
     * @throws ServiceNotFoundException          When the service is not defined
     * @throws \Exception                        if an exception has been thrown when the service has been resolved
     *
     * @see Reference
     */
    public function get($id, $invalidBehavior = self::EXCEPTION_ON_INVALID_REFERENCE)
    {
        // Attempt to retrieve the service by checking first aliases then
        // available services. Service IDs are case insensitive, however since
        // this method can be called thousands of times during a request, avoid
        // calling strtolower() unless necessary.
        for ($i = 2;;) {
            if ('service_container' === $id) {
                return $this;
            }
            if (isset($this->aliases[$id])) {
                $id = $this->aliases[$id];
            }
            // Re-use shared service instance if it exists.
            if (isset($this->services[$id]) || array_key_exists($id, $this->services)) {
                return $this->services[$id];
            }

            if (isset($this->loading[$id])) {
                throw new ServiceCircularReferenceException($id, array_keys($this->loading));
            }

            if (isset($this->methodMap[$id])) {
                $method = $this->methodMap[$id];
            } elseif (--$i && $id !== $lcId = strtolower($id)) {
                $id = $lcId;
                continue;
            } elseif (method_exists($this, $method = 'get'.strtr($id, $this->underscoreMap).'Service')) {
                // $method is set to the right value, proceed
            } else {
                if (self::EXCEPTION_ON_INVALID_REFERENCE === $invalidBehavior) {
                    if (!$id) {
                        throw new ServiceNotFoundException($id);
                    }

                    $alternatives = array();
                    foreach ($this->services as $key => $associatedService) {
                        $lev = levenshtein($id, $key);
                        if ($lev <= strlen($id) / 3 || false !== strpos($key, $id)) {
                            $alternatives[] = $key;
                        }
                    }

                    throw new ServiceNotFoundException($id, null, null, $alternatives);
                }

                return;
            }

            $this->loading[$id] = true;

            try {
                $service = $this->$method();
            } catch (\Exception $e) {
                unset($this->loading[$id]);

                if (array_key_exists($id, $this->services)) {
                    unset($this->services[$id]);
                }

                if ($e instanceof InactiveScopeException && self::EXCEPTION_ON_INVALID_REFERENCE !== $invalidBehavior) {
                    return;
                }

                throw $e;
            }

            unset($this->loading[$id]);

            return $service;
        }
    }

    /**
     * Returns true if the given service has actually been initialized.
     *
     * @param string $id The service identifier
     *
     * @return bool true if service has already been initialized, false otherwise
     */
    public function initialized($id)
    {
        $id = strtolower($id);

        if ('service_container' === $id) {
            // BC: 'service_container' was a synthetic service previously.
            // @todo Change to false in next major release.
            return true;
        }

        if (isset($this->aliases[$id])) {
            $id = $this->aliases[$id];
        }

        return isset($this->services[$id]) || array_key_exists($id, $this->services);
    }

    /**
     * {@inheritdoc}
     */
    public function reset()
    {
        if (!empty($this->scopedServices)) {
            throw new LogicException('Resetting the container is not allowed when a scope is active.');
        }

        $this->services = array();
    }

    /**
     * Gets all service ids.
     *
     * @return array An array of all defined service ids
     */
    public function getServiceIds()
    {
        $ids = array();
        $r = new \ReflectionClass($this);
        foreach ($r->getMethods() as $method) {
            if (preg_match('/^get(.+)Service$/', $method->name, $match)) {
                $ids[] = self::underscore($match[1]);
            }
        }
        $ids[] = 'service_container';

        return array_unique(array_merge($ids, array_keys($this->services)));
    }

    /**
     * This is called when you enter a scope.
     *
     * @param string $name
     *
     * @throws RuntimeException         When the parent scope is inactive
     * @throws InvalidArgumentException When the scope does not exist
<<<<<<< HEAD
     *
     * @api
     *
     * @deprecated since version 2.8, to be removed in 3.0.
=======
>>>>>>> 3146062f
     */
    public function enterScope($name)
    {
        if ('request' !== $name) {
            @trigger_error('The '.__METHOD__.' method is deprecated since version 2.8 and will be removed in 3.0.', E_USER_DEPRECATED);
        }

        if (!isset($this->scopes[$name])) {
            throw new InvalidArgumentException(sprintf('The scope "%s" does not exist.', $name));
        }

        if (self::SCOPE_CONTAINER !== $this->scopes[$name] && !isset($this->scopedServices[$this->scopes[$name]])) {
            throw new RuntimeException(sprintf('The parent scope "%s" must be active when entering this scope.', $this->scopes[$name]));
        }

        // check if a scope of this name is already active, if so we need to
        // remove all services of this scope, and those of any of its child
        // scopes from the global services map
        if (isset($this->scopedServices[$name])) {
            $services = array($this->services, $name => $this->scopedServices[$name]);
            unset($this->scopedServices[$name]);

            foreach ($this->scopeChildren[$name] as $child) {
                if (isset($this->scopedServices[$child])) {
                    $services[$child] = $this->scopedServices[$child];
                    unset($this->scopedServices[$child]);
                }
            }

            // update global map
            $this->services = call_user_func_array('array_diff_key', $services);
            array_shift($services);

            // add stack entry for this scope so we can restore the removed services later
            if (!isset($this->scopeStacks[$name])) {
                $this->scopeStacks[$name] = new \SplStack();
            }
            $this->scopeStacks[$name]->push($services);
        }

        $this->scopedServices[$name] = array();
    }

    /**
     * This is called to leave the current scope, and move back to the parent
     * scope.
     *
     * @param string $name The name of the scope to leave
     *
     * @throws InvalidArgumentException if the scope is not active
<<<<<<< HEAD
     *
     * @api
     *
     * @deprecated since version 2.8, to be removed in 3.0.
=======
>>>>>>> 3146062f
     */
    public function leaveScope($name)
    {
        if ('request' !== $name) {
            @trigger_error('The '.__METHOD__.' method is deprecated since version 2.8 and will be removed in 3.0.', E_USER_DEPRECATED);
        }

        if (!isset($this->scopedServices[$name])) {
            throw new InvalidArgumentException(sprintf('The scope "%s" is not active.', $name));
        }

        // remove all services of this scope, or any of its child scopes from
        // the global service map
        $services = array($this->services, $this->scopedServices[$name]);
        unset($this->scopedServices[$name]);

        foreach ($this->scopeChildren[$name] as $child) {
            if (isset($this->scopedServices[$child])) {
                $services[] = $this->scopedServices[$child];
                unset($this->scopedServices[$child]);
            }
        }

        // update global map
        $this->services = call_user_func_array('array_diff_key', $services);

        // check if we need to restore services of a previous scope of this type
        if (isset($this->scopeStacks[$name]) && count($this->scopeStacks[$name]) > 0) {
            $services = $this->scopeStacks[$name]->pop();
            $this->scopedServices += $services;

            if ($this->scopeStacks[$name]->isEmpty()) {
                unset($this->scopeStacks[$name]);
            }

            foreach ($services as $array) {
                foreach ($array as $id => $service) {
                    $this->set($id, $service, $name);
                }
            }
        }
    }

    /**
     * Adds a scope to the container.
     *
     * @param ScopeInterface $scope
     *
     * @throws InvalidArgumentException
<<<<<<< HEAD
     *
     * @api
     *
     * @deprecated since version 2.8, to be removed in 3.0.
=======
>>>>>>> 3146062f
     */
    public function addScope(ScopeInterface $scope)
    {
        $name = $scope->getName();
        $parentScope = $scope->getParentName();

        if ('request' !== $name) {
            @trigger_error('The '.__METHOD__.' method is deprecated since version 2.8 and will be removed in 3.0.', E_USER_DEPRECATED);
        }
        if (self::SCOPE_CONTAINER === $name || self::SCOPE_PROTOTYPE === $name) {
            throw new InvalidArgumentException(sprintf('The scope "%s" is reserved.', $name));
        }
        if (isset($this->scopes[$name])) {
            throw new InvalidArgumentException(sprintf('A scope with name "%s" already exists.', $name));
        }
        if (self::SCOPE_CONTAINER !== $parentScope && !isset($this->scopes[$parentScope])) {
            throw new InvalidArgumentException(sprintf('The parent scope "%s" does not exist, or is invalid.', $parentScope));
        }

        $this->scopes[$name] = $parentScope;
        $this->scopeChildren[$name] = array();

        // normalize the child relations
        while ($parentScope !== self::SCOPE_CONTAINER) {
            $this->scopeChildren[$parentScope][] = $name;
            $parentScope = $this->scopes[$parentScope];
        }
    }

    /**
     * Returns whether this container has a certain scope.
     *
     * @param string $name The name of the scope
     *
     * @return bool
<<<<<<< HEAD
     *
     * @api
     *
     * @deprecated since version 2.8, to be removed in 3.0.
=======
>>>>>>> 3146062f
     */
    public function hasScope($name)
    {
        if ('request' !== $name) {
            @trigger_error('The '.__METHOD__.' method is deprecated since version 2.8 and will be removed in 3.0.', E_USER_DEPRECATED);
        }

        return isset($this->scopes[$name]);
    }

    /**
     * Returns whether this scope is currently active.
     *
     * This does not actually check if the passed scope actually exists.
     *
     * @param string $name
     *
     * @return bool
<<<<<<< HEAD
     *
     * @api
     *
     * @deprecated since version 2.8, to be removed in 3.0.
=======
>>>>>>> 3146062f
     */
    public function isScopeActive($name)
    {
        @trigger_error('The '.__METHOD__.' method is deprecated since version 2.8 and will be removed in 3.0.', E_USER_DEPRECATED);

        return isset($this->scopedServices[$name]);
    }

    /**
     * Camelizes a string.
     *
     * @param string $id A string to camelize
     *
     * @return string The camelized string
     */
    public static function camelize($id)
    {
        return strtr(ucwords(strtr($id, array('_' => ' ', '.' => '_ ', '\\' => '_ '))), array(' ' => ''));
    }

    /**
     * A string to underscore.
     *
     * @param string $id The string to underscore
     *
     * @return string The underscored string
     */
    public static function underscore($id)
    {
        return strtolower(preg_replace(array('/([A-Z]+)([A-Z][a-z])/', '/([a-z\d])([A-Z])/'), array('\\1_\\2', '\\1_\\2'), strtr($id, '_', '.')));
    }

    private function __clone()
    {
    }
}<|MERGE_RESOLUTION|>--- conflicted
+++ resolved
@@ -392,13 +392,8 @@
      *
      * @throws RuntimeException         When the parent scope is inactive
      * @throws InvalidArgumentException When the scope does not exist
-<<<<<<< HEAD
-     *
-     * @api
      *
      * @deprecated since version 2.8, to be removed in 3.0.
-=======
->>>>>>> 3146062f
      */
     public function enterScope($name)
     {
@@ -449,13 +444,8 @@
      * @param string $name The name of the scope to leave
      *
      * @throws InvalidArgumentException if the scope is not active
-<<<<<<< HEAD
-     *
-     * @api
      *
      * @deprecated since version 2.8, to be removed in 3.0.
-=======
->>>>>>> 3146062f
      */
     public function leaveScope($name)
     {
@@ -505,13 +495,8 @@
      * @param ScopeInterface $scope
      *
      * @throws InvalidArgumentException
-<<<<<<< HEAD
-     *
-     * @api
      *
      * @deprecated since version 2.8, to be removed in 3.0.
-=======
->>>>>>> 3146062f
      */
     public function addScope(ScopeInterface $scope)
     {
@@ -547,13 +532,8 @@
      * @param string $name The name of the scope
      *
      * @return bool
-<<<<<<< HEAD
-     *
-     * @api
      *
      * @deprecated since version 2.8, to be removed in 3.0.
-=======
->>>>>>> 3146062f
      */
     public function hasScope($name)
     {
@@ -572,13 +552,8 @@
      * @param string $name
      *
      * @return bool
-<<<<<<< HEAD
-     *
-     * @api
      *
      * @deprecated since version 2.8, to be removed in 3.0.
-=======
->>>>>>> 3146062f
      */
     public function isScopeActive($name)
     {
