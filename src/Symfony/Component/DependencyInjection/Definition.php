--- conflicted
+++ resolved
@@ -576,13 +576,8 @@
      * @param string $scope Whether the service must be shared or not
      *
      * @return Definition The current instance
-<<<<<<< HEAD
-     *
-     * @api
      *
      * @deprecated since version 2.8, to be removed in 3.0.
-=======
->>>>>>> 3146062f
      */
     public function setScope($scope, $triggerDeprecationError = true)
     {
@@ -603,13 +598,8 @@
      * Returns the scope of the service.
      *
      * @return string
-<<<<<<< HEAD
-     *
-     * @api
      *
      * @deprecated since version 2.8, to be removed in 3.0.
-=======
->>>>>>> 3146062f
      */
     public function getScope($triggerDeprecationError = true)
     {
