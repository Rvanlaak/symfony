--- conflicted
+++ resolved
@@ -158,19 +158,6 @@
             }
         }
 
-<<<<<<< HEAD
-=======
-        if ($value = $service->getAttribute('synchronized')) {
-            $triggerDeprecation = 'request' !== (string) $service->getAttribute('id');
-
-            if ($triggerDeprecation) {
-                @trigger_error(sprintf('The "synchronized" attribute in file "%s" is deprecated since version 2.7 and will be removed in 3.0.', $file), E_USER_DEPRECATED);
-            }
-
-            $definition->setSynchronized(XmlUtils::phpize($value), $triggerDeprecation);
-        }
-
->>>>>>> ae470cdf
         if ($files = $this->getChildren($service, 'file')) {
             $definition->setFile($files[0]->nodeValue);
         }
