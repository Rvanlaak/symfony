<?php

/*
 * This file is part of the Symfony package.
 *
 * (c) Fabien Potencier <fabien@symfony.com>
 *
 * For the full copyright and license information, please view the LICENSE
 * file that was distributed with this source code.
 */

namespace Symfony\Component\DependencyInjection;

use Psr\Container\ContainerInterface as PsrContainerInterface;
use Symfony\Component\Config\Resource\ClassExistenceResource;
use Symfony\Component\Config\Resource\ComposerResource;
use Symfony\Component\Config\Resource\DirectoryResource;
use Symfony\Component\Config\Resource\FileExistenceResource;
use Symfony\Component\Config\Resource\FileResource;
use Symfony\Component\Config\Resource\GlobResource;
use Symfony\Component\Config\Resource\ReflectionClassResource;
use Symfony\Component\Config\Resource\ResourceInterface;
use Symfony\Component\DependencyInjection\Argument\IteratorArgument;
use Symfony\Component\DependencyInjection\Argument\RewindableGenerator;
use Symfony\Component\DependencyInjection\Argument\ServiceClosureArgument;
use Symfony\Component\DependencyInjection\Compiler\Compiler;
use Symfony\Component\DependencyInjection\Compiler\CompilerPassInterface;
use Symfony\Component\DependencyInjection\Compiler\PassConfig;
use Symfony\Component\DependencyInjection\Compiler\ResolveEnvPlaceholdersPass;
use Symfony\Component\DependencyInjection\Exception\BadMethodCallException;
use Symfony\Component\DependencyInjection\Exception\InvalidArgumentException;
use Symfony\Component\DependencyInjection\Exception\LogicException;
use Symfony\Component\DependencyInjection\Exception\RuntimeException;
use Symfony\Component\DependencyInjection\Exception\ServiceCircularReferenceException;
use Symfony\Component\DependencyInjection\Exception\ServiceNotFoundException;
use Symfony\Component\DependencyInjection\Extension\ExtensionInterface;
use Symfony\Component\DependencyInjection\LazyProxy\Instantiator\InstantiatorInterface;
use Symfony\Component\DependencyInjection\LazyProxy\Instantiator\RealServiceInstantiator;
use Symfony\Component\DependencyInjection\ParameterBag\EnvPlaceholderParameterBag;
use Symfony\Component\DependencyInjection\ParameterBag\ParameterBag;
use Symfony\Component\DependencyInjection\ParameterBag\ParameterBagInterface;
use Symfony\Component\ExpressionLanguage\Expression;
use Symfony\Component\ExpressionLanguage\ExpressionFunctionProviderInterface;

/**
 * ContainerBuilder is a DI container that provides an API to easily describe services.
 *
 * @author Fabien Potencier <fabien@symfony.com>
 */
class ContainerBuilder extends Container implements TaggedContainerInterface
{
    /**
     * @var ExtensionInterface[]
     */
    private $extensions = array();

    /**
     * @var ExtensionInterface[]
     */
    private $extensionsByNs = array();

    /**
     * @var Definition[]
     */
    private $definitions = array();

    /**
     * @var Alias[]
     */
    private $aliasDefinitions = array();

    /**
     * @var ResourceInterface[]
     */
    private $resources = array();

    private $extensionConfigs = array();

    /**
     * @var Compiler
     */
    private $compiler;

    private $trackResources;

    /**
     * @var InstantiatorInterface|null
     */
    private $proxyInstantiator;

    /**
     * @var ExpressionLanguage|null
     */
    private $expressionLanguage;

    /**
     * @var ExpressionFunctionProviderInterface[]
     */
    private $expressionLanguageProviders = array();

    /**
     * @var string[] with tag names used by findTaggedServiceIds
     */
    private $usedTags = array();

    /**
     * @var string[][] a map of env var names to their placeholders
     */
    private $envPlaceholders = array();

    /**
     * @var int[] a map of env vars to their resolution counter
     */
    private $envCounters = array();

    /**
     * @var string[] the list of vendor directories
     */
    private $vendors;

    private $autoconfiguredInstanceof = array();

    private $removedIds = array();

    private $removedBindingIds = array();

    private static $internalTypes = array(
        'int' => true,
        'float' => true,
        'string' => true,
        'bool' => true,
        'resource' => true,
        'object' => true,
        'array' => true,
        'null' => true,
        'callable' => true,
        'iterable' => true,
        'mixed' => true,
    );

    public function __construct(ParameterBagInterface $parameterBag = null)
    {
        parent::__construct($parameterBag);

        $this->trackResources = interface_exists('Symfony\Component\Config\Resource\ResourceInterface');
        $this->setDefinition('service_container', (new Definition(ContainerInterface::class))->setSynthetic(true)->setPublic(true));
        $this->setAlias(PsrContainerInterface::class, new Alias('service_container', false));
        $this->setAlias(ContainerInterface::class, new Alias('service_container', false));
    }

    /**
     * @var \ReflectionClass[] a list of class reflectors
     */
    private $classReflectors;

    /**
     * Sets the track resources flag.
     *
     * If you are not using the loaders and therefore don't want
     * to depend on the Config component, set this flag to false.
     *
     * @param bool $track True if you want to track resources, false otherwise
     */
    public function setResourceTracking($track)
    {
        $this->trackResources = (bool) $track;
    }

    /**
     * Checks if resources are tracked.
     *
     * @return bool true If resources are tracked, false otherwise
     */
    public function isTrackingResources()
    {
        return $this->trackResources;
    }

    /**
     * Sets the instantiator to be used when fetching proxies.
     */
    public function setProxyInstantiator(InstantiatorInterface $proxyInstantiator)
    {
        $this->proxyInstantiator = $proxyInstantiator;
    }

    public function registerExtension(ExtensionInterface $extension)
    {
        $this->extensions[$extension->getAlias()] = $extension;

        if (false !== $extension->getNamespace()) {
            $this->extensionsByNs[$extension->getNamespace()] = $extension;
        }
    }

    /**
     * Returns an extension by alias or namespace.
     *
     * @param string $name An alias or a namespace
     *
     * @return ExtensionInterface An extension instance
     *
     * @throws LogicException if the extension is not registered
     */
    public function getExtension($name)
    {
        if (isset($this->extensions[$name])) {
            return $this->extensions[$name];
        }

        if (isset($this->extensionsByNs[$name])) {
            return $this->extensionsByNs[$name];
        }

        throw new LogicException(sprintf('Container extension "%s" is not registered', $name));
    }

    /**
     * Returns all registered extensions.
     *
     * @return ExtensionInterface[] An array of ExtensionInterface
     */
    public function getExtensions()
    {
        return $this->extensions;
    }

    /**
     * Checks if we have an extension.
     *
     * @param string $name The name of the extension
     *
     * @return bool If the extension exists
     */
    public function hasExtension($name)
    {
        return isset($this->extensions[$name]) || isset($this->extensionsByNs[$name]);
    }

    /**
     * Returns an array of resources loaded to build this configuration.
     *
     * @return ResourceInterface[] An array of resources
     */
    public function getResources()
    {
        return array_values($this->resources);
    }

    /**
     * @return $this
     */
    public function addResource(ResourceInterface $resource)
    {
        if (!$this->trackResources) {
            return $this;
        }

        if ($resource instanceof GlobResource && $this->inVendors($resource->getPrefix())) {
            return $this;
        }

        $this->resources[(string) $resource] = $resource;

        return $this;
    }

    /**
     * Sets the resources for this configuration.
     *
     * @param ResourceInterface[] $resources An array of resources
     *
     * @return $this
     */
    public function setResources(array $resources)
    {
        if (!$this->trackResources) {
            return $this;
        }

        $this->resources = $resources;

        return $this;
    }

    /**
     * Adds the object class hierarchy as resources.
     *
     * @param object|string $object An object instance or class name
     *
     * @return $this
     */
    public function addObjectResource($object)
    {
        if ($this->trackResources) {
            if (\is_object($object)) {
                $object = \get_class($object);
            }
            if (!isset($this->classReflectors[$object])) {
                $this->classReflectors[$object] = new \ReflectionClass($object);
            }
            $class = $this->classReflectors[$object];

            foreach ($class->getInterfaceNames() as $name) {
                if (null === $interface = &$this->classReflectors[$name]) {
                    $interface = new \ReflectionClass($name);
                }
                $file = $interface->getFileName();
                if (false !== $file && file_exists($file)) {
                    $this->fileExists($file);
                }
            }
            do {
                $file = $class->getFileName();
                if (false !== $file && file_exists($file)) {
                    $this->fileExists($file);
                }
                foreach ($class->getTraitNames() as $name) {
                    $this->addObjectResource($name);
                }
            } while ($class = $class->getParentClass());
        }

        return $this;
    }

    /**
     * Retrieves the requested reflection class and registers it for resource tracking.
     *
     * @throws \ReflectionException when a parent class/interface/trait is not found and $throw is true
     *
     * @final
     */
    public function getReflectionClass(?string $class, bool $throw = true): ?\ReflectionClass
    {
        if (!$class = $this->getParameterBag()->resolveValue($class)) {
            return null;
        }

        if (isset(self::$internalTypes[$class])) {
            return null;
        }

        $resource = null;

        try {
            if (isset($this->classReflectors[$class])) {
                $classReflector = $this->classReflectors[$class];
            } elseif (class_exists(ClassExistenceResource::class)) {
                $resource = new ClassExistenceResource($class, false);
                $classReflector = $resource->isFresh(0) ? false : new \ReflectionClass($class);
            } else {
                $classReflector = class_exists($class) ? new \ReflectionClass($class) : false;
            }
        } catch (\ReflectionException $e) {
            if ($throw) {
                throw $e;
            }
            $classReflector = false;
        }

        if ($this->trackResources) {
            if (!$classReflector) {
                $this->addResource($resource ?: new ClassExistenceResource($class, false));
            } elseif (!$classReflector->isInternal()) {
                $path = $classReflector->getFileName();

                if (!$this->inVendors($path)) {
                    $this->addResource(new ReflectionClassResource($classReflector, $this->vendors));
                }
            }
            $this->classReflectors[$class] = $classReflector;
        }

        return $classReflector ?: null;
    }

    /**
     * Checks whether the requested file or directory exists and registers the result for resource tracking.
     *
     * @param string      $path          The file or directory path for which to check the existence
     * @param bool|string $trackContents Whether to track contents of the given resource. If a string is passed,
     *                                   it will be used as pattern for tracking contents of the requested directory
     *
     * @return bool
     *
     * @final
     */
    public function fileExists(string $path, $trackContents = true): bool
    {
        $exists = file_exists($path);

        if (!$this->trackResources || $this->inVendors($path)) {
            return $exists;
        }

        if (!$exists) {
            $this->addResource(new FileExistenceResource($path));

            return $exists;
        }

        if (is_dir($path)) {
            if ($trackContents) {
                $this->addResource(new DirectoryResource($path, \is_string($trackContents) ? $trackContents : null));
            } else {
                $this->addResource(new GlobResource($path, '/*', false));
            }
        } elseif ($trackContents) {
            $this->addResource(new FileResource($path));
        }

        return $exists;
    }

    /**
     * Loads the configuration for an extension.
     *
     * @param string $extension The extension alias or namespace
     * @param array  $values    An array of values that customizes the extension
     *
     * @return $this
     *
     * @throws BadMethodCallException When this ContainerBuilder is compiled
     * @throws \LogicException        if the extension is not registered
     */
    public function loadFromExtension($extension, array $values = null)
    {
        if ($this->isCompiled()) {
            throw new BadMethodCallException('Cannot load from an extension on a compiled container.');
        }

        if (\func_num_args() < 2) {
            $values = array();
        }

        $namespace = $this->getExtension($extension)->getAlias();

        $this->extensionConfigs[$namespace][] = $values;

        return $this;
    }

    /**
     * Adds a compiler pass.
     *
     * @param CompilerPassInterface $pass     A compiler pass
     * @param string                $type     The type of compiler pass
     * @param int                   $priority Used to sort the passes
     *
     * @return $this
     */
    public function addCompilerPass(CompilerPassInterface $pass, $type = PassConfig::TYPE_BEFORE_OPTIMIZATION, int $priority = 0)
    {
        $this->getCompiler()->addPass($pass, $type, $priority);

        $this->addObjectResource($pass);

        return $this;
    }

    /**
     * Returns the compiler pass config which can then be modified.
     *
     * @return PassConfig The compiler pass config
     */
    public function getCompilerPassConfig()
    {
        return $this->getCompiler()->getPassConfig();
    }

    /**
     * Returns the compiler.
     *
     * @return Compiler The compiler
     */
    public function getCompiler()
    {
        if (null === $this->compiler) {
            $this->compiler = new Compiler();
        }

        return $this->compiler;
    }

    /**
     * Sets a service.
     *
     * @param string $id      The service identifier
     * @param object $service The service instance
     *
     * @throws BadMethodCallException When this ContainerBuilder is compiled
     */
    public function set($id, $service)
    {
        $id = (string) $id;

        if ($this->isCompiled() && (isset($this->definitions[$id]) && !$this->definitions[$id]->isSynthetic())) {
            // setting a synthetic service on a compiled container is alright
            throw new BadMethodCallException(sprintf('Setting service "%s" for an unknown or non-synthetic service definition on a compiled container is not allowed.', $id));
        }

        $this->removeId($id);
        unset($this->removedIds[$id]);

        parent::set($id, $service);
    }

    /**
     * Removes a service definition.
     *
     * @param string $id The service identifier
     */
    public function removeDefinition($id)
    {
<<<<<<< HEAD
        if (isset($this->definitions[$id = (string) $id])) {
            unset($this->definitions[$id]);
            $this->removedIds[$id] = true;
=======
        if (isset($this->definitions[$id = $this->normalizeId($id)])) {
            $this->removeId($id);
>>>>>>> 44e9a91f
        }
    }

    /**
     * Returns true if the given service is defined.
     *
     * @param string $id The service identifier
     *
     * @return bool true if the service is defined, false otherwise
     */
    public function has($id)
    {
        $id = (string) $id;

        return isset($this->definitions[$id]) || isset($this->aliasDefinitions[$id]) || parent::has($id);
    }

    /**
     * Gets a service.
     *
     * @param string $id              The service identifier
     * @param int    $invalidBehavior The behavior when the service does not exist
     *
     * @return object The associated service
     *
     * @throws InvalidArgumentException          when no definitions are available
     * @throws ServiceCircularReferenceException When a circular reference is detected
     * @throws ServiceNotFoundException          When the service is not defined
     * @throws \Exception
     *
     * @see Reference
     */
    public function get($id, $invalidBehavior = ContainerInterface::EXCEPTION_ON_INVALID_REFERENCE)
    {
        if ($this->isCompiled() && isset($this->removedIds[$id = (string) $id]) && ContainerInterface::EXCEPTION_ON_INVALID_REFERENCE >= $invalidBehavior) {
            return parent::get($id);
        }

        return $this->doGet($id, $invalidBehavior);
    }

    private function doGet($id, $invalidBehavior = ContainerInterface::EXCEPTION_ON_INVALID_REFERENCE, array &$inlineServices = null, $isConstructorArgument = false)
    {
        if (isset($inlineServices[$id])) {
            return $inlineServices[$id];
        }
        if (null === $inlineServices) {
            $isConstructorArgument = true;
            $inlineServices = array();
        }
        try {
            if (ContainerInterface::IGNORE_ON_UNINITIALIZED_REFERENCE === $invalidBehavior) {
                return parent::get($id, $invalidBehavior);
            }
            if ($service = parent::get($id, ContainerInterface::NULL_ON_INVALID_REFERENCE)) {
                return $service;
            }
        } catch (ServiceCircularReferenceException $e) {
            if ($isConstructorArgument) {
                throw $e;
            }
        }

        if (!isset($this->definitions[$id]) && isset($this->aliasDefinitions[$id])) {
            return $this->doGet((string) $this->aliasDefinitions[$id], $invalidBehavior, $inlineServices, $isConstructorArgument);
        }

        try {
            $definition = $this->getDefinition($id);
        } catch (ServiceNotFoundException $e) {
            if (ContainerInterface::EXCEPTION_ON_INVALID_REFERENCE < $invalidBehavior) {
                return;
            }

            throw $e;
        }

        if ($e = $definition->getErrors()) {
            throw new RuntimeException(reset($e));
        }

        if ($isConstructorArgument) {
            $this->loading[$id] = true;
        }

        try {
            return $this->createService($definition, $inlineServices, $isConstructorArgument, $id);
        } finally {
            if ($isConstructorArgument) {
                unset($this->loading[$id]);
            }
        }
    }

    /**
     * Merges a ContainerBuilder with the current ContainerBuilder configuration.
     *
     * Service definitions overrides the current defined ones.
     *
     * But for parameters, they are overridden by the current ones. It allows
     * the parameters passed to the container constructor to have precedence
     * over the loaded ones.
     *
     *     $container = new ContainerBuilder(new ParameterBag(array('foo' => 'bar')));
     *     $loader = new LoaderXXX($container);
     *     $loader->load('resource_name');
     *     $container->register('foo', 'stdClass');
     *
     * In the above example, even if the loaded resource defines a foo
     * parameter, the value will still be 'bar' as defined in the ContainerBuilder
     * constructor.
     *
     * @throws BadMethodCallException When this ContainerBuilder is compiled
     */
    public function merge(self $container)
    {
        if ($this->isCompiled()) {
            throw new BadMethodCallException('Cannot merge on a compiled container.');
        }

        $this->addDefinitions($container->getDefinitions());
        $this->addAliases($container->getAliases());
        $this->getParameterBag()->add($container->getParameterBag()->all());

        if ($this->trackResources) {
            foreach ($container->getResources() as $resource) {
                $this->addResource($resource);
            }
        }

        foreach ($this->extensions as $name => $extension) {
            if (!isset($this->extensionConfigs[$name])) {
                $this->extensionConfigs[$name] = array();
            }

            $this->extensionConfigs[$name] = array_merge($this->extensionConfigs[$name], $container->getExtensionConfig($name));
        }

        if ($this->getParameterBag() instanceof EnvPlaceholderParameterBag && $container->getParameterBag() instanceof EnvPlaceholderParameterBag) {
            $envPlaceholders = $container->getParameterBag()->getEnvPlaceholders();
            $this->getParameterBag()->mergeEnvPlaceholders($container->getParameterBag());
        } else {
            $envPlaceholders = array();
        }

        foreach ($container->envCounters as $env => $count) {
            if (!$count && !isset($envPlaceholders[$env])) {
                continue;
            }
            if (!isset($this->envCounters[$env])) {
                $this->envCounters[$env] = $count;
            } else {
                $this->envCounters[$env] += $count;
            }
        }

        foreach ($container->getAutoconfiguredInstanceof() as $interface => $childDefinition) {
            if (isset($this->autoconfiguredInstanceof[$interface])) {
                throw new InvalidArgumentException(sprintf('"%s" has already been autoconfigured and merge() does not support merging autoconfiguration for the same class/interface.', $interface));
            }

            $this->autoconfiguredInstanceof[$interface] = $childDefinition;
        }
    }

    /**
     * Returns the configuration array for the given extension.
     *
     * @param string $name The name of the extension
     *
     * @return array An array of configuration
     */
    public function getExtensionConfig($name)
    {
        if (!isset($this->extensionConfigs[$name])) {
            $this->extensionConfigs[$name] = array();
        }

        return $this->extensionConfigs[$name];
    }

    /**
     * Prepends a config array to the configs of the given extension.
     *
     * @param string $name   The name of the extension
     * @param array  $config The config to set
     */
    public function prependExtensionConfig($name, array $config)
    {
        if (!isset($this->extensionConfigs[$name])) {
            $this->extensionConfigs[$name] = array();
        }

        array_unshift($this->extensionConfigs[$name], $config);
    }

    /**
     * Compiles the container.
     *
     * This method passes the container to compiler
     * passes whose job is to manipulate and optimize
     * the container.
     *
     * The main compiler passes roughly do four things:
     *
     *  * The extension configurations are merged;
     *  * Parameter values are resolved;
     *  * The parameter bag is frozen;
     *  * Extension loading is disabled.
     *
     * @param bool $resolveEnvPlaceholders Whether %env()% parameters should be resolved using the current
     *                                     env vars or be replaced by uniquely identifiable placeholders.
     *                                     Set to "true" when you want to use the current ContainerBuilder
     *                                     directly, keep to "false" when the container is dumped instead.
     */
    public function compile(bool $resolveEnvPlaceholders = false)
    {
        $compiler = $this->getCompiler();

        if ($this->trackResources) {
            foreach ($compiler->getPassConfig()->getPasses() as $pass) {
                $this->addObjectResource($pass);
            }
        }
        $bag = $this->getParameterBag();

        if ($resolveEnvPlaceholders && $bag instanceof EnvPlaceholderParameterBag) {
            $compiler->addPass(new ResolveEnvPlaceholdersPass(), PassConfig::TYPE_AFTER_REMOVING, -1000);
        }

        $compiler->compile($this);

        foreach ($this->definitions as $id => $definition) {
            if ($this->trackResources && $definition->isLazy()) {
                $this->getReflectionClass($definition->getClass());
            }
        }

        $this->extensionConfigs = array();

        if ($bag instanceof EnvPlaceholderParameterBag) {
            if ($resolveEnvPlaceholders) {
                $this->parameterBag = new ParameterBag($this->resolveEnvPlaceholders($bag->all(), true));
            }

            $this->envPlaceholders = $bag->getEnvPlaceholders();
        }

        parent::compile();

        foreach ($this->definitions + $this->aliasDefinitions as $id => $definition) {
            if (!$definition->isPublic() || $definition->isPrivate()) {
                $this->removedIds[$id] = true;
            }
        }
    }

    /**
     * Gets all service ids.
     *
     * @return array An array of all defined service ids
     */
    public function getServiceIds()
    {
        return array_unique(array_merge(array_keys($this->getDefinitions()), array_keys($this->aliasDefinitions), parent::getServiceIds()));
    }

    /**
     * Gets removed service or alias ids.
     *
     * @return array
     */
    public function getRemovedIds()
    {
        return $this->removedIds;
    }

    /**
     * Adds the service aliases.
     */
    public function addAliases(array $aliases)
    {
        foreach ($aliases as $alias => $id) {
            $this->setAlias($alias, $id);
        }
    }

    /**
     * Sets the service aliases.
     */
    public function setAliases(array $aliases)
    {
        $this->aliasDefinitions = array();
        $this->addAliases($aliases);
    }

    /**
     * Sets an alias for an existing service.
     *
     * @param string       $alias The alias to create
     * @param string|Alias $id    The service to alias
     *
     * @return Alias
     *
     * @throws InvalidArgumentException if the id is not a string or an Alias
     * @throws InvalidArgumentException if the alias is for itself
     */
    public function setAlias($alias, $id)
    {
        $alias = (string) $alias;

        if (\is_string($id)) {
            $id = new Alias($id);
        } elseif (!$id instanceof Alias) {
            throw new InvalidArgumentException('$id must be a string, or an Alias object.');
        }

        if ($alias === (string) $id) {
            throw new InvalidArgumentException(sprintf('An alias can not reference itself, got a circular reference on "%s".', $alias));
        }

        $this->removeId($alias);
        unset($this->removedIds[$alias]);

        return $this->aliasDefinitions[$alias] = $id;
    }

    /**
     * Removes an alias.
     *
     * @param string $alias The alias to remove
     */
    public function removeAlias($alias)
    {
<<<<<<< HEAD
        if (isset($this->aliasDefinitions[$alias = (string) $alias])) {
            unset($this->aliasDefinitions[$alias]);
            $this->removedIds[$alias] = true;
=======
        if (isset($this->aliasDefinitions[$alias = $this->normalizeId($alias)])) {
            $this->removeId($alias);
>>>>>>> 44e9a91f
        }
    }

    /**
     * Returns true if an alias exists under the given identifier.
     *
     * @param string $id The service identifier
     *
     * @return bool true if the alias exists, false otherwise
     */
    public function hasAlias($id)
    {
        return isset($this->aliasDefinitions[$id = (string) $id]);
    }

    /**
     * Gets all defined aliases.
     *
     * @return Alias[] An array of aliases
     */
    public function getAliases()
    {
        return $this->aliasDefinitions;
    }

    /**
     * Gets an alias.
     *
     * @param string $id The service identifier
     *
     * @return Alias An Alias instance
     *
     * @throws InvalidArgumentException if the alias does not exist
     */
    public function getAlias($id)
    {
        $id = (string) $id;

        if (!isset($this->aliasDefinitions[$id])) {
            throw new InvalidArgumentException(sprintf('The service alias "%s" does not exist.', $id));
        }

        return $this->aliasDefinitions[$id];
    }

    /**
     * Registers a service definition.
     *
     * This methods allows for simple registration of service definition
     * with a fluid interface.
     *
     * @param string $id         The service identifier
     * @param string $class|null The service class
     *
     * @return Definition A Definition instance
     */
    public function register($id, $class = null)
    {
        return $this->setDefinition($id, new Definition($class));
    }

    /**
     * Registers an autowired service definition.
     *
     * This method implements a shortcut for using setDefinition() with
     * an autowired definition.
     *
     * @param string      $id    The service identifier
     * @param string|null $class The service class
     *
     * @return Definition The created definition
     */
    public function autowire($id, $class = null)
    {
        return $this->setDefinition($id, (new Definition($class))->setAutowired(true));
    }

    /**
     * Adds the service definitions.
     *
     * @param Definition[] $definitions An array of service definitions
     */
    public function addDefinitions(array $definitions)
    {
        foreach ($definitions as $id => $definition) {
            $this->setDefinition($id, $definition);
        }
    }

    /**
     * Sets the service definitions.
     *
     * @param Definition[] $definitions An array of service definitions
     */
    public function setDefinitions(array $definitions)
    {
        $this->definitions = array();
        $this->addDefinitions($definitions);
    }

    /**
     * Gets all service definitions.
     *
     * @return Definition[] An array of Definition instances
     */
    public function getDefinitions()
    {
        return $this->definitions;
    }

    /**
     * Sets a service definition.
     *
     * @param string     $id         The service identifier
     * @param Definition $definition A Definition instance
     *
     * @return Definition the service definition
     *
     * @throws BadMethodCallException When this ContainerBuilder is compiled
     */
    public function setDefinition($id, Definition $definition)
    {
        if ($this->isCompiled()) {
            throw new BadMethodCallException('Adding definition to a compiled container is not allowed');
        }

        $id = (string) $id;

        $this->removeId($id);
        unset($this->removedIds[$id]);

        return $this->definitions[$id] = $definition;
    }

    /**
     * Returns true if a service definition exists under the given identifier.
     *
     * @param string $id The service identifier
     *
     * @return bool true if the service definition exists, false otherwise
     */
    public function hasDefinition($id)
    {
        return isset($this->definitions[(string) $id]);
    }

    /**
     * Gets a service definition.
     *
     * @param string $id The service identifier
     *
     * @return Definition A Definition instance
     *
     * @throws ServiceNotFoundException if the service definition does not exist
     */
    public function getDefinition($id)
    {
        $id = (string) $id;

        if (!isset($this->definitions[$id])) {
            throw new ServiceNotFoundException($id);
        }

        return $this->definitions[$id];
    }

    /**
     * Gets a service definition by id or alias.
     *
     * The method "unaliases" recursively to return a Definition instance.
     *
     * @param string $id The service identifier or alias
     *
     * @return Definition A Definition instance
     *
     * @throws ServiceNotFoundException if the service definition does not exist
     */
    public function findDefinition($id)
    {
        $id = (string) $id;

        $seen = array();
        while (isset($this->aliasDefinitions[$id])) {
            $id = (string) $this->aliasDefinitions[$id];

            if (isset($seen[$id])) {
                $seen = array_values($seen);
                $seen = \array_slice($seen, array_search($id, $seen));
                $seen[] = $id;

                throw new ServiceCircularReferenceException($id, $seen);
            }

            $seen[$id] = $id;
        }

        return $this->getDefinition($id);
    }

    /**
     * Creates a service for a service definition.
     *
     * @param Definition $definition A service definition instance
     * @param string     $id         The service identifier
     * @param bool       $tryProxy   Whether to try proxying the service with a lazy proxy
     *
     * @return object The service described by the service definition
     *
     * @throws RuntimeException         When the factory definition is incomplete
     * @throws RuntimeException         When the service is a synthetic service
     * @throws InvalidArgumentException When configure callable is not callable
     */
    private function createService(Definition $definition, array &$inlineServices, $isConstructorArgument = false, $id = null, $tryProxy = true)
    {
        if (null === $id && isset($inlineServices[$h = spl_object_hash($definition)])) {
            return $inlineServices[$h];
        }

        if ($definition instanceof ChildDefinition) {
            throw new RuntimeException(sprintf('Constructing service "%s" from a parent definition is not supported at build time.', $id));
        }

        if ($definition->isSynthetic()) {
            throw new RuntimeException(sprintf('You have requested a synthetic service ("%s"). The DIC does not know how to construct this service.', $id));
        }

        if ($definition->isDeprecated()) {
            @trigger_error($definition->getDeprecationMessage($id), E_USER_DEPRECATED);
        }

        if ($tryProxy && $definition->isLazy() && !$tryProxy = !($proxy = $this->proxyInstantiator) || $proxy instanceof RealServiceInstantiator) {
            $proxy = $proxy->instantiateProxy(
                $this,
                $definition,
                $id, function () use ($definition, &$inlineServices, $id) {
                    return $this->createService($definition, $inlineServices, true, $id, false);
                }
            );
            $this->shareService($definition, $proxy, $id, $inlineServices);

            return $proxy;
        }

        $parameterBag = $this->getParameterBag();

        if (null !== $definition->getFile()) {
            require_once $parameterBag->resolveValue($definition->getFile());
        }

        $arguments = $this->doResolveServices($parameterBag->unescapeValue($parameterBag->resolveValue($definition->getArguments())), $inlineServices, $isConstructorArgument);

        if (null !== $factory = $definition->getFactory()) {
            if (\is_array($factory)) {
                $factory = array($this->doResolveServices($parameterBag->resolveValue($factory[0]), $inlineServices, $isConstructorArgument), $factory[1]);
            } elseif (!\is_string($factory)) {
                throw new RuntimeException(sprintf('Cannot create service "%s" because of invalid factory', $id));
            }
        }

        if (null !== $id && $definition->isShared() && isset($this->services[$id]) && ($tryProxy || !$definition->isLazy())) {
            return $this->services[$id];
        }

        if (null !== $factory) {
            $service = \call_user_func_array($factory, $arguments);

            if (!$definition->isDeprecated() && \is_array($factory) && \is_string($factory[0])) {
                $r = new \ReflectionClass($factory[0]);

                if (0 < strpos($r->getDocComment(), "\n * @deprecated ")) {
                    @trigger_error(sprintf('The "%s" service relies on the deprecated "%s" factory class. It should either be deprecated or its factory upgraded.', $id, $r->name), E_USER_DEPRECATED);
                }
            }
        } else {
            $r = new \ReflectionClass($parameterBag->resolveValue($definition->getClass()));

            $service = null === $r->getConstructor() ? $r->newInstance() : $r->newInstanceArgs($arguments);

            if (!$definition->isDeprecated() && 0 < strpos($r->getDocComment(), "\n * @deprecated ")) {
                @trigger_error(sprintf('The "%s" service relies on the deprecated "%s" class. It should either be deprecated or its implementation upgraded.', $id, $r->name), E_USER_DEPRECATED);
            }
        }

        if ($tryProxy || !$definition->isLazy()) {
            // share only if proxying failed, or if not a proxy
            $this->shareService($definition, $service, $id, $inlineServices);
        }

        $properties = $this->doResolveServices($parameterBag->unescapeValue($parameterBag->resolveValue($definition->getProperties())), $inlineServices);
        foreach ($properties as $name => $value) {
            $service->$name = $value;
        }

        foreach ($definition->getMethodCalls() as $call) {
            $this->callMethod($service, $call, $inlineServices);
        }

        if ($callable = $definition->getConfigurator()) {
            if (\is_array($callable)) {
                $callable[0] = $parameterBag->resolveValue($callable[0]);

                if ($callable[0] instanceof Reference) {
                    $callable[0] = $this->doGet((string) $callable[0], $callable[0]->getInvalidBehavior(), $inlineServices);
                } elseif ($callable[0] instanceof Definition) {
                    $callable[0] = $this->createService($callable[0], $inlineServices);
                }
            }

            if (!\is_callable($callable)) {
                throw new InvalidArgumentException(sprintf('The configure callable for class "%s" is not a callable.', \get_class($service)));
            }

            $callable($service);
        }

        return $service;
    }

    /**
     * Replaces service references by the real service instance and evaluates expressions.
     *
     * @param mixed $value A value
     *
     * @return mixed The same value with all service references replaced by
     *               the real service instances and all expressions evaluated
     */
    public function resolveServices($value)
    {
        return $this->doResolveServices($value);
    }

    private function doResolveServices($value, array &$inlineServices = array(), $isConstructorArgument = false)
    {
        if (\is_array($value)) {
            foreach ($value as $k => $v) {
                $value[$k] = $this->doResolveServices($v, $inlineServices, $isConstructorArgument);
            }
        } elseif ($value instanceof ServiceClosureArgument) {
            $reference = $value->getValues()[0];
            $value = function () use ($reference) {
                return $this->resolveServices($reference);
            };
        } elseif ($value instanceof IteratorArgument) {
            $value = new RewindableGenerator(function () use ($value) {
                foreach ($value->getValues() as $k => $v) {
                    foreach (self::getServiceConditionals($v) as $s) {
                        if (!$this->has($s)) {
                            continue 2;
                        }
                    }
                    foreach (self::getInitializedConditionals($v) as $s) {
                        if (!$this->doGet($s, ContainerInterface::IGNORE_ON_UNINITIALIZED_REFERENCE)) {
                            continue 2;
                        }
                    }

                    yield $k => $this->resolveServices($v);
                }
            }, function () use ($value) {
                $count = 0;
                foreach ($value->getValues() as $v) {
                    foreach (self::getServiceConditionals($v) as $s) {
                        if (!$this->has($s)) {
                            continue 2;
                        }
                    }
                    foreach (self::getInitializedConditionals($v) as $s) {
                        if (!$this->doGet($s, ContainerInterface::IGNORE_ON_UNINITIALIZED_REFERENCE)) {
                            continue 2;
                        }
                    }

                    ++$count;
                }

                return $count;
            });
        } elseif ($value instanceof Reference) {
            $value = $this->doGet((string) $value, $value->getInvalidBehavior(), $inlineServices, $isConstructorArgument);
        } elseif ($value instanceof Definition) {
            $value = $this->createService($value, $inlineServices, $isConstructorArgument);
        } elseif ($value instanceof Parameter) {
            $value = $this->getParameter((string) $value);
        } elseif ($value instanceof Expression) {
            $value = $this->getExpressionLanguage()->evaluate($value, array('container' => $this));
        }

        return $value;
    }

    /**
     * Returns service ids for a given tag.
     *
     * Example:
     *
     *     $container->register('foo')->addTag('my.tag', array('hello' => 'world'));
     *
     *     $serviceIds = $container->findTaggedServiceIds('my.tag');
     *     foreach ($serviceIds as $serviceId => $tags) {
     *         foreach ($tags as $tag) {
     *             echo $tag['hello'];
     *         }
     *     }
     *
     * @param string $name
     * @param bool   $throwOnAbstract
     *
     * @return array An array of tags with the tagged service as key, holding a list of attribute arrays
     */
    public function findTaggedServiceIds($name, $throwOnAbstract = false)
    {
        $this->usedTags[] = $name;
        $tags = array();
        foreach ($this->getDefinitions() as $id => $definition) {
            if ($definition->hasTag($name)) {
                if ($throwOnAbstract && $definition->isAbstract()) {
                    throw new InvalidArgumentException(sprintf('The service "%s" tagged "%s" must not be abstract.', $id, $name));
                }
                $tags[$id] = $definition->getTag($name);
            }
        }

        return $tags;
    }

    /**
     * Returns all tags the defined services use.
     *
     * @return array An array of tags
     */
    public function findTags()
    {
        $tags = array();
        foreach ($this->getDefinitions() as $id => $definition) {
            $tags = array_merge(array_keys($definition->getTags()), $tags);
        }

        return array_unique($tags);
    }

    /**
     * Returns all tags not queried by findTaggedServiceIds.
     *
     * @return string[] An array of tags
     */
    public function findUnusedTags()
    {
        return array_values(array_diff($this->findTags(), $this->usedTags));
    }

    public function addExpressionLanguageProvider(ExpressionFunctionProviderInterface $provider)
    {
        $this->expressionLanguageProviders[] = $provider;
    }

    /**
     * @return ExpressionFunctionProviderInterface[]
     */
    public function getExpressionLanguageProviders()
    {
        return $this->expressionLanguageProviders;
    }

    /**
     * Returns a ChildDefinition that will be used for autoconfiguring the interface/class.
     *
     * @param string $interface The class or interface to match
     *
     * @return ChildDefinition
     */
    public function registerForAutoconfiguration($interface)
    {
        if (!isset($this->autoconfiguredInstanceof[$interface])) {
            $this->autoconfiguredInstanceof[$interface] = new ChildDefinition('');
        }

        return $this->autoconfiguredInstanceof[$interface];
    }

    /**
     * Returns an array of ChildDefinition[] keyed by interface.
     *
     * @return ChildDefinition[]
     */
    public function getAutoconfiguredInstanceof()
    {
        return $this->autoconfiguredInstanceof;
    }

    /**
     * Resolves env parameter placeholders in a string or an array.
     *
     * @param mixed            $value     The value to resolve
     * @param string|true|null $format    A sprintf() format returning the replacement for each env var name or
     *                                    null to resolve back to the original "%env(VAR)%" format or
     *                                    true to resolve to the actual values of the referenced env vars
     * @param array            &$usedEnvs Env vars found while resolving are added to this array
     *
     * @return mixed The value with env parameters resolved if a string or an array is passed
     */
    public function resolveEnvPlaceholders($value, $format = null, array &$usedEnvs = null)
    {
        if (null === $format) {
            $format = '%%env(%s)%%';
        }

        $bag = $this->getParameterBag();
        if (true === $format) {
            $value = $bag->resolveValue($value);
        }

        if (\is_array($value)) {
            $result = array();
            foreach ($value as $k => $v) {
                $result[\is_string($k) ? $this->resolveEnvPlaceholders($k, $format, $usedEnvs) : $k] = $this->resolveEnvPlaceholders($v, $format, $usedEnvs);
            }

            return $result;
        }

        if (!\is_string($value) || 38 > \strlen($value)) {
            return $value;
        }
        $envPlaceholders = $bag instanceof EnvPlaceholderParameterBag ? $bag->getEnvPlaceholders() : $this->envPlaceholders;

        $completed = false;
        foreach ($envPlaceholders as $env => $placeholders) {
            foreach ($placeholders as $placeholder) {
                if (false !== stripos($value, $placeholder)) {
                    if (true === $format) {
                        $resolved = $bag->escapeValue($this->getEnv($env));
                    } else {
                        $resolved = sprintf($format, $env);
                    }
                    if ($placeholder === $value) {
                        $value = $resolved;
                        $completed = true;
                    } else {
                        if (!\is_string($resolved) && !is_numeric($resolved)) {
                            throw new RuntimeException(sprintf('A string value must be composed of strings and/or numbers, but found parameter "env(%s)" of type %s inside string value "%s".', $env, \gettype($resolved), $this->resolveEnvPlaceholders($value)));
                        }
                        $value = str_ireplace($placeholder, $resolved, $value);
                    }
                    $usedEnvs[$env] = $env;
                    $this->envCounters[$env] = isset($this->envCounters[$env]) ? 1 + $this->envCounters[$env] : 1;

                    if ($completed) {
                        break 2;
                    }
                }
            }
        }

        return $value;
    }

    /**
     * Get statistics about env usage.
     *
     * @return int[] The number of time each env vars has been resolved
     */
    public function getEnvCounters()
    {
        $bag = $this->getParameterBag();
        $envPlaceholders = $bag instanceof EnvPlaceholderParameterBag ? $bag->getEnvPlaceholders() : $this->envPlaceholders;

        foreach ($envPlaceholders as $env => $placeholders) {
            if (!isset($this->envCounters[$env])) {
                $this->envCounters[$env] = 0;
            }
        }

        return $this->envCounters;
    }

    /**
     * @final
     */
    public function log(CompilerPassInterface $pass, string $message)
    {
        $this->getCompiler()->log($pass, $this->resolveEnvPlaceholders($message));
    }

    /**
     * Returns the Service Conditionals.
     *
     * @param mixed $value An array of conditionals to return
     *
     * @return array An array of Service conditionals
     *
     * @internal
     */
    public static function getServiceConditionals($value)
    {
        $services = array();

        if (\is_array($value)) {
            foreach ($value as $v) {
                $services = array_unique(array_merge($services, self::getServiceConditionals($v)));
            }
        } elseif ($value instanceof Reference && ContainerInterface::IGNORE_ON_INVALID_REFERENCE === $value->getInvalidBehavior()) {
            $services[] = (string) $value;
        }

        return $services;
    }

    /**
     * Returns the initialized conditionals.
     *
     * @param mixed $value An array of conditionals to return
     *
     * @return array An array of uninitialized conditionals
     *
     * @internal
     */
    public static function getInitializedConditionals($value)
    {
        $services = array();

        if (\is_array($value)) {
            foreach ($value as $v) {
                $services = array_unique(array_merge($services, self::getInitializedConditionals($v)));
            }
        } elseif ($value instanceof Reference && ContainerInterface::IGNORE_ON_UNINITIALIZED_REFERENCE === $value->getInvalidBehavior()) {
            $services[] = (string) $value;
        }

        return $services;
    }

    /**
     * Gets removed binding ids.
     *
     * @return array
     *
     * @internal
     */
    public function getRemovedBindingIds()
    {
        return $this->removedBindingIds;
    }

    /**
     * Computes a reasonably unique hash of a value.
     *
     * @param mixed $value A serializable value
     *
     * @return string
     */
    public static function hash($value)
    {
        $hash = substr(base64_encode(hash('sha256', serialize($value), true)), 0, 7);

        return str_replace(array('/', '+'), array('.', '_'), $hash);
    }

    /**
     * {@inheritdoc}
     */
    protected function getEnv($name)
    {
        $value = parent::getEnv($name);
        $bag = $this->getParameterBag();

        if (!\is_string($value) || !$bag instanceof EnvPlaceholderParameterBag) {
            return $value;
        }

        foreach ($bag->getEnvPlaceholders() as $env => $placeholders) {
            if (isset($placeholders[$value])) {
                $bag = new ParameterBag($bag->all());

                return $bag->unescapeValue($bag->get("env($name)"));
            }
        }

        $this->resolving["env($name)"] = true;
        try {
            return $bag->unescapeValue($this->resolveEnvPlaceholders($bag->escapeValue($value), true));
        } finally {
            unset($this->resolving["env($name)"]);
        }
    }

    private function callMethod($service, $call, array &$inlineServices)
    {
        foreach (self::getServiceConditionals($call[1]) as $s) {
            if (!$this->has($s)) {
                return;
            }
        }
        foreach (self::getInitializedConditionals($call[1]) as $s) {
            if (!$this->doGet($s, ContainerInterface::IGNORE_ON_UNINITIALIZED_REFERENCE, $inlineServices)) {
                return;
            }
        }

        \call_user_func_array(array($service, $call[0]), $this->doResolveServices($this->getParameterBag()->unescapeValue($this->getParameterBag()->resolveValue($call[1])), $inlineServices));
    }

    /**
     * Shares a given service in the container.
     *
     * @param Definition  $definition
     * @param object      $service
     * @param string|null $id
     */
    private function shareService(Definition $definition, $service, $id, array &$inlineServices)
    {
        $inlineServices[null !== $id ? $id : spl_object_hash($definition)] = $service;

        if (null !== $id && $definition->isShared()) {
            $this->services[$id] = $service;
            unset($this->loading[$id]);
        }
    }

    private function getExpressionLanguage()
    {
        if (null === $this->expressionLanguage) {
            if (!class_exists('Symfony\Component\ExpressionLanguage\ExpressionLanguage')) {
                throw new RuntimeException('Unable to use expressions as the Symfony ExpressionLanguage component is not installed.');
            }
            $this->expressionLanguage = new ExpressionLanguage(null, $this->expressionLanguageProviders);
        }

        return $this->expressionLanguage;
    }

    private function inVendors($path)
    {
        if (null === $this->vendors) {
            $resource = new ComposerResource();
            $this->vendors = $resource->getVendors();
            $this->addResource($resource);
        }
        $path = realpath($path) ?: $path;

        foreach ($this->vendors as $vendor) {
            if (0 === strpos($path, $vendor) && false !== strpbrk(substr($path, \strlen($vendor), 1), '/'.\DIRECTORY_SEPARATOR)) {
                return true;
            }
        }

        return false;
    }

    private function removeId($id)
    {
        $this->removedIds[$id] = true;
        unset($this->aliasDefinitions[$id]);

        if (!isset($this->definitions[$id])) {
            return;
        }

        foreach ($this->definitions[$id]->getBindings() as $binding) {
            list(, $identifier) = $binding->getValues();
            $this->removedBindingIds[$identifier] = true;
        }

        unset($this->definitions[$id]);
    }
}<|MERGE_RESOLUTION|>--- conflicted
+++ resolved
@@ -513,14 +513,8 @@
      */
     public function removeDefinition($id)
     {
-<<<<<<< HEAD
         if (isset($this->definitions[$id = (string) $id])) {
-            unset($this->definitions[$id]);
-            $this->removedIds[$id] = true;
-=======
-        if (isset($this->definitions[$id = $this->normalizeId($id)])) {
             $this->removeId($id);
->>>>>>> 44e9a91f
         }
     }
 
@@ -855,14 +849,8 @@
      */
     public function removeAlias($alias)
     {
-<<<<<<< HEAD
         if (isset($this->aliasDefinitions[$alias = (string) $alias])) {
-            unset($this->aliasDefinitions[$alias]);
-            $this->removedIds[$alias] = true;
-=======
-        if (isset($this->aliasDefinitions[$alias = $this->normalizeId($alias)])) {
             $this->removeId($alias);
->>>>>>> 44e9a91f
         }
     }
 
