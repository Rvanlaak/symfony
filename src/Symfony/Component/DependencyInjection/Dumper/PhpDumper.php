<?php

/*
 * This file is part of the Symfony package.
 *
 * (c) Fabien Potencier <fabien@symfony.com>
 *
 * For the full copyright and license information, please view the LICENSE
 * file that was distributed with this source code.
 */

namespace Symfony\Component\DependencyInjection\Dumper;

use Symfony\Component\DependencyInjection\Argument\ArgumentInterface;
use Symfony\Component\DependencyInjection\Argument\IteratorArgument;
use Symfony\Component\DependencyInjection\Argument\ServiceClosureArgument;
use Symfony\Component\DependencyInjection\Variable;
use Symfony\Component\DependencyInjection\Definition;
use Symfony\Component\DependencyInjection\ContainerBuilder;
use Symfony\Component\DependencyInjection\Container;
use Symfony\Component\DependencyInjection\ContainerInterface;
use Symfony\Component\DependencyInjection\Reference;
use Symfony\Component\DependencyInjection\TypedReference;
use Symfony\Component\DependencyInjection\Parameter;
use Symfony\Component\DependencyInjection\Exception\EnvParameterException;
use Symfony\Component\DependencyInjection\Exception\InvalidArgumentException;
use Symfony\Component\DependencyInjection\Exception\RuntimeException;
use Symfony\Component\DependencyInjection\Exception\ServiceCircularReferenceException;
use Symfony\Component\DependencyInjection\LazyProxy\PhpDumper\DumperInterface as ProxyDumper;
use Symfony\Component\DependencyInjection\LazyProxy\PhpDumper\NullDumper;
use Symfony\Component\DependencyInjection\ExpressionLanguage;
use Symfony\Component\ExpressionLanguage\Expression;
use Symfony\Component\HttpKernel\Kernel;

/**
 * PhpDumper dumps a service container as a PHP class.
 *
 * @author Fabien Potencier <fabien@symfony.com>
 * @author Johannes M. Schmitt <schmittjoh@gmail.com>
 */
class PhpDumper extends Dumper
{
    /**
     * Characters that might appear in the generated variable name as first character.
     *
     * @var string
     */
    const FIRST_CHARS = 'abcdefghijklmnopqrstuvwxyz';

    /**
     * Characters that might appear in the generated variable name as any but the first character.
     *
     * @var string
     */
    const NON_FIRST_CHARS = 'abcdefghijklmnopqrstuvwxyz0123456789_';

    private $inlinedDefinitions;
    private $definitionVariables;
    private $referenceVariables;
    private $variableCount;
    private $reservedVariables = array('instance', 'class');
    private $expressionLanguage;
    private $targetDirRegex;
    private $targetDirMaxMatches;
    private $docStar;
    private $serviceIdToMethodNameMap;
    private $usedMethodNames;
    private $namespace;
    private $asFiles;

    /**
     * @var \Symfony\Component\DependencyInjection\LazyProxy\PhpDumper\DumperInterface
     */
    private $proxyDumper;

    /**
     * {@inheritdoc}
     */
    public function __construct(ContainerBuilder $container)
    {
        if (!$container->isCompiled()) {
            @trigger_error('Dumping an uncompiled ContainerBuilder is deprecated since version 3.3 and will not be supported anymore in 4.0. Compile the container beforehand.', E_USER_DEPRECATED);
        }

        parent::__construct($container);

        $this->inlinedDefinitions = new \SplObjectStorage();
    }

    /**
     * Sets the dumper to be used when dumping proxies in the generated container.
     */
    public function setProxyDumper(ProxyDumper $proxyDumper)
    {
        $this->proxyDumper = $proxyDumper;
    }

    /**
     * Dumps the service container as a PHP class.
     *
     * Available options:
     *
     *  * class:      The class name
     *  * base_class: The base class name
     *  * namespace:  The class namespace
     *  * as_files:   To split the container in several files
     *
<<<<<<< HEAD
     * @param array $options An array of options
     *
     * @return string|array A PHP class representing the service container or an array of PHP files if the "as_files" option is set
=======
     * @return string A PHP class representing of the service container
>>>>>>> 7fb9f614
     *
     * @throws EnvParameterException When an env var exists but has not been dumped
     */
    public function dump(array $options = array())
    {
        $this->targetDirRegex = null;
        $options = array_merge(array(
            'class' => 'ProjectServiceContainer',
            'base_class' => 'Container',
            'namespace' => '',
            'as_files' => false,
            'debug' => true,
        ), $options);

        $this->namespace = $options['namespace'];
        $this->asFiles = $options['as_files'];
        $this->initializeMethodNamesMap($options['base_class']);

        $this->docStar = $options['debug'] ? '*' : '';

        if (!empty($options['file']) && is_dir($dir = dirname($options['file']))) {
            // Build a regexp where the first root dirs are mandatory,
            // but every other sub-dir is optional up to the full path in $dir
            // Mandate at least 2 root dirs and not more that 5 optional dirs.

            $dir = explode(DIRECTORY_SEPARATOR, realpath($dir));
            $i = count($dir);

            if (3 <= $i) {
                $regex = '';
                $lastOptionalDir = $i > 8 ? $i - 5 : 3;
                $this->targetDirMaxMatches = $i - $lastOptionalDir;

                while (--$i >= $lastOptionalDir) {
                    $regex = sprintf('(%s%s)?', preg_quote(DIRECTORY_SEPARATOR.$dir[$i], '#'), $regex);
                }

                do {
                    $regex = preg_quote(DIRECTORY_SEPARATOR.$dir[$i], '#').$regex;
                } while (0 < --$i);

                $this->targetDirRegex = '#'.preg_quote($dir[0], '#').$regex.'#';
            }
        }

        $code =
            $this->startClass($options['class'], $options['base_class']).
            $this->addServices().
            $this->addDefaultParametersMethod().
            $this->endClass()
        ;

        if ($this->asFiles) {
            $fileStart = <<<EOF
<?php

use Symfony\Component\DependencyInjection\Argument\RewindableGenerator;

// This file has been auto-generated by the Symfony Dependency Injection Component for internal use.

EOF;
            $files = array();

            if ($ids = array_keys($this->container->getRemovedIds())) {
                sort($ids);
                $c = "<?php\n\nreturn array(\n";
                foreach ($ids as $id) {
                    $c .= '    '.$this->export($id)." => true,\n";
                }
                $files['removed-ids.php'] = $c .= ");\n";
            }

            foreach ($this->generateServiceFiles() as $file => $c) {
                $files[$file] = $fileStart.$c;
            }
            foreach ($this->generateProxyClasses() as $file => $c) {
                $files[$file] = "<?php\n".$c;
            }
            $files['Container.php'] = $code;
            $hash = ucfirst(strtr(ContainerBuilder::hash($files), '._', 'xx'));
            $code = array();

            foreach ($files as $file => $c) {
                $code["Container{$hash}/{$file}"] = $c;
            }
            array_pop($code);
            $code["Container{$hash}/Container.php"] = implode("\nclass Container{$hash}", explode("\nclass {$options['class']}", $files['Container.php'], 2));
            $namespaceLine = $this->namespace ? "\nnamespace {$this->namespace};\n" : '';

            $code[$options['class'].'.php'] = <<<EOF
<?php
{$namespaceLine}
// This file has been auto-generated by the Symfony Dependency Injection Component for internal use.

if (!class_exists(Container{$hash}::class, false)) {
    require __DIR__.'/Container{$hash}/Container.php';
}

if (!class_exists({$options['class']}::class, false)) {
    class_alias(Container{$hash}::class, {$options['class']}::class, false);
}

return new Container{$hash}();

EOF;
        } else {
            foreach ($this->generateProxyClasses() as $c) {
                $code .= $c;
            }
        }

        $this->targetDirRegex = null;

        $unusedEnvs = array();
        foreach ($this->container->getEnvCounters() as $env => $use) {
            if (!$use) {
                $unusedEnvs[] = $env;
            }
        }
        if ($unusedEnvs) {
            throw new EnvParameterException($unusedEnvs, null, 'Environment variables "%s" are never used. Please, check your container\'s configuration.');
        }

        return $code;
    }

    /**
     * Retrieves the currently set proxy dumper or instantiates one.
     *
     * @return ProxyDumper
     */
    private function getProxyDumper()
    {
        if (!$this->proxyDumper) {
            $this->proxyDumper = new NullDumper();
        }

        return $this->proxyDumper;
    }

    /**
     * Generates Service local temp variables.
     *
     * @param string     $cId
     * @param Definition $definition
     * @param array      $inlinedDefinitions
     *
     * @return string
     */
    private function addServiceLocalTempVariables($cId, Definition $definition, array $inlinedDefinitions)
    {
        static $template = "        \$%s = %s;\n";

        array_unshift($inlinedDefinitions, $definition);

        $calls = $behavior = array();
        foreach ($inlinedDefinitions as $iDefinition) {
            $this->getServiceCallsFromArguments($iDefinition->getArguments(), $calls, $behavior);
            $this->getServiceCallsFromArguments($iDefinition->getMethodCalls(), $calls, $behavior);
            $this->getServiceCallsFromArguments($iDefinition->getProperties(), $calls, $behavior);
            $this->getServiceCallsFromArguments(array($iDefinition->getConfigurator()), $calls, $behavior);
            $this->getServiceCallsFromArguments(array($iDefinition->getFactory()), $calls, $behavior);
        }

        $code = '';
        foreach ($calls as $id => $callCount) {
            if ('service_container' === $id || $id === $cId) {
                continue;
            }

            if ($callCount > 1) {
                $name = $this->getNextVariableName();
                $this->referenceVariables[$id] = new Variable($name);

                if (ContainerInterface::EXCEPTION_ON_INVALID_REFERENCE === $behavior[$id]) {
                    $code .= sprintf($template, $name, $this->getServiceCall($id));
                } else {
                    $code .= sprintf($template, $name, $this->getServiceCall($id, new Reference($id, $behavior[$id])));
                }
            }
        }

        if ('' !== $code) {
            $code .= "\n";
        }

        return $code;
    }

    /**
     * Generates code for the proxies.
     *
     * @return string
     */
    private function generateProxyClasses()
    {
        $definitions = $this->container->getDefinitions();
        $strip = '' === $this->docStar && method_exists('Symfony\Component\HttpKernel\Kernel', 'stripComments');
        $proxyDumper = $this->getProxyDumper();
        ksort($definitions);
        foreach ($definitions as $definition) {
            if (!$proxyDumper->isProxyCandidate($definition)) {
                continue;
            }
            $proxyCode = "\n".$proxyDumper->getProxyCode($definition);
            if ($strip) {
                $proxyCode = "<?php\n".$proxyCode;
                $proxyCode = substr(Kernel::stripComments($proxyCode), 5);
            }
            yield sprintf('%s.php', explode(' ', $proxyCode, 3)[1]) => $proxyCode;
        }
    }

    /**
     * Generates the require_once statement for service includes.
     *
     * @return string
     */
    private function addServiceInclude(Definition $definition, array $inlinedDefinitions)
    {
        $template = "        require_once %s;\n";
        $code = '';

        if (null !== $file = $definition->getFile()) {
            $code .= sprintf($template, $this->dumpValue($file));
        }

        foreach ($inlinedDefinitions as $definition) {
            if (null !== $file = $definition->getFile()) {
                $code .= sprintf($template, $this->dumpValue($file));
            }
        }

        if ('' !== $code) {
            $code .= "\n";
        }

        return $code;
    }

    /**
     * Generates the inline definition of a service.
     *
     * @param string $id
     * @param array  $inlinedDefinitions
     *
     * @return string
     *
     * @throws RuntimeException                  When the factory definition is incomplete
     * @throws ServiceCircularReferenceException When a circular reference is detected
     */
    private function addServiceInlinedDefinitions($id, array $inlinedDefinitions)
    {
        $code = '';
        $variableMap = $this->definitionVariables;
        $nbOccurrences = new \SplObjectStorage();
        $processed = new \SplObjectStorage();

        foreach ($inlinedDefinitions as $definition) {
            if (false === $nbOccurrences->contains($definition)) {
                $nbOccurrences->offsetSet($definition, 1);
            } else {
                $i = $nbOccurrences->offsetGet($definition);
                $nbOccurrences->offsetSet($definition, $i + 1);
            }
        }

        foreach ($inlinedDefinitions as $sDefinition) {
            if ($processed->contains($sDefinition)) {
                continue;
            }
            $processed->offsetSet($sDefinition);

            $class = $this->dumpValue($sDefinition->getClass());
            if ($nbOccurrences->offsetGet($sDefinition) > 1 || $sDefinition->getMethodCalls() || $sDefinition->getProperties() || null !== $sDefinition->getConfigurator() || false !== strpos($class, '$')) {
                $name = $this->getNextVariableName();
                $variableMap->offsetSet($sDefinition, new Variable($name));

                // a construct like:
                // $a = new ServiceA(ServiceB $b); $b = new ServiceB(ServiceA $a);
                // this is an indication for a wrong implementation, you can circumvent this problem
                // by setting up your service structure like this:
                // $b = new ServiceB();
                // $a = new ServiceA(ServiceB $b);
                // $b->setServiceA(ServiceA $a);
                if ($this->hasReference($id, $sDefinition->getArguments())) {
                    throw new ServiceCircularReferenceException($id, array($id));
                }

                $code .= $this->addNewInstance($sDefinition, '$'.$name, ' = ', $id);

                if (!$this->hasReference($id, $sDefinition->getMethodCalls(), true) && !$this->hasReference($id, $sDefinition->getProperties(), true)) {
                    $code .= $this->addServiceProperties($sDefinition, $name);
                    $code .= $this->addServiceMethodCalls($sDefinition, $name);
                    $code .= $this->addServiceConfigurator($sDefinition, $name);
                }

                $code .= "\n";
            }
        }

        return $code;
    }

    /**
     * Generates the service instance.
     *
     * @param string     $id
     * @param Definition $definition
     * @param bool       $isSimpleInstance
     *
     * @return string
     *
     * @throws InvalidArgumentException
     * @throws RuntimeException
     */
    private function addServiceInstance($id, Definition $definition, $isSimpleInstance)
    {
        $class = $this->dumpValue($definition->getClass());

        if (0 === strpos($class, "'") && false === strpos($class, '$') && !preg_match('/^\'(?:\\\{2})?[a-zA-Z_\x7f-\xff][a-zA-Z0-9_\x7f-\xff]*(?:\\\{2}[a-zA-Z_\x7f-\xff][a-zA-Z0-9_\x7f-\xff]*)*\'$/', $class)) {
            throw new InvalidArgumentException(sprintf('"%s" is not a valid class name for the "%s" service.', $class, $id));
        }

        $isProxyCandidate = $this->getProxyDumper()->isProxyCandidate($definition);
        $instantiation = '';

        if (!$isProxyCandidate && $definition->isShared()) {
            $instantiation = "\$this->services['$id'] = ".($isSimpleInstance ? '' : '$instance');
        } elseif (!$isSimpleInstance) {
            $instantiation = '$instance';
        }

        $return = '';
        if ($isSimpleInstance) {
            $return = 'return ';
        } else {
            $instantiation .= ' = ';
        }

        $code = $this->addNewInstance($definition, $return, $instantiation, $id);

        if (!$isSimpleInstance) {
            $code .= "\n";
        }

        return $code;
    }

    /**
     * Checks if the definition is a simple instance.
     *
     * @param string     $id
     * @param Definition $definition
     *
     * @return bool
     */
    private function isSimpleInstance($id, Definition $definition)
    {
        foreach (array_merge(array($definition), $this->getInlinedDefinitions($definition)) as $sDefinition) {
            if ($definition !== $sDefinition && !$this->hasReference($id, $sDefinition->getMethodCalls())) {
                continue;
            }

            if ($sDefinition->getMethodCalls() || $sDefinition->getProperties() || $sDefinition->getConfigurator()) {
                return false;
            }
        }

        return true;
    }

    /**
     * Checks if the definition is a trivial instance.
     *
     * @param Definition $definition
     *
     * @return bool
     */
    private function isTrivialInstance(Definition $definition)
    {
        if ($definition->isSynthetic() || $definition->getFile() || $definition->getMethodCalls() || $definition->getProperties() || $definition->getConfigurator()) {
            return false;
        }
        if ($definition->isDeprecated() || $definition->isLazy() || $definition->getFactory() || 3 < count($definition->getArguments())) {
            return false;
        }

        foreach ($definition->getArguments() as $arg) {
            if (!$arg || ($arg instanceof Reference && 'service_container' !== (string) $arg)) {
                continue;
            }
            if (is_array($arg) && 3 >= count($arg)) {
                foreach ($arg as $k => $v) {
                    if ($this->dumpValue($k) !== $this->dumpValue($k, false)) {
                        return false;
                    }
                    if (!$v || ($v instanceof Reference && 'service_container' !== (string) $v)) {
                        continue;
                    }
                    if (!is_scalar($v) || $this->dumpValue($v) !== $this->dumpValue($v, false)) {
                        return false;
                    }
                }
            } elseif (!is_scalar($arg) || $this->dumpValue($arg) !== $this->dumpValue($arg, false)) {
                return false;
            }
        }

        if (false !== strpos($this->dumpLiteralClass($this->dumpValue($definition->getClass())), '$')) {
            return false;
        }

        return true;
    }

    /**
     * Adds method calls to a service definition.
     *
     * @param Definition $definition
     * @param string     $variableName
     *
     * @return string
     */
    private function addServiceMethodCalls(Definition $definition, $variableName = 'instance')
    {
        $calls = '';
        foreach ($definition->getMethodCalls() as $call) {
            $arguments = array();
            foreach ($call[1] as $value) {
                $arguments[] = $this->dumpValue($value);
            }

            $calls .= $this->wrapServiceConditionals($call[1], sprintf("        \$%s->%s(%s);\n", $variableName, $call[0], implode(', ', $arguments)));
        }

        return $calls;
    }

    private function addServiceProperties(Definition $definition, $variableName = 'instance')
    {
        $code = '';
        foreach ($definition->getProperties() as $name => $value) {
            $code .= sprintf("        \$%s->%s = %s;\n", $variableName, $name, $this->dumpValue($value));
        }

        return $code;
    }

    /**
     * Generates the inline definition setup.
     *
     * @param string $id
     * @param array  $inlinedDefinitions
     * @param bool   $isSimpleInstance
     *
     * @return string
     *
     * @throws ServiceCircularReferenceException when the container contains a circular reference
     */
    private function addServiceInlinedDefinitionsSetup($id, array $inlinedDefinitions, $isSimpleInstance)
    {
        $this->referenceVariables[$id] = new Variable('instance');

        $code = '';
        $processed = new \SplObjectStorage();
        foreach ($inlinedDefinitions as $iDefinition) {
            if ($processed->contains($iDefinition)) {
                continue;
            }
            $processed->offsetSet($iDefinition);

            if (!$this->hasReference($id, $iDefinition->getMethodCalls(), true) && !$this->hasReference($id, $iDefinition->getProperties(), true)) {
                continue;
            }

            // if the instance is simple, the return statement has already been generated
            // so, the only possible way to get there is because of a circular reference
            if ($isSimpleInstance) {
                throw new ServiceCircularReferenceException($id, array($id));
            }

            $name = (string) $this->definitionVariables->offsetGet($iDefinition);
            $code .= $this->addServiceProperties($iDefinition, $name);
            $code .= $this->addServiceMethodCalls($iDefinition, $name);
            $code .= $this->addServiceConfigurator($iDefinition, $name);
        }

        if ('' !== $code) {
            $code .= "\n";
        }

        return $code;
    }

    /**
     * Adds configurator definition.
     *
     * @param Definition $definition
     * @param string     $variableName
     *
     * @return string
     */
    private function addServiceConfigurator(Definition $definition, $variableName = 'instance')
    {
        if (!$callable = $definition->getConfigurator()) {
            return '';
        }

        if (is_array($callable)) {
            if ($callable[0] instanceof Reference
                || ($callable[0] instanceof Definition && $this->definitionVariables->contains($callable[0]))) {
                return sprintf("        %s->%s(\$%s);\n", $this->dumpValue($callable[0]), $callable[1], $variableName);
            }

            $class = $this->dumpValue($callable[0]);
            // If the class is a string we can optimize call_user_func away
            if (0 === strpos($class, "'") && false === strpos($class, '$')) {
                return sprintf("        %s::%s(\$%s);\n", $this->dumpLiteralClass($class), $callable[1], $variableName);
            }

            if (0 === strpos($class, 'new ')) {
                return sprintf("        (%s)->%s(\$%s);\n", $this->dumpValue($callable[0]), $callable[1], $variableName);
            }

            return sprintf("        call_user_func(array(%s, '%s'), \$%s);\n", $this->dumpValue($callable[0]), $callable[1], $variableName);
        }

        return sprintf("        %s(\$%s);\n", $callable, $variableName);
    }

    /**
     * Adds a service.
     *
     * @param string     $id
     * @param Definition $definition
     * @param string     &$file
     *
     * @return string
     */
    private function addService($id, Definition $definition, &$file = null)
    {
        $this->definitionVariables = new \SplObjectStorage();
        $this->referenceVariables = array();
        $this->variableCount = 0;

        $return = array();

        if ($class = $definition->getClass()) {
            $class = $this->container->resolveEnvPlaceholders($class);
            $return[] = sprintf(0 === strpos($class, '%') ? '@return object A %1$s instance' : '@return \%s', ltrim($class, '\\'));
        } elseif ($definition->getFactory()) {
            $factory = $definition->getFactory();
            if (is_string($factory)) {
                $return[] = sprintf('@return object An instance returned by %s()', $factory);
            } elseif (is_array($factory) && (is_string($factory[0]) || $factory[0] instanceof Definition || $factory[0] instanceof Reference)) {
                if (is_string($factory[0]) || $factory[0] instanceof Reference) {
                    $return[] = sprintf('@return object An instance returned by %s::%s()', (string) $factory[0], $factory[1]);
                } elseif ($factory[0] instanceof Definition) {
                    $return[] = sprintf('@return object An instance returned by %s::%s()', $factory[0]->getClass(), $factory[1]);
                }
            }
        }

        if ($definition->isDeprecated()) {
            if ($return && 0 === strpos($return[count($return) - 1], '@return')) {
                $return[] = '';
            }

            $return[] = sprintf('@deprecated %s', $definition->getDeprecationMessage($id));
        }

        $return = str_replace("\n     * \n", "\n     *\n", implode("\n     * ", $return));
        $return = $this->container->resolveEnvPlaceholders($return);

        $shared = $definition->isShared() ? ' shared' : '';
        $public = $definition->isPublic() ? 'public' : 'private';
        $autowired = $definition->isAutowired() ? ' autowired' : '';

        if ($definition->isLazy()) {
            $lazyInitialization = '$lazyLoad = true';
        } else {
            $lazyInitialization = '';
        }

        $asFile = $this->asFiles && $definition->isShared();
        $methodName = $this->generateMethodName($id);
        if ($asFile) {
            $file = $methodName.'.php';
            $code = "        // Returns the $public '$id'$shared$autowired service.\n\n";
        } else {
            $code = <<<EOF

    /*{$this->docStar}
     * Gets the $public '$id'$shared$autowired service.
     *
     * $return
     */
    protected function {$methodName}($lazyInitialization)
    {

EOF;
        }

        if ($this->getProxyDumper()->isProxyCandidate($definition)) {
            $factoryCode = $asFile ? "\$this->load(__DIR__.'/%s.php', false)" : '$this->%s(false)';
            $code .= $this->getProxyDumper()->getProxyFactoryCode($definition, $id, sprintf($factoryCode, $methodName));
        }

        if ($definition->isDeprecated()) {
            $code .= sprintf("        @trigger_error(%s, E_USER_DEPRECATED);\n\n", $this->export($definition->getDeprecationMessage($id)));
        }

        $inlinedDefinitions = $this->getInlinedDefinitions($definition);
        $isSimpleInstance = $this->isSimpleInstance($id, $definition, $inlinedDefinitions);

        $code .=
            $this->addServiceInclude($definition, $inlinedDefinitions).
            $this->addServiceLocalTempVariables($id, $definition, $inlinedDefinitions).
            $this->addServiceInlinedDefinitions($id, $inlinedDefinitions).
            $this->addServiceInstance($id, $definition, $isSimpleInstance).
            $this->addServiceInlinedDefinitionsSetup($id, $inlinedDefinitions, $isSimpleInstance).
            $this->addServiceProperties($definition).
            $this->addServiceMethodCalls($definition).
            $this->addServiceConfigurator($definition).
            (!$isSimpleInstance ? "\n        return \$instance;\n" : '')
        ;

        if ($asFile) {
            $code = implode("\n", array_map(function ($line) { return $line ? substr($line, 8) : $line; }, explode("\n", $code)));
        } else {
            $code .= "    }\n";
        }

        $this->definitionVariables = null;
        $this->referenceVariables = null;

        return $code;
    }

    /**
     * Adds multiple services.
     *
     * @return string
     */
    private function addServices()
    {
        $publicServices = $privateServices = '';
        $definitions = $this->container->getDefinitions();
        ksort($definitions);
        foreach ($definitions as $id => $definition) {
            if ($definition->isSynthetic() || ($this->asFiles && $definition->isShared())) {
                continue;
            }
            if ($definition->isPublic()) {
                $publicServices .= $this->addService($id, $definition);
            } else {
                $privateServices .= $this->addService($id, $definition);
            }
        }

        return $publicServices.$privateServices;
    }

    private function generateServiceFiles()
    {
        $definitions = $this->container->getDefinitions();
        ksort($definitions);
        foreach ($definitions as $id => $definition) {
            if (!$definition->isSynthetic() && $definition->isShared()) {
                $code = $this->addService($id, $definition, $file);
                yield $file => $code;
            }
        }
    }

    private function addNewInstance(Definition $definition, $return, $instantiation, $id)
    {
        $class = $this->dumpValue($definition->getClass());

        $arguments = array();
        foreach ($definition->getArguments() as $value) {
            $arguments[] = $this->dumpValue($value);
        }

        if (null !== $definition->getFactory()) {
            $callable = $definition->getFactory();
            if (is_array($callable)) {
                if (!preg_match('/^[a-zA-Z_\x7f-\xff][a-zA-Z0-9_\x7f-\xff]*$/', $callable[1])) {
                    throw new RuntimeException(sprintf('Cannot dump definition because of invalid factory method (%s)', $callable[1] ?: 'n/a'));
                }

                if ($callable[0] instanceof Reference
                    || ($callable[0] instanceof Definition && $this->definitionVariables->contains($callable[0]))) {
                    return sprintf("        $return{$instantiation}%s->%s(%s);\n", $this->dumpValue($callable[0]), $callable[1], $arguments ? implode(', ', $arguments) : '');
                }

                $class = $this->dumpValue($callable[0]);
                // If the class is a string we can optimize call_user_func away
                if (0 === strpos($class, "'") && false === strpos($class, '$')) {
                    if ("''" === $class) {
                        throw new RuntimeException(sprintf('Cannot dump definition: The "%s" service is defined to be created by a factory but is missing the service reference, did you forget to define the factory service id or class?', $id));
                    }

                    return sprintf("        $return{$instantiation}%s::%s(%s);\n", $this->dumpLiteralClass($class), $callable[1], $arguments ? implode(', ', $arguments) : '');
                }

                if (0 === strpos($class, 'new ')) {
                    return sprintf("        $return{$instantiation}(%s)->%s(%s);\n", $this->dumpValue($callable[0]), $callable[1], $arguments ? implode(', ', $arguments) : '');
                }

                return sprintf("        $return{$instantiation}call_user_func(array(%s, '%s')%s);\n", $this->dumpValue($callable[0]), $callable[1], $arguments ? ', '.implode(', ', $arguments) : '');
            }

            return sprintf("        $return{$instantiation}%s(%s);\n", $this->dumpLiteralClass($this->dumpValue($callable)), $arguments ? implode(', ', $arguments) : '');
        }

        if (false !== strpos($class, '$')) {
            return sprintf("        \$class = %s;\n\n        $return{$instantiation}new \$class(%s);\n", $class, implode(', ', $arguments));
        }

        return sprintf("        $return{$instantiation}new %s(%s);\n", $this->dumpLiteralClass($class), implode(', ', $arguments));
    }

    /**
     * Adds the class headers.
     *
     * @param string $class     Class name
     * @param string $baseClass The name of the base class
     *
     * @return string
     */
    private function startClass($class, $baseClass)
    {
        $bagClass = $this->container->isCompiled() ? 'use Symfony\Component\DependencyInjection\ParameterBag\FrozenParameterBag;' : 'use Symfony\Component\DependencyInjection\ParameterBag\\ParameterBag;';
        $namespaceLine = $this->namespace ? "\nnamespace {$this->namespace};\n" : '';

        $code = <<<EOF
<?php
$namespaceLine
use Symfony\Component\DependencyInjection\Argument\RewindableGenerator;
use Symfony\Component\DependencyInjection\ContainerInterface;
use Symfony\Component\DependencyInjection\Container;
use Symfony\Component\DependencyInjection\Exception\InvalidArgumentException;
use Symfony\Component\DependencyInjection\Exception\LogicException;
use Symfony\Component\DependencyInjection\Exception\RuntimeException;
$bagClass

/*{$this->docStar}
 * This class has been auto-generated
 * by the Symfony Dependency Injection Component.
 *
 * @final since Symfony 3.3
 */
class $class extends $baseClass
{
    private \$parameters;
    private \$targetDirs = array();

    public function __construct()
    {

EOF;
        if (null !== $this->targetDirRegex) {
            $dir = $this->asFiles ? '$this->targetDirs[0] = dirname(__DIR__)' : '__DIR__';
            $code .= <<<EOF
        \$dir = {$dir};
        for (\$i = 1; \$i <= {$this->targetDirMaxMatches}; ++\$i) {
            \$this->targetDirs[\$i] = \$dir = dirname(\$dir);
        }

EOF;
        }

        if ($this->container->isCompiled()) {
            if ($this->container->getParameterBag()->all()) {
                $code .= "        \$this->parameters = \$this->getDefaultParameters();\n\n";
            }
            $code .= "        \$this->services = array();\n";
        } else {
            $arguments = $this->container->getParameterBag()->all() ? 'new ParameterBag($this->getDefaultParameters())' : null;
            $code .= "        parent::__construct($arguments);\n";
        }

        $code .= $this->addNormalizedIds();
        $code .= $this->addSyntheticIds();
        $code .= $this->addMethodMap();
        $code .= $this->asFiles ? $this->addFileMap() : '';
        $code .= $this->addPrivateServices();
        $code .= $this->addAliases();
        $code .= <<<'EOF'
    }

EOF;
        $code .= $this->addRemovedIds();

        if ($this->container->isCompiled()) {
            $code .= <<<EOF

    public function compile()
    {
        throw new LogicException('You cannot compile a dumped container that was already compiled.');
    }

    public function isCompiled()
    {
        return true;
    }

    public function isFrozen()
    {
        @trigger_error(sprintf('The %s() method is deprecated since version 3.3 and will be removed in 4.0. Use the isCompiled() method instead.', __METHOD__), E_USER_DEPRECATED);

        return true;
    }

EOF;
        }

        if ($this->asFiles) {
            $code .= <<<EOF

    protected function load(\$file, \$lazyLoad = true)
    {
        return require \$file;
    }

EOF;
        }

        $proxyDumper = $this->getProxyDumper();
        foreach ($this->container->getDefinitions() as $definition) {
            if (!$proxyDumper->isProxyCandidate($definition)) {
                continue;
            }
            if ($this->asFiles) {
                $proxyLoader = '$this->load(__DIR__."/{$class}.php")';
            } elseif ($this->namespace) {
                $proxyLoader = 'class_alias("'.$this->namespace.'\\\\{$class}", $class, false)';
            } else {
                $proxyLoader = '';
            }
            if ($proxyLoader) {
                $proxyLoader = "class_exists(\$class, false) || {$proxyLoader};\n\n        ";
            }
            $code .= <<<EOF

protected function createProxy(\$class, \Closure \$factory)
{
    {$proxyLoader}return \$factory();
}

EOF;
            break;
        }

        return $code;
    }

    /**
     * Adds the normalizedIds property definition.
     *
     * @return string
     */
    private function addNormalizedIds()
    {
        $code = '';
        $normalizedIds = $this->container->getNormalizedIds();
        ksort($normalizedIds);
        foreach ($normalizedIds as $id => $normalizedId) {
            if ($this->container->has($normalizedId)) {
                $code .= '            '.$this->export($id).' => '.$this->export($normalizedId).",\n";
            }
        }

        return $code ? "        \$this->normalizedIds = array(\n".$code."        );\n" : '';
    }

    /**
     * Adds the syntheticIds definition.
     *
     * @return string
     */
    private function addSyntheticIds()
    {
        $code = '';
        $definitions = $this->container->getDefinitions();
        ksort($definitions);
        foreach ($definitions as $id => $definition) {
            if ($definition->isSynthetic() && 'service_container' !== $id) {
                $code .= '            '.$this->export($id)." => true,\n";
            }
        }

        return $code ? "        \$this->syntheticIds = array(\n{$code}        );\n" : '';
    }

    /**
     * Adds the removedIds definition.
     *
     * @return string
     */
    private function addRemovedIds()
    {
        if (!$ids = $this->container->getRemovedIds()) {
            return '';
        }
        if ($this->asFiles) {
            $code = "require __DIR__.'/removed-ids.php'";
        } else {
            $code = '';
            $ids = array_keys($ids);
            sort($ids);
            foreach ($ids as $id) {
                $code .= '            '.$this->export($id)." => true,\n";
            }

            $code = "array(\n{$code}        )";
        }

        return <<<EOF

    public function getRemovedIds()
    {
        return {$code};
    }

EOF;
    }

    /**
     * Adds the methodMap property definition.
     *
     * @return string
     */
    private function addMethodMap()
    {
        $code = '';
        $definitions = $this->container->getDefinitions();
        ksort($definitions);
        foreach ($definitions as $id => $definition) {
            if (!$definition->isSynthetic() && (!$this->asFiles || !$definition->isShared())) {
                $code .= '            '.$this->export($id).' => '.$this->export($this->generateMethodName($id)).",\n";
            }
        }

        return $code ? "        \$this->methodMap = array(\n{$code}        );\n" : '';
    }

    /**
     * Adds the fileMap property definition.
     *
     * @return string
     */
    private function addFileMap()
    {
        $code = '';
        $definitions = $this->container->getDefinitions();
        ksort($definitions);
        foreach ($definitions as $id => $definition) {
            if (!$definition->isSynthetic() && $definition->isShared()) {
                $code .= sprintf("            %s => __DIR__.'/%s.php',\n", $this->export($id), $this->generateMethodName($id));
            }
        }

        return $code ? "        \$this->fileMap = array(\n{$code}        );\n" : '';
    }

    /**
     * Adds the privates property definition.
     *
     * @return string
     */
    private function addPrivateServices()
    {
        $code = '';

        $aliases = $this->container->getAliases();
        ksort($aliases);
        foreach ($aliases as $id => $alias) {
            if ($alias->isPrivate()) {
                $code .= '            '.$this->export($id)." => true,\n";
            }
        }

        $definitions = $this->container->getDefinitions();
        ksort($definitions);
        foreach ($definitions as $id => $definition) {
            if (!$definition->isPublic()) {
                $code .= '            '.$this->export($id)." => true,\n";
            }
        }

        if (empty($code)) {
            return '';
        }

        $out = "        \$this->privates = array(\n";
        $out .= $code;
        $out .= "        );\n";

        return $out;
    }

    /**
     * Adds the aliases property definition.
     *
     * @return string
     */
    private function addAliases()
    {
        if (!$aliases = $this->container->getAliases()) {
            return $this->container->isCompiled() ? "\n        \$this->aliases = array();\n" : '';
        }

        $code = "        \$this->aliases = array(\n";
        ksort($aliases);
        foreach ($aliases as $alias => $id) {
            $id = (string) $id;
            while (isset($aliases[$id])) {
                $id = (string) $aliases[$id];
            }
            $code .= '            '.$this->export($alias).' => '.$this->export($id).",\n";
        }

        return $code."        );\n";
    }

    /**
     * Adds default parameters method.
     *
     * @return string
     */
    private function addDefaultParametersMethod()
    {
        if (!$this->container->getParameterBag()->all()) {
            return '';
        }

        $php = array();
        $dynamicPhp = array();
        $normalizedParams = array();

        foreach ($this->container->getParameterBag()->all() as $key => $value) {
            if ($key !== $resolvedKey = $this->container->resolveEnvPlaceholders($key)) {
                throw new InvalidArgumentException(sprintf('Parameter name cannot use env parameters: %s.', $resolvedKey));
            }
            if ($key !== $lcKey = strtolower($key)) {
                $normalizedParams[] = sprintf('        %s => %s,', $this->export($lcKey), $this->export($key));
            }
            $export = $this->exportParameters(array($value));
            $export = explode('0 => ', substr(rtrim($export, " )\n"), 7, -1), 2);

            if (preg_match("/\\\$this->(?:getEnv\('(?:\w++:)*+\w++'\)|targetDirs\[\d++\])/", $export[1])) {
                $dynamicPhp[$key] = sprintf('%scase %s: $value = %s; break;', $export[0], $this->export($key), $export[1]);
            } else {
                $php[] = sprintf('%s%s => %s,', $export[0], $this->export($key), $export[1]);
            }
        }
        $parameters = sprintf("array(\n%s\n%s)", implode("\n", $php), str_repeat(' ', 8));

        $code = '';
        if ($this->container->isCompiled()) {
            $code .= <<<'EOF'

    public function getParameter($name)
    {
        if (!(isset($this->parameters[$name]) || isset($this->loadedDynamicParameters[$name]) || array_key_exists($name, $this->parameters))) {
            $name = $this->normalizeParameterName($name);

            if (!(isset($this->parameters[$name]) || isset($this->loadedDynamicParameters[$name]) || array_key_exists($name, $this->parameters))) {
                throw new InvalidArgumentException(sprintf('The parameter "%s" must be defined.', $name));
            }
        }
        if (isset($this->loadedDynamicParameters[$name])) {
            return $this->loadedDynamicParameters[$name] ? $this->dynamicParameters[$name] : $this->getDynamicParameter($name);
        }

        return $this->parameters[$name];
    }

    public function hasParameter($name)
    {
        $name = $this->normalizeParameterName($name);

        return isset($this->parameters[$name]) || isset($this->loadedDynamicParameters[$name]) || array_key_exists($name, $this->parameters);
    }

    public function setParameter($name, $value)
    {
        throw new LogicException('Impossible to call set() on a frozen ParameterBag.');
    }

    public function getParameterBag()
    {
        if (null === $this->parameterBag) {
            $parameters = $this->parameters;
            foreach ($this->loadedDynamicParameters as $name => $loaded) {
                $parameters[$name] = $loaded ? $this->dynamicParameters[$name] : $this->getDynamicParameter($name);
            }
            $this->parameterBag = new FrozenParameterBag($parameters);
        }

        return $this->parameterBag;
    }

EOF;

            if ($dynamicPhp) {
                $loadedDynamicParameters = $this->exportParameters(array_combine(array_keys($dynamicPhp), array_fill(0, count($dynamicPhp), false)), '', 8);
                $getDynamicParameter = <<<'EOF'
        switch ($name) {
%s
            default: throw new InvalidArgumentException(sprintf('The dynamic parameter "%%s" must be defined.', $name));
        }
        $this->loadedDynamicParameters[$name] = true;

        return $this->dynamicParameters[$name] = $value;
EOF;
                $getDynamicParameter = sprintf($getDynamicParameter, implode("\n", $dynamicPhp));
            } else {
                $loadedDynamicParameters = 'array()';
                $getDynamicParameter = str_repeat(' ', 8).'throw new InvalidArgumentException(sprintf(\'The dynamic parameter "%s" must be defined.\', $name));';
            }

            $code .= <<<EOF

    private \$loadedDynamicParameters = {$loadedDynamicParameters};
    private \$dynamicParameters = array();

    /*{$this->docStar}
     * Computes a dynamic parameter.
     *
     * @param string The name of the dynamic parameter to load
     *
     * @return mixed The value of the dynamic parameter
     *
     * @throws InvalidArgumentException When the dynamic parameter does not exist
     */
    private function getDynamicParameter(\$name)
    {
{$getDynamicParameter}
    }


EOF;

            $code .= '    private $normalizedParameterNames = '.($normalizedParams ? sprintf("array(\n%s\n    );", implode("\n", $normalizedParams)) : 'array();')."\n";
            $code .= <<<'EOF'

    private function normalizeParameterName($name)
    {
        if (isset($this->normalizedParameterNames[$normalizedName = strtolower($name)]) || isset($this->parameters[$normalizedName]) || array_key_exists($normalizedName, $this->parameters)) {
            $normalizedName = isset($this->normalizedParameterNames[$normalizedName]) ? $this->normalizedParameterNames[$normalizedName] : $normalizedName;
            if ((string) $name !== $normalizedName) {
                @trigger_error(sprintf('Parameter names will be made case sensitive in Symfony 4.0. Using "%s" instead of "%s" is deprecated since version 3.4.', $name, $normalizedName), E_USER_DEPRECATED);
            }
        } else {
            $normalizedName = $this->normalizedParameterNames[$normalizedName] = (string) $name;
        }

        return $normalizedName;
    }

EOF;
        } elseif ($dynamicPhp) {
            throw new RuntimeException('You cannot dump a not-frozen container with dynamic parameters.');
        }

        $code .= <<<EOF

    /*{$this->docStar}
     * Gets the default parameters.
     *
     * @return array An array of the default parameters
     */
    protected function getDefaultParameters()
    {
        return $parameters;
    }

EOF;

        return $code;
    }

    /**
     * Exports parameters.
     *
     * @param array  $parameters
     * @param string $path
     * @param int    $indent
     *
     * @return string
     *
     * @throws InvalidArgumentException
     */
    private function exportParameters(array $parameters, $path = '', $indent = 12)
    {
        $php = array();
        foreach ($parameters as $key => $value) {
            if (is_array($value)) {
                $value = $this->exportParameters($value, $path.'/'.$key, $indent + 4);
            } elseif ($value instanceof ArgumentInterface) {
                throw new InvalidArgumentException(sprintf('You cannot dump a container with parameters that contain special arguments. "%s" found in "%s".', get_class($value), $path.'/'.$key));
            } elseif ($value instanceof Variable) {
                throw new InvalidArgumentException(sprintf('You cannot dump a container with parameters that contain variable references. Variable "%s" found in "%s".', $value, $path.'/'.$key));
            } elseif ($value instanceof Definition) {
                throw new InvalidArgumentException(sprintf('You cannot dump a container with parameters that contain service definitions. Definition for "%s" found in "%s".', $value->getClass(), $path.'/'.$key));
            } elseif ($value instanceof Reference) {
                throw new InvalidArgumentException(sprintf('You cannot dump a container with parameters that contain references to other services (reference to service "%s" found in "%s").', $value, $path.'/'.$key));
            } elseif ($value instanceof Expression) {
                throw new InvalidArgumentException(sprintf('You cannot dump a container with parameters that contain expressions. Expression "%s" found in "%s".', $value, $path.'/'.$key));
            } else {
                $value = $this->export($value);
            }

            $php[] = sprintf('%s%s => %s,', str_repeat(' ', $indent), $this->export($key), $value);
        }

        return sprintf("array(\n%s\n%s)", implode("\n", $php), str_repeat(' ', $indent - 4));
    }

    /**
     * Ends the class definition.
     *
     * @return string
     */
    private function endClass()
    {
        return <<<'EOF'
}

EOF;
    }

    /**
     * Wraps the service conditionals.
     *
     * @param string $value
     * @param string $code
     *
     * @return string
     */
    private function wrapServiceConditionals($value, $code)
    {
        if (!$condition = $this->getServiceConditionals($value)) {
            return $code;
        }

        // re-indent the wrapped code
        $code = implode("\n", array_map(function ($line) { return $line ? '    '.$line : $line; }, explode("\n", $code)));

        return sprintf("        if (%s) {\n%s        }\n", $condition, $code);
    }

    /**
     * Get the conditions to execute for conditional services.
     *
     * @param string $value
     *
     * @return null|string
     */
    private function getServiceConditionals($value)
    {
        $conditions = array();
        foreach (ContainerBuilder::getInitializedConditionals($value) as $service) {
            if (!$this->container->hasDefinition($service)) {
                return 'false';
            }
            $conditions[] = sprintf("isset(\$this->services['%s'])", $service);
        }
        foreach (ContainerBuilder::getServiceConditionals($value) as $service) {
            if ($this->container->hasDefinition($service) && !$this->container->getDefinition($service)->isPublic()) {
                continue;
            }

            $conditions[] = sprintf("\$this->has('%s')", $service);
        }

        if (!$conditions) {
            return '';
        }

        return implode(' && ', $conditions);
    }

    /**
     * Builds service calls from arguments.
     */
    private function getServiceCallsFromArguments(array $arguments, array &$calls, array &$behavior)
    {
        foreach ($arguments as $argument) {
            if (is_array($argument)) {
                $this->getServiceCallsFromArguments($argument, $calls, $behavior);
            } elseif ($argument instanceof Reference) {
                $id = (string) $argument;

                if (!isset($calls[$id])) {
                    $calls[$id] = 0;
                }
                if (!isset($behavior[$id])) {
                    $behavior[$id] = $argument->getInvalidBehavior();
                } else {
                    $behavior[$id] = min($behavior[$id], $argument->getInvalidBehavior());
                }

                ++$calls[$id];
            }
        }
    }

    /**
     * Returns the inline definition.
     *
     * @return array
     */
    private function getInlinedDefinitions(Definition $definition)
    {
        if (false === $this->inlinedDefinitions->contains($definition)) {
            $definitions = array_merge(
                $this->getDefinitionsFromArguments($definition->getArguments()),
                $this->getDefinitionsFromArguments($definition->getMethodCalls()),
                $this->getDefinitionsFromArguments($definition->getProperties()),
                $this->getDefinitionsFromArguments(array($definition->getConfigurator())),
                $this->getDefinitionsFromArguments(array($definition->getFactory()))
            );

            $this->inlinedDefinitions->offsetSet($definition, $definitions);

            return $definitions;
        }

        return $this->inlinedDefinitions->offsetGet($definition);
    }

    /**
     * Gets the definition from arguments.
     *
     * @return array
     */
    private function getDefinitionsFromArguments(array $arguments)
    {
        $definitions = array();
        foreach ($arguments as $argument) {
            if (is_array($argument)) {
                $definitions = array_merge($definitions, $this->getDefinitionsFromArguments($argument));
            } elseif ($argument instanceof Definition) {
                $definitions = array_merge(
                    $definitions,
                    $this->getInlinedDefinitions($argument),
                    array($argument)
                );
            }
        }

        return $definitions;
    }

    /**
     * Checks if a service id has a reference.
     *
     * @param string $id
     * @param array  $arguments
     * @param bool   $deep
     * @param array  $visited
     *
     * @return bool
     */
    private function hasReference($id, array $arguments, $deep = false, array &$visited = array())
    {
        foreach ($arguments as $argument) {
            if (is_array($argument)) {
                if ($this->hasReference($id, $argument, $deep, $visited)) {
                    return true;
                }
            } elseif ($argument instanceof Reference) {
                $argumentId = (string) $argument;
                if ($id === $argumentId) {
                    return true;
                }

                if ($deep && !isset($visited[$argumentId]) && 'service_container' !== $argumentId) {
                    $visited[$argumentId] = true;

                    $service = $this->container->getDefinition($argumentId);

                    // if the proxy manager is enabled, disable searching for references in lazy services,
                    // as these services will be instantiated lazily and don't have direct related references.
                    if ($service->isLazy() && !$this->getProxyDumper() instanceof NullDumper) {
                        continue;
                    }

                    $arguments = array_merge($service->getMethodCalls(), $service->getArguments(), $service->getProperties());

                    if ($this->hasReference($id, $arguments, $deep, $visited)) {
                        return true;
                    }
                }
            }
        }

        return false;
    }

    /**
     * Dumps values.
     *
     * @param mixed $value
     * @param bool  $interpolate
     *
     * @return string
     *
     * @throws RuntimeException
     */
    private function dumpValue($value, $interpolate = true)
    {
        if (is_array($value)) {
            if ($value && $interpolate && false !== $param = array_search($value, $this->container->getParameterBag()->all(), true)) {
                return $this->dumpValue("%$param%");
            }
            $code = array();
            foreach ($value as $k => $v) {
                $code[] = sprintf('%s => %s', $this->dumpValue($k, $interpolate), $this->dumpValue($v, $interpolate));
            }

            return sprintf('array(%s)', implode(', ', $code));
        } elseif ($value instanceof ArgumentInterface) {
            $scope = array($this->definitionVariables, $this->referenceVariables, $this->variableCount);
            $this->definitionVariables = $this->referenceVariables = null;

            try {
                if ($value instanceof ServiceClosureArgument) {
                    $value = $value->getValues()[0];
                    $code = $this->dumpValue($value, $interpolate);

                    if ($value instanceof TypedReference) {
                        $code = sprintf('$f = function (\\%s $v%s) { return $v; }; return $f(%s);', $value->getType(), ContainerInterface::EXCEPTION_ON_INVALID_REFERENCE !== $value->getInvalidBehavior() ? ' = null' : '', $code);
                    } else {
                        $code = sprintf('return %s;', $code);
                    }

                    return sprintf("function () {\n            %s\n        }", $code);
                }

                if ($value instanceof IteratorArgument) {
                    $operands = array(0);
                    $code = array();
                    $code[] = 'new RewindableGenerator(function () {';

                    if (!$values = $value->getValues()) {
                        $code[] = '            return new \EmptyIterator();';
                    } else {
                        $countCode = array();
                        $countCode[] = 'function () {';

                        foreach ($values as $k => $v) {
                            ($c = $this->getServiceConditionals($v)) ? $operands[] = "(int) ($c)" : ++$operands[0];
                            $v = $this->wrapServiceConditionals($v, sprintf("        yield %s => %s;\n", $this->dumpValue($k, $interpolate), $this->dumpValue($v, $interpolate)));
                            foreach (explode("\n", $v) as $v) {
                                if ($v) {
                                    $code[] = '    '.$v;
                                }
                            }
                        }

                        $countCode[] = sprintf('            return %s;', implode(' + ', $operands));
                        $countCode[] = '        }';
                    }

                    $code[] = sprintf('        }, %s)', count($operands) > 1 ? implode("\n", $countCode) : $operands[0]);

                    return implode("\n", $code);
                }
            } finally {
                list($this->definitionVariables, $this->referenceVariables, $this->variableCount) = $scope;
            }
        } elseif ($value instanceof Definition) {
            if (null !== $this->definitionVariables && $this->definitionVariables->contains($value)) {
                return $this->dumpValue($this->definitionVariables->offsetGet($value), $interpolate);
            }
            if ($value->getMethodCalls()) {
                throw new RuntimeException('Cannot dump definitions which have method calls.');
            }
            if ($value->getProperties()) {
                throw new RuntimeException('Cannot dump definitions which have properties.');
            }
            if (null !== $value->getConfigurator()) {
                throw new RuntimeException('Cannot dump definitions which have a configurator.');
            }

            $arguments = array();
            foreach ($value->getArguments() as $argument) {
                $arguments[] = $this->dumpValue($argument);
            }

            if (null !== $value->getFactory()) {
                $factory = $value->getFactory();

                if (is_string($factory)) {
                    return sprintf('%s(%s)', $this->dumpLiteralClass($this->dumpValue($factory)), implode(', ', $arguments));
                }

                if (is_array($factory)) {
                    if (!preg_match('/^[a-zA-Z_\x7f-\xff][a-zA-Z0-9_\x7f-\xff]*$/', $factory[1])) {
                        throw new RuntimeException(sprintf('Cannot dump definition because of invalid factory method (%s)', $factory[1] ?: 'n/a'));
                    }

                    if (is_string($factory[0])) {
                        return sprintf('%s::%s(%s)', $this->dumpLiteralClass($this->dumpValue($factory[0])), $factory[1], implode(', ', $arguments));
                    }

                    if ($factory[0] instanceof Definition) {
                        return sprintf("call_user_func(array(%s, '%s')%s)", $this->dumpValue($factory[0]), $factory[1], count($arguments) > 0 ? ', '.implode(', ', $arguments) : '');
                    }

                    if ($factory[0] instanceof Reference) {
                        return sprintf('%s->%s(%s)', $this->dumpValue($factory[0]), $factory[1], implode(', ', $arguments));
                    }
                }

                throw new RuntimeException('Cannot dump definition because of invalid factory');
            }

            $class = $value->getClass();
            if (null === $class) {
                throw new RuntimeException('Cannot dump definitions which have no class nor factory.');
            }

            return sprintf('new %s(%s)', $this->dumpLiteralClass($this->dumpValue($class)), implode(', ', $arguments));
        } elseif ($value instanceof Variable) {
            return '$'.$value;
        } elseif ($value instanceof Reference) {
            if (null !== $this->referenceVariables && isset($this->referenceVariables[$id = (string) $value])) {
                return $this->dumpValue($this->referenceVariables[$id], $interpolate);
            }

            return $this->getServiceCall((string) $value, $value);
        } elseif ($value instanceof Expression) {
            return $this->getExpressionLanguage()->compile((string) $value, array('this' => 'container'));
        } elseif ($value instanceof Parameter) {
            return $this->dumpParameter($value);
        } elseif (true === $interpolate && is_string($value)) {
            if (preg_match('/^%([^%]+)%$/', $value, $match)) {
                // we do this to deal with non string values (Boolean, integer, ...)
                // the preg_replace_callback converts them to strings
                return $this->dumpParameter($match[1]);
            } else {
                $replaceParameters = function ($match) {
                    return "'.".$this->dumpParameter($match[2]).".'";
                };

                $code = str_replace('%%', '%', preg_replace_callback('/(?<!%)(%)([^%]+)\1/', $replaceParameters, $this->export($value)));

                return $code;
            }
        } elseif (is_object($value) || is_resource($value)) {
            throw new RuntimeException('Unable to dump a service container if a parameter is an object or a resource.');
        }

        return $this->export($value);
    }

    /**
     * Dumps a string to a literal (aka PHP Code) class value.
     *
     * @param string $class
     *
     * @return string
     *
     * @throws RuntimeException
     */
    private function dumpLiteralClass($class)
    {
        if (false !== strpos($class, '$')) {
            return sprintf('${($_ = %s) && false ?: "_"}', $class);
        }
        if (0 !== strpos($class, "'") || !preg_match('/^\'(?:\\\{2})?[a-zA-Z_\x7f-\xff][a-zA-Z0-9_\x7f-\xff]*(?:\\\{2}[a-zA-Z_\x7f-\xff][a-zA-Z0-9_\x7f-\xff]*)*\'$/', $class)) {
            throw new RuntimeException(sprintf('Cannot dump definition because of invalid class name (%s)', $class ?: 'n/a'));
        }

        $class = substr(str_replace('\\\\', '\\', $class), 1, -1);

        return 0 === strpos($class, '\\') ? $class : '\\'.$class;
    }

    /**
     * Dumps a parameter.
     *
     * @param string $name
     *
     * @return string
     */
    private function dumpParameter($name)
    {
        if ($this->container->isCompiled() && $this->container->hasParameter($name)) {
            $value = $this->container->getParameter($name);
            $dumpedValue = $this->dumpValue($value, false);

            if (!$value || !is_array($value)) {
                return $dumpedValue;
            }

            if (!preg_match("/\\\$this->(?:getEnv\('(?:\w++:)*+\w++'\)|targetDirs\[\d++\])/", $dumpedValue)) {
                return sprintf("\$this->parameters['%s']", $name);
            }
        }

        return sprintf("\$this->getParameter('%s')", $name);
    }

    /**
     * Gets a service call.
     *
     * @param string    $id
     * @param Reference $reference
     *
     * @return string
     */
    private function getServiceCall($id, Reference $reference = null)
    {
        while ($this->container->hasAlias($id)) {
            $id = (string) $this->container->getAlias($id);
        }

        if ('service_container' === $id) {
            return '$this';
        }

        if ($this->container->hasDefinition($id)) {
            $definition = $this->container->getDefinition($id);

            if (null !== $reference && ContainerInterface::IGNORE_ON_UNINITIALIZED_REFERENCE === $reference->getInvalidBehavior()) {
                $code = 'null';
            } elseif ($this->isTrivialInstance($definition)) {
                $code = substr($this->addNewInstance($definition, '', '', $id), 8, -2);
                if ($definition->isShared()) {
                    $code = sprintf('$this->services[\'%s\'] = %s', $id, $code);
                }
            } elseif ($this->asFiles && $definition->isShared()) {
                $code = sprintf("\$this->load(__DIR__.'/%s.php')", $this->generateMethodName($id));
            } else {
                $code = sprintf('$this->%s()', $this->generateMethodName($id));
            }
        } elseif (null !== $reference && ContainerInterface::IGNORE_ON_UNINITIALIZED_REFERENCE === $reference->getInvalidBehavior()) {
            return 'null';
        } elseif (null !== $reference && ContainerInterface::EXCEPTION_ON_INVALID_REFERENCE !== $reference->getInvalidBehavior()) {
            $code = sprintf('$this->get(\'%s\', ContainerInterface::NULL_ON_INVALID_REFERENCE)', $id);
        } else {
            $code = sprintf('$this->get(\'%s\')', $id);
        }

        // The following is PHP 5.5 syntax for what could be written as "(\$this->services['$id'] ?? $code)" on PHP>=7.0

        return "\${(\$_ = isset(\$this->services['$id']) ? \$this->services['$id'] : $code) && false ?: '_'}";
    }

    /**
     * Initializes the method names map to avoid conflicts with the Container methods.
     *
     * @param string $class the container base class
     */
    private function initializeMethodNamesMap($class)
    {
        $this->serviceIdToMethodNameMap = array();
        $this->usedMethodNames = array();

        if ($reflectionClass = $this->container->getReflectionClass($class)) {
            foreach ($reflectionClass->getMethods() as $method) {
                $this->usedMethodNames[strtolower($method->getName())] = true;
            }
        }
    }

    /**
     * Convert a service id to a valid PHP method name.
     *
     * @param string $id
     *
     * @return string
     *
     * @throws InvalidArgumentException
     */
    private function generateMethodName($id)
    {
        if (isset($this->serviceIdToMethodNameMap[$id])) {
            return $this->serviceIdToMethodNameMap[$id];
        }

        $i = strrpos($id, '\\');
        $name = Container::camelize(false !== $i && isset($id[1 + $i]) ? substr($id, 1 + $i) : $id);
        $name = preg_replace('/[^a-zA-Z0-9_\x7f-\xff]/', '', $name);
        $methodName = 'get'.$name.'Service';
        $suffix = 1;

        while (isset($this->usedMethodNames[strtolower($methodName)])) {
            ++$suffix;
            $methodName = 'get'.$name.$suffix.'Service';
        }

        $this->serviceIdToMethodNameMap[$id] = $methodName;
        $this->usedMethodNames[strtolower($methodName)] = true;

        return $methodName;
    }

    /**
     * Returns the next name to use.
     *
     * @return string
     */
    private function getNextVariableName()
    {
        $firstChars = self::FIRST_CHARS;
        $firstCharsLength = strlen($firstChars);
        $nonFirstChars = self::NON_FIRST_CHARS;
        $nonFirstCharsLength = strlen($nonFirstChars);

        while (true) {
            $name = '';
            $i = $this->variableCount;

            if ('' === $name) {
                $name .= $firstChars[$i % $firstCharsLength];
                $i = (int) ($i / $firstCharsLength);
            }

            while ($i > 0) {
                --$i;
                $name .= $nonFirstChars[$i % $nonFirstCharsLength];
                $i = (int) ($i / $nonFirstCharsLength);
            }

            ++$this->variableCount;

            // check that the name is not reserved
            if (in_array($name, $this->reservedVariables, true)) {
                continue;
            }

            return $name;
        }
    }

    private function getExpressionLanguage()
    {
        if (null === $this->expressionLanguage) {
            if (!class_exists('Symfony\Component\ExpressionLanguage\ExpressionLanguage')) {
                throw new RuntimeException('Unable to use expressions as the Symfony ExpressionLanguage component is not installed.');
            }
            $providers = $this->container->getExpressionLanguageProviders();
            $this->expressionLanguage = new ExpressionLanguage(null, $providers, function ($arg) {
                $id = '""' === substr_replace($arg, '', 1, -1) ? stripcslashes(substr($arg, 1, -1)) : null;

                if (null !== $id && ($this->container->hasAlias($id) || $this->container->hasDefinition($id))) {
                    return $this->getServiceCall($id);
                }

                return sprintf('$this->get(%s)', $arg);
            });

            if ($this->container->isTrackingResources()) {
                foreach ($providers as $provider) {
                    $this->container->addObjectResource($provider);
                }
            }
        }

        return $this->expressionLanguage;
    }

    private function export($value)
    {
        if (null !== $this->targetDirRegex && is_string($value) && preg_match($this->targetDirRegex, $value, $matches, PREG_OFFSET_CAPTURE)) {
            $prefix = $matches[0][1] ? $this->doExport(substr($value, 0, $matches[0][1])).'.' : '';
            $suffix = $matches[0][1] + strlen($matches[0][0]);
            $suffix = isset($value[$suffix]) ? '.'.$this->doExport(substr($value, $suffix)) : '';
            $dirname = '__DIR__';
            $offset = 1 + $this->targetDirMaxMatches - count($matches);

            if ($this->asFiles || 0 < $offset) {
                $dirname = sprintf('$this->targetDirs[%d]', $offset);
            }

            if ($prefix || $suffix) {
                return sprintf('(%s%s%s)', $prefix, $dirname, $suffix);
            }

            return $dirname;
        }

        return $this->doExport($value);
    }

    private function doExport($value)
    {
        if (is_string($value) && false !== strpos($value, "\n")) {
            $cleanParts = explode("\n", $value);
            $cleanParts = array_map(function ($part) { return var_export($part, true); }, $cleanParts);
            $export = implode('."\n".', $cleanParts);
        } else {
            $export = var_export($value, true);
        }

        if ("'" === $export[0] && $export !== $resolvedExport = $this->container->resolveEnvPlaceholders($export, "'.\$this->getEnv('string:%s').'")) {
            $export = $resolvedExport;
            if (".''" === substr($export, -3)) {
                $export = substr($export, 0, -3);
                if ("'" === $export[1]) {
                    $export = substr_replace($export, '', 18, 7);
                }
            }
            if ("'" === $export[1]) {
                $export = substr($export, 3);
            }
        }

        return $export;
    }
}<|MERGE_RESOLUTION|>--- conflicted
+++ resolved
@@ -105,13 +105,7 @@
      *  * namespace:  The class namespace
      *  * as_files:   To split the container in several files
      *
-<<<<<<< HEAD
-     * @param array $options An array of options
-     *
      * @return string|array A PHP class representing the service container or an array of PHP files if the "as_files" option is set
-=======
-     * @return string A PHP class representing of the service container
->>>>>>> 7fb9f614
      *
      * @throws EnvParameterException When an env var exists but has not been dumped
      */
