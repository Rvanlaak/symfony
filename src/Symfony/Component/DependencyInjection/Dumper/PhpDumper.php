<?php

/*
 * This file is part of the Symfony package.
 *
 * (c) Fabien Potencier <fabien@symfony.com>
 *
 * For the full copyright and license information, please view the LICENSE
 * file that was distributed with this source code.
 */

namespace Symfony\Component\DependencyInjection\Dumper;

use Symfony\Component\DependencyInjection\Variable;
use Symfony\Component\DependencyInjection\Definition;
use Symfony\Component\DependencyInjection\ContainerBuilder;
use Symfony\Component\DependencyInjection\Container;
use Symfony\Component\DependencyInjection\ContainerInterface;
use Symfony\Component\DependencyInjection\Reference;
use Symfony\Component\DependencyInjection\Parameter;
use Symfony\Component\DependencyInjection\Exception\EnvParameterException;
use Symfony\Component\DependencyInjection\Exception\InvalidArgumentException;
use Symfony\Component\DependencyInjection\Exception\RuntimeException;
use Symfony\Component\DependencyInjection\Exception\ServiceCircularReferenceException;
use Symfony\Component\DependencyInjection\LazyProxy\PhpDumper\DumperInterface as ProxyDumper;
use Symfony\Component\DependencyInjection\LazyProxy\PhpDumper\NullDumper;
use Symfony\Component\DependencyInjection\ExpressionLanguage;
use Symfony\Component\ExpressionLanguage\Expression;
use Symfony\Component\HttpKernel\Kernel;

/**
 * PhpDumper dumps a service container as a PHP class.
 *
 * @author Fabien Potencier <fabien@symfony.com>
 * @author Johannes M. Schmitt <schmittjoh@gmail.com>
 */
class PhpDumper extends Dumper
{
    /**
     * Characters that might appear in the generated variable name as first character.
     *
     * @var string
     */
    const FIRST_CHARS = 'abcdefghijklmnopqrstuvwxyz';

    /**
     * Characters that might appear in the generated variable name as any but the first character.
     *
     * @var string
     */
    const NON_FIRST_CHARS = 'abcdefghijklmnopqrstuvwxyz0123456789_';

    private $inlinedDefinitions;
    private $definitionVariables;
    private $referenceVariables;
    private $variableCount;
    private $reservedVariables = array('instance', 'class');
    private $expressionLanguage;
    private $targetDirRegex;
    private $targetDirMaxMatches;
    private $docStar;
    private $serviceIdToMethodNameMap;
    private $usedMethodNames;

    /**
     * @var \Symfony\Component\DependencyInjection\LazyProxy\PhpDumper\DumperInterface
     */
    private $proxyDumper;

    /**
     * {@inheritdoc}
     */
    public function __construct(ContainerBuilder $container)
    {
        parent::__construct($container);

        $this->inlinedDefinitions = new \SplObjectStorage();
    }

    /**
     * Sets the dumper to be used when dumping proxies in the generated container.
     *
     * @param ProxyDumper $proxyDumper
     */
    public function setProxyDumper(ProxyDumper $proxyDumper)
    {
        $this->proxyDumper = $proxyDumper;
    }

    /**
     * Dumps the service container as a PHP class.
     *
     * Available options:
     *
     *  * class:      The class name
     *  * base_class: The base class name
     *  * namespace:  The class namespace
     *
     * @param array $options An array of options
     *
     * @return string A PHP class representing of the service container
     *
     * @throws EnvParameterException When an env var exists but has not been dumped
     */
    public function dump(array $options = array())
    {
        $this->targetDirRegex = null;
        $options = array_merge(array(
            'class' => 'ProjectServiceContainer',
            'base_class' => 'Container',
            'namespace' => '',
            'debug' => true,
        ), $options);

        $this->initializeMethodNamesMap($options['base_class']);

        $this->docStar = $options['debug'] ? '*' : '';

        if (!empty($options['file']) && is_dir($dir = dirname($options['file']))) {
            // Build a regexp where the first root dirs are mandatory,
            // but every other sub-dir is optional up to the full path in $dir
            // Mandate at least 2 root dirs and not more that 5 optional dirs.

            $dir = explode(DIRECTORY_SEPARATOR, realpath($dir));
            $i = count($dir);

            if (3 <= $i) {
                $regex = '';
                $lastOptionalDir = $i > 8 ? $i - 5 : 3;
                $this->targetDirMaxMatches = $i - $lastOptionalDir;

                while (--$i >= $lastOptionalDir) {
                    $regex = sprintf('(%s%s)?', preg_quote(DIRECTORY_SEPARATOR.$dir[$i], '#'), $regex);
                }

                do {
                    $regex = preg_quote(DIRECTORY_SEPARATOR.$dir[$i], '#').$regex;
                } while (0 < --$i);

                $this->targetDirRegex = '#'.preg_quote($dir[0], '#').$regex.'#';
            }
        }

        $code = $this->startClass($options['class'], $options['base_class'], $options['namespace']);

        if ($this->container->isFrozen()) {
            $code .= $this->addFrozenConstructor();
            $code .= $this->addFrozenCompile();
            $code .= $this->addIsFrozenMethod();
        } else {
            $code .= $this->addConstructor();
        }

        $code .=
            $this->addServices().
            $this->addDefaultParametersMethod().
            $this->endClass().
            $this->addProxyClasses()
        ;
        $this->targetDirRegex = null;

        $unusedEnvs = array();
        foreach ($this->container->getEnvCounters() as $env => $use) {
            if (!$use) {
                $unusedEnvs[] = $env;
            }
        }
        if ($unusedEnvs) {
            throw new EnvParameterException($unusedEnvs, null, 'Environment variables "%s" are never used. Please, check your container\'s configuration.');
        }

        return $code;
    }

    /**
     * Retrieves the currently set proxy dumper or instantiates one.
     *
     * @return ProxyDumper
     */
    private function getProxyDumper()
    {
        if (!$this->proxyDumper) {
            $this->proxyDumper = new NullDumper();
        }

        return $this->proxyDumper;
    }

    /**
     * Generates Service local temp variables.
     *
     * @param string $cId
     * @param string $definition
     *
     * @return string
     */
    private function addServiceLocalTempVariables($cId, $definition)
    {
        static $template = "        \$%s = %s;\n";

        $localDefinitions = array_merge(
            array($definition),
            $this->getInlinedDefinitions($definition)
        );

        $calls = $behavior = array();
        foreach ($localDefinitions as $iDefinition) {
            $this->getServiceCallsFromArguments($iDefinition->getArguments(), $calls, $behavior);
            $this->getServiceCallsFromArguments($iDefinition->getMethodCalls(), $calls, $behavior);
            $this->getServiceCallsFromArguments($iDefinition->getProperties(), $calls, $behavior);
            $this->getServiceCallsFromArguments(array($iDefinition->getConfigurator()), $calls, $behavior);
            $this->getServiceCallsFromArguments(array($iDefinition->getFactory()), $calls, $behavior);
        }

        $code = '';
        foreach ($calls as $id => $callCount) {
            if ('service_container' === $id || $id === $cId) {
                continue;
            }

            if ($callCount > 1) {
                $name = $this->getNextVariableName();
                $this->referenceVariables[$id] = new Variable($name);

                if (ContainerInterface::EXCEPTION_ON_INVALID_REFERENCE === $behavior[$id]) {
                    $code .= sprintf($template, $name, $this->getServiceCall($id));
                } else {
                    $code .= sprintf($template, $name, $this->getServiceCall($id, new Reference($id, ContainerInterface::NULL_ON_INVALID_REFERENCE)));
                }
            }
        }

        if ('' !== $code) {
            $code .= "\n";
        }

        return $code;
    }

    /**
     * Generates code for the proxies to be attached after the container class.
     *
     * @return string
     */
    private function addProxyClasses()
    {
        /* @var $definitions Definition[] */
        $definitions = array_filter(
            $this->container->getDefinitions(),
            array($this->getProxyDumper(), 'isProxyCandidate')
        );
        $code = '';
        $strip = '' === $this->docStar && method_exists('Symfony\Component\HttpKernel\Kernel', 'stripComments');

        foreach ($definitions as $definition) {
            $proxyCode = "\n".$this->getProxyDumper()->getProxyCode($definition);
            if ($strip) {
                $proxyCode = "<?php\n".$proxyCode;
                $proxyCode = substr(Kernel::stripComments($proxyCode), 5);
            }
            $code .= $proxyCode;
        }

        return $code;
    }

    /**
     * Generates the require_once statement for service includes.
     *
     * @param string     $id         The service id
     * @param Definition $definition
     *
     * @return string
     */
    private function addServiceInclude($id, $definition)
    {
        $template = "        require_once %s;\n";
        $code = '';

        if (null !== $file = $definition->getFile()) {
            $code .= sprintf($template, $this->dumpValue($file));
        }

        foreach ($this->getInlinedDefinitions($definition) as $definition) {
            if (null !== $file = $definition->getFile()) {
                $code .= sprintf($template, $this->dumpValue($file));
            }
        }

        if ('' !== $code) {
            $code .= "\n";
        }

        return $code;
    }

    /**
     * Generates the inline definition of a service.
     *
     * @param string     $id
     * @param Definition $definition
     *
     * @return string
     *
     * @throws RuntimeException                  When the factory definition is incomplete
     * @throws ServiceCircularReferenceException When a circular reference is detected
     */
    private function addServiceInlinedDefinitions($id, $definition)
    {
        $code = '';
        $variableMap = $this->definitionVariables;
        $nbOccurrences = new \SplObjectStorage();
        $processed = new \SplObjectStorage();
        $inlinedDefinitions = $this->getInlinedDefinitions($definition);

        foreach ($inlinedDefinitions as $definition) {
            if (false === $nbOccurrences->contains($definition)) {
                $nbOccurrences->offsetSet($definition, 1);
            } else {
                $i = $nbOccurrences->offsetGet($definition);
                $nbOccurrences->offsetSet($definition, $i + 1);
            }
        }

        foreach ($inlinedDefinitions as $sDefinition) {
            if ($processed->contains($sDefinition)) {
                continue;
            }
            $processed->offsetSet($sDefinition);

            $class = $this->dumpValue($sDefinition->getClass());
            if ($nbOccurrences->offsetGet($sDefinition) > 1 || $sDefinition->getMethodCalls() || $sDefinition->getProperties() || null !== $sDefinition->getConfigurator() || false !== strpos($class, '$')) {
                $name = $this->getNextVariableName();
                $variableMap->offsetSet($sDefinition, new Variable($name));

                // a construct like:
                // $a = new ServiceA(ServiceB $b); $b = new ServiceB(ServiceA $a);
                // this is an indication for a wrong implementation, you can circumvent this problem
                // by setting up your service structure like this:
                // $b = new ServiceB();
                // $a = new ServiceA(ServiceB $b);
                // $b->setServiceA(ServiceA $a);
                if ($this->hasReference($id, $sDefinition->getArguments())) {
                    throw new ServiceCircularReferenceException($id, array($id));
                }

                $code .= $this->addNewInstance($sDefinition, '$'.$name, ' = ', $id);

                if (!$this->hasReference($id, $sDefinition->getMethodCalls(), true) && !$this->hasReference($id, $sDefinition->getProperties(), true)) {
                    $code .= $this->addServiceProperties(null, $sDefinition, $name);
                    $code .= $this->addServiceMethodCalls(null, $sDefinition, $name);
                    $code .= $this->addServiceConfigurator(null, $sDefinition, $name);
                }

                $code .= "\n";
            }
        }

        return $code;
    }

    /**
     * Adds the service return statement.
     *
     * @param string     $id         Service id
     * @param Definition $definition
     *
     * @return string
     */
    private function addServiceReturn($id, $definition)
    {
        if ($this->isSimpleInstance($id, $definition)) {
            return "    }\n";
        }

        return "\n        return \$instance;\n    }\n";
    }

    /**
     * Generates the service instance.
     *
     * @param string     $id
     * @param Definition $definition
     *
     * @return string
     *
     * @throws InvalidArgumentException
     * @throws RuntimeException
     */
    private function addServiceInstance($id, Definition $definition)
    {
        $class = $this->dumpValue($definition->getClass());

<<<<<<< HEAD
        if (0 === strpos($class, "'") && false === strpos($class, '$') && !preg_match('/^\'[a-zA-Z_\x7f-\xff][a-zA-Z0-9_\x7f-\xff]*(\\\{2}[a-zA-Z_\x7f-\xff][a-zA-Z0-9_\x7f-\xff]*)*\'$/', $class)) {
=======
        if (0 === strpos($class, "'") && !preg_match('/^\'(?:\\\{2})?[a-zA-Z_\x7f-\xff][a-zA-Z0-9_\x7f-\xff]*(?:\\\{2}[a-zA-Z_\x7f-\xff][a-zA-Z0-9_\x7f-\xff]*)*\'$/', $class)) {
>>>>>>> 0c6096fc
            throw new InvalidArgumentException(sprintf('"%s" is not a valid class name for the "%s" service.', $class, $id));
        }

        $simple = $this->isSimpleInstance($id, $definition);
        $isProxyCandidate = $this->getProxyDumper()->isProxyCandidate($definition);
        $instantiation = '';

        if (!$isProxyCandidate && $definition->isShared()) {
            $instantiation = "\$this->services['$id'] = ".($simple ? '' : '$instance');
        } elseif (!$simple) {
            $instantiation = '$instance';
        }

        $return = '';
        if ($simple) {
            $return = 'return ';
        } else {
            $instantiation .= ' = ';
        }

        $code = $this->addNewInstance($definition, $return, $instantiation, $id);

        if (!$simple) {
            $code .= "\n";
        }

        return $code;
    }

    /**
     * Checks if the definition is a simple instance.
     *
     * @param string     $id
     * @param Definition $definition
     *
     * @return bool
     */
    private function isSimpleInstance($id, Definition $definition)
    {
        foreach (array_merge(array($definition), $this->getInlinedDefinitions($definition)) as $sDefinition) {
            if ($definition !== $sDefinition && !$this->hasReference($id, $sDefinition->getMethodCalls())) {
                continue;
            }

            if ($sDefinition->getMethodCalls() || $sDefinition->getProperties() || $sDefinition->getConfigurator()) {
                return false;
            }
        }

        return true;
    }

    /**
     * Adds method calls to a service definition.
     *
     * @param string     $id
     * @param Definition $definition
     * @param string     $variableName
     *
     * @return string
     */
    private function addServiceMethodCalls($id, Definition $definition, $variableName = 'instance')
    {
        $calls = '';
        foreach ($definition->getMethodCalls() as $call) {
            $arguments = array();
            foreach ($call[1] as $value) {
                $arguments[] = $this->dumpValue($value);
            }

            $calls .= $this->wrapServiceConditionals($call[1], sprintf("        \$%s->%s(%s);\n", $variableName, $call[0], implode(', ', $arguments)));
        }

        return $calls;
    }

    private function addServiceProperties($id, Definition $definition, $variableName = 'instance')
    {
        $code = '';
        foreach ($definition->getProperties() as $name => $value) {
            $code .= sprintf("        \$%s->%s = %s;\n", $variableName, $name, $this->dumpValue($value));
        }

        return $code;
    }

    /**
     * Generates the inline definition setup.
     *
     * @param string     $id
     * @param Definition $definition
     *
     * @return string
     *
     * @throws ServiceCircularReferenceException when the container contains a circular reference
     */
    private function addServiceInlinedDefinitionsSetup($id, Definition $definition)
    {
        $this->referenceVariables[$id] = new Variable('instance');

        $code = '';
        $processed = new \SplObjectStorage();
        foreach ($this->getInlinedDefinitions($definition) as $iDefinition) {
            if ($processed->contains($iDefinition)) {
                continue;
            }
            $processed->offsetSet($iDefinition);

            if (!$this->hasReference($id, $iDefinition->getMethodCalls(), true) && !$this->hasReference($id, $iDefinition->getProperties(), true)) {
                continue;
            }

            // if the instance is simple, the return statement has already been generated
            // so, the only possible way to get there is because of a circular reference
            if ($this->isSimpleInstance($id, $definition)) {
                throw new ServiceCircularReferenceException($id, array($id));
            }

            $name = (string) $this->definitionVariables->offsetGet($iDefinition);
            $code .= $this->addServiceProperties(null, $iDefinition, $name);
            $code .= $this->addServiceMethodCalls(null, $iDefinition, $name);
            $code .= $this->addServiceConfigurator(null, $iDefinition, $name);
        }

        if ('' !== $code) {
            $code .= "\n";
        }

        return $code;
    }

    /**
     * Adds configurator definition.
     *
     * @param string     $id
     * @param Definition $definition
     * @param string     $variableName
     *
     * @return string
     */
    private function addServiceConfigurator($id, Definition $definition, $variableName = 'instance')
    {
        if (!$callable = $definition->getConfigurator()) {
            return '';
        }

        if (is_array($callable)) {
            if ($callable[0] instanceof Reference
                || ($callable[0] instanceof Definition && $this->definitionVariables->contains($callable[0]))) {
                return sprintf("        %s->%s(\$%s);\n", $this->dumpValue($callable[0]), $callable[1], $variableName);
            }

            $class = $this->dumpValue($callable[0]);
            // If the class is a string we can optimize call_user_func away
            if (0 === strpos($class, "'") && false === strpos($class, '$')) {
                return sprintf("        %s::%s(\$%s);\n", $this->dumpLiteralClass($class), $callable[1], $variableName);
            }

            if (0 === strpos($class, 'new ')) {
                return sprintf("        (%s)->%s(\$%s);\n", $this->dumpValue($callable[0]), $callable[1], $variableName);
            }

            return sprintf("        call_user_func(array(%s, '%s'), \$%s);\n", $this->dumpValue($callable[0]), $callable[1], $variableName);
        }

        return sprintf("        %s(\$%s);\n", $callable, $variableName);
    }

    /**
     * Adds a service.
     *
     * @param string     $id
     * @param Definition $definition
     *
     * @return string
     */
    private function addService($id, Definition $definition)
    {
        $this->definitionVariables = new \SplObjectStorage();
        $this->referenceVariables = array();
        $this->variableCount = 0;

        $return = array();

        if ($definition->isSynthetic()) {
            $return[] = '@throws RuntimeException always since this service is expected to be injected dynamically';
        } elseif ($class = $definition->getClass()) {
            $class = $this->container->resolveEnvPlaceholders($class);
            $return[] = sprintf('@return %s A %s instance', 0 === strpos($class, '%') ? 'object' : '\\'.ltrim($class, '\\'), ltrim($class, '\\'));
        } elseif ($definition->getFactory()) {
            $factory = $definition->getFactory();
            if (is_string($factory)) {
                $return[] = sprintf('@return object An instance returned by %s()', $factory);
            } elseif (is_array($factory) && (is_string($factory[0]) || $factory[0] instanceof Definition || $factory[0] instanceof Reference)) {
                if (is_string($factory[0]) || $factory[0] instanceof Reference) {
                    $return[] = sprintf('@return object An instance returned by %s::%s()', (string) $factory[0], $factory[1]);
                } elseif ($factory[0] instanceof Definition) {
                    $return[] = sprintf('@return object An instance returned by %s::%s()', $factory[0]->getClass(), $factory[1]);
                }
            }
        }

        if ($definition->isDeprecated()) {
            if ($return && 0 === strpos($return[count($return) - 1], '@return')) {
                $return[] = '';
            }

            $return[] = sprintf('@deprecated %s', $definition->getDeprecationMessage($id));
        }

        $return = str_replace("\n     * \n", "\n     *\n", implode("\n     * ", $return));
        $return = $this->container->resolveEnvPlaceholders($return);

        $doc = '';
        if ($definition->isShared()) {
            $doc .= <<<'EOF'

     *
     * This service is shared.
     * This method always returns the same instance of the service.
EOF;
        }

        if (!$definition->isPublic()) {
            $doc .= <<<'EOF'

     *
     * This service is private.
     * If you want to be able to request this service from the container directly,
     * make it public, otherwise you might end up with broken code.
EOF;
        }

        if ($definition->isAutowired()) {
            $doc .= <<<EOF

     *
     * This service is autowired.
EOF;
        }

        if ($definition->isLazy()) {
            $lazyInitialization = '$lazyLoad = true';
            $lazyInitializationDoc = "\n     * @param bool    \$lazyLoad whether to try lazy-loading the service with a proxy\n     *";
        } else {
            $lazyInitialization = '';
            $lazyInitializationDoc = '';
        }

        // with proxies, for 5.3.3 compatibility, the getter must be public to be accessible to the initializer
        $isProxyCandidate = $this->getProxyDumper()->isProxyCandidate($definition);
        $visibility = $isProxyCandidate ? 'public' : 'protected';
        $methodName = $this->generateMethodName($id);
        $code = <<<EOF

    /*{$this->docStar}
     * Gets the '$id' service.$doc
     *$lazyInitializationDoc
     * $return
     */
    {$visibility} function {$methodName}($lazyInitialization)
    {

EOF;

        $code .= $isProxyCandidate ? $this->getProxyDumper()->getProxyFactoryCode($definition, $id, $methodName) : '';

        if ($definition->isSynthetic()) {
            $code .= sprintf("        throw new RuntimeException('You have requested a synthetic service (\"%s\"). The DIC does not know how to construct this service.');\n    }\n", $id);
        } else {
            if ($definition->isDeprecated()) {
                $code .= sprintf("        @trigger_error(%s, E_USER_DEPRECATED);\n\n", $this->export($definition->getDeprecationMessage($id)));
            }

            $code .=
                $this->addServiceInclude($id, $definition).
                $this->addServiceLocalTempVariables($id, $definition).
                $this->addServiceInlinedDefinitions($id, $definition).
                $this->addServiceInstance($id, $definition).
                $this->addServiceInlinedDefinitionsSetup($id, $definition).
                $this->addServiceProperties($id, $definition).
                $this->addServiceMethodCalls($id, $definition).
                $this->addServiceConfigurator($id, $definition).
                $this->addServiceReturn($id, $definition)
            ;
        }

        $this->definitionVariables = null;
        $this->referenceVariables = null;

        return $code;
    }

    /**
     * Adds multiple services.
     *
     * @return string
     */
    private function addServices()
    {
        $publicServices = $privateServices = '';
        $definitions = $this->container->getDefinitions();
        ksort($definitions);
        foreach ($definitions as $id => $definition) {
            if ($definition->isPublic()) {
                $publicServices .= $this->addService($id, $definition);
            } else {
                $privateServices .= $this->addService($id, $definition);
            }
        }

        return $publicServices.$privateServices;
    }

    private function addNewInstance(Definition $definition, $return, $instantiation, $id)
    {
        $class = $this->dumpValue($definition->getClass());

        $arguments = array();
        foreach ($definition->getArguments() as $value) {
            $arguments[] = $this->dumpValue($value);
        }

        if (null !== $definition->getFactory()) {
            $callable = $definition->getFactory();
            if (is_array($callable)) {
                if (!preg_match('/^[a-zA-Z_\x7f-\xff][a-zA-Z0-9_\x7f-\xff]*$/', $callable[1])) {
                    throw new RuntimeException(sprintf('Cannot dump definition because of invalid factory method (%s)', $callable[1] ?: 'n/a'));
                }

                if ($callable[0] instanceof Reference
                    || ($callable[0] instanceof Definition && $this->definitionVariables->contains($callable[0]))) {
                    return sprintf("        $return{$instantiation}%s->%s(%s);\n", $this->dumpValue($callable[0]), $callable[1], $arguments ? implode(', ', $arguments) : '');
                }

                $class = $this->dumpValue($callable[0]);
                // If the class is a string we can optimize call_user_func away
                if (0 === strpos($class, "'") && false === strpos($class, '$')) {
                    if ("''" === $class) {
                        throw new RuntimeException(sprintf('Cannot dump definition: The "%s" service is defined to be created by a factory but is missing the service reference, did you forget to define the factory service id or class?', $id));
                    }

                    return sprintf("        $return{$instantiation}%s::%s(%s);\n", $this->dumpLiteralClass($class), $callable[1], $arguments ? implode(', ', $arguments) : '');
                }

                if (0 === strpos($class, 'new ')) {
                    return sprintf("        $return{$instantiation}(%s)->%s(%s);\n", $this->dumpValue($callable[0]), $callable[1], $arguments ? implode(', ', $arguments) : '');
                }

                return sprintf("        $return{$instantiation}call_user_func(array(%s, '%s')%s);\n", $this->dumpValue($callable[0]), $callable[1], $arguments ? ', '.implode(', ', $arguments) : '');
            }

            return sprintf("        $return{$instantiation}%s(%s);\n", $this->dumpLiteralClass($this->dumpValue($callable)), $arguments ? implode(', ', $arguments) : '');
        }

        if (false !== strpos($class, '$')) {
            return sprintf("        \$class = %s;\n\n        $return{$instantiation}new \$class(%s);\n", $class, implode(', ', $arguments));
        }

        return sprintf("        $return{$instantiation}new %s(%s);\n", $this->dumpLiteralClass($class), implode(', ', $arguments));
    }

    /**
     * Adds the class headers.
     *
     * @param string $class     Class name
     * @param string $baseClass The name of the base class
     * @param string $namespace The class namespace
     *
     * @return string
     */
    private function startClass($class, $baseClass, $namespace)
    {
        $bagClass = $this->container->isFrozen() ? 'use Symfony\Component\DependencyInjection\ParameterBag\FrozenParameterBag;' : 'use Symfony\Component\DependencyInjection\ParameterBag\\ParameterBag;';
        $namespaceLine = $namespace ? "\nnamespace $namespace;\n" : '';

        return <<<EOF
<?php
$namespaceLine
use Symfony\Component\DependencyInjection\ContainerInterface;
use Symfony\Component\DependencyInjection\Container;
use Symfony\Component\DependencyInjection\Exception\InvalidArgumentException;
use Symfony\Component\DependencyInjection\Exception\LogicException;
use Symfony\Component\DependencyInjection\Exception\RuntimeException;
$bagClass

/*{$this->docStar}
 * $class.
 *
 * This class has been auto-generated
 * by the Symfony Dependency Injection Component.
 */
class $class extends $baseClass
{
    private \$parameters;
    private \$targetDirs = array();

EOF;
    }

    /**
     * Adds the constructor.
     *
     * @return string
     */
    private function addConstructor()
    {
        $targetDirs = $this->exportTargetDirs();
        $arguments = $this->container->getParameterBag()->all() ? 'new ParameterBag($this->getDefaultParameters())' : null;

        $code = <<<EOF

    /*{$this->docStar}
     * Constructor.
     */
    public function __construct()
    {{$targetDirs}
        parent::__construct($arguments);

EOF;

        $code .= $this->addMethodMap();
        $code .= $this->addPrivateServices();
        $code .= $this->addAliases();

        $code .= <<<'EOF'
    }

EOF;

        return $code;
    }

    /**
     * Adds the constructor for a frozen container.
     *
     * @return string
     */
    private function addFrozenConstructor()
    {
        $targetDirs = $this->exportTargetDirs();

        $code = <<<EOF

    /*{$this->docStar}
     * Constructor.
     */
    public function __construct()
    {{$targetDirs}
EOF;

        if ($this->container->getParameterBag()->all()) {
            $code .= "\n        \$this->parameters = \$this->getDefaultParameters();\n";
        }

        $code .= "\n        \$this->services = array();\n";
        $code .= $this->addMethodMap();
        $code .= $this->addPrivateServices();
        $code .= $this->addAliases();

        $code .= <<<'EOF'
    }

EOF;

        return $code;
    }

    /**
     * Adds the constructor for a frozen container.
     *
     * @return string
     */
    private function addFrozenCompile()
    {
        return <<<EOF

    /*{$this->docStar}
     * {@inheritdoc}
     */
    public function compile()
    {
        throw new LogicException('You cannot compile a dumped frozen container.');
    }

EOF;
    }

    /**
     * Adds the isFrozen method for a frozen container.
     *
     * @return string
     */
    private function addIsFrozenMethod()
    {
        return <<<EOF

    /*{$this->docStar}
     * {@inheritdoc}
     */
    public function isFrozen()
    {
        return true;
    }

EOF;
    }

    /**
     * Adds the methodMap property definition.
     *
     * @return string
     */
    private function addMethodMap()
    {
        if (!$definitions = $this->container->getDefinitions()) {
            return '';
        }

        $code = "        \$this->methodMap = array(\n";
        ksort($definitions);
        foreach ($definitions as $id => $definition) {
            $code .= '            '.$this->export($id).' => '.$this->export($this->generateMethodName($id)).",\n";
        }

        return $code."        );\n";
    }

    /**
     * Adds the privates property definition.
     *
     * @return string
     */
    private function addPrivateServices()
    {
        if (!$definitions = $this->container->getDefinitions()) {
            return '';
        }

        $code = '';
        ksort($definitions);
        foreach ($definitions as $id => $definition) {
            if (!$definition->isPublic()) {
                $code .= '            '.$this->export($id)." => true,\n";
            }
        }

        if (empty($code)) {
            return '';
        }

        $out = "        \$this->privates = array(\n";
        $out .= $code;
        $out .= "        );\n";

        return $out;
    }

    /**
     * Adds the aliases property definition.
     *
     * @return string
     */
    private function addAliases()
    {
        if (!$aliases = $this->container->getAliases()) {
            return $this->container->isFrozen() ? "\n        \$this->aliases = array();\n" : '';
        }

        $code = "        \$this->aliases = array(\n";
        ksort($aliases);
        foreach ($aliases as $alias => $id) {
            $id = (string) $id;
            while (isset($aliases[$id])) {
                $id = (string) $aliases[$id];
            }
            $code .= '            '.$this->export($alias).' => '.$this->export($id).",\n";
        }

        return $code."        );\n";
    }

    /**
     * Adds default parameters method.
     *
     * @return string
     */
    private function addDefaultParametersMethod()
    {
        if (!$this->container->getParameterBag()->all()) {
            return '';
        }

        $php = array();
        $dynamicPhp = array();

        foreach ($this->container->getParameterBag()->all() as $key => $value) {
            if ($key !== $resolvedKey = $this->container->resolveEnvPlaceholders($key)) {
                throw new InvalidArgumentException(sprintf('Parameter name cannot use env parameters: %s.', $resolvedKey));
            }
            $export = $this->exportParameters(array($value));
            $export = explode('0 => ', substr(rtrim($export, " )\n"), 7, -1), 2);

            if (preg_match("/\\\$this->(?:getEnv\('\w++'\)|targetDirs\[\d++\])/", $export[1])) {
                $dynamicPhp[$key] = sprintf('%scase %s: $value = %s; break;', $export[0], $this->export($key), $export[1]);
            } else {
                $php[] = sprintf('%s%s => %s,', $export[0], $this->export($key), $export[1]);
            }
        }
        $parameters = sprintf("array(\n%s\n%s)", implode("\n", $php), str_repeat(' ', 8));

        $code = '';
        if ($this->container->isFrozen()) {
            $code .= <<<'EOF'

    /**
     * {@inheritdoc}
     */
    public function getParameter($name)
    {
        $name = strtolower($name);

        if (!(isset($this->parameters[$name]) || array_key_exists($name, $this->parameters) || isset($this->loadedDynamicParameters[$name]))) {
            throw new InvalidArgumentException(sprintf('The parameter "%s" must be defined.', $name));
        }
        if (isset($this->loadedDynamicParameters[$name])) {
            return $this->loadedDynamicParameters[$name] ? $this->dynamicParameters[$name] : $this->getDynamicParameter($name);
        }

        return $this->parameters[$name];
    }

    /**
     * {@inheritdoc}
     */
    public function hasParameter($name)
    {
        $name = strtolower($name);

        return isset($this->parameters[$name]) || array_key_exists($name, $this->parameters) || isset($this->loadedDynamicParameters[$name]);
    }

    /**
     * {@inheritdoc}
     */
    public function setParameter($name, $value)
    {
        throw new LogicException('Impossible to call set() on a frozen ParameterBag.');
    }

    /**
     * {@inheritdoc}
     */
    public function getParameterBag()
    {
        if (null === $this->parameterBag) {
            $parameters = $this->parameters;
            foreach ($this->loadedDynamicParameters as $name => $loaded) {
                $parameters[$name] = $loaded ? $this->dynamicParameters[$name] : $this->getDynamicParameter($name);
            }
            $this->parameterBag = new FrozenParameterBag($parameters);
        }

        return $this->parameterBag;
    }

EOF;
            if ('' === $this->docStar) {
                $code = str_replace('/**', '/*', $code);
            }

            if ($dynamicPhp) {
                $loadedDynamicParameters = $this->exportParameters(array_combine(array_keys($dynamicPhp), array_fill(0, count($dynamicPhp), false)), '', 8);
                $getDynamicParameter = <<<'EOF'
        switch ($name) {
%s
            default: throw new InvalidArgumentException(sprintf('The dynamic parameter "%%s" must be defined.', $name));
        }
        $this->loadedDynamicParameters[$name] = true;

        return $this->dynamicParameters[$name] = $value;
EOF;
                $getDynamicParameter = sprintf($getDynamicParameter, implode("\n", $dynamicPhp));
            } else {
                $loadedDynamicParameters = 'array()';
                $getDynamicParameter = str_repeat(' ', 8).'throw new InvalidArgumentException(sprintf(\'The dynamic parameter "%s" must be defined.\', $name));';
            }

            $code .= <<<EOF

    private \$loadedDynamicParameters = {$loadedDynamicParameters};
    private \$dynamicParameters = array();

    /*{$this->docStar}
     * Computes a dynamic parameter.
     *
     * @param string The name of the dynamic parameter to load
     *
     * @return mixed The value of the dynamic parameter
     *
     * @throws InvalidArgumentException When the dynamic parameter does not exist
     */
    private function getDynamicParameter(\$name)
    {
{$getDynamicParameter}
    }

EOF;
        } elseif ($dynamicPhp) {
            throw new RuntimeException('You cannot dump a not-frozen container with dynamic parameters.');
        }

        $code .= <<<EOF

    /*{$this->docStar}
     * Gets the default parameters.
     *
     * @return array An array of the default parameters
     */
    protected function getDefaultParameters()
    {
        return $parameters;
    }

EOF;

        return $code;
    }

    /**
     * Exports parameters.
     *
     * @param array  $parameters
     * @param string $path
     * @param int    $indent
     *
     * @return string
     *
     * @throws InvalidArgumentException
     */
    private function exportParameters(array $parameters, $path = '', $indent = 12)
    {
        $php = array();
        foreach ($parameters as $key => $value) {
            if (is_array($value)) {
                $value = $this->exportParameters($value, $path.'/'.$key, $indent + 4);
            } elseif ($value instanceof Variable) {
                throw new InvalidArgumentException(sprintf('You cannot dump a container with parameters that contain variable references. Variable "%s" found in "%s".', $value, $path.'/'.$key));
            } elseif ($value instanceof Definition) {
                throw new InvalidArgumentException(sprintf('You cannot dump a container with parameters that contain service definitions. Definition for "%s" found in "%s".', $value->getClass(), $path.'/'.$key));
            } elseif ($value instanceof Reference) {
                throw new InvalidArgumentException(sprintf('You cannot dump a container with parameters that contain references to other services (reference to service "%s" found in "%s").', $value, $path.'/'.$key));
            } elseif ($value instanceof Expression) {
                throw new InvalidArgumentException(sprintf('You cannot dump a container with parameters that contain expressions. Expression "%s" found in "%s".', $value, $path.'/'.$key));
            } else {
                $value = $this->export($value);
            }

            $php[] = sprintf('%s%s => %s,', str_repeat(' ', $indent), $this->export($key), $value);
        }

        return sprintf("array(\n%s\n%s)", implode("\n", $php), str_repeat(' ', $indent - 4));
    }

    /**
     * Ends the class definition.
     *
     * @return string
     */
    private function endClass()
    {
        return <<<'EOF'
}

EOF;
    }

    /**
     * Wraps the service conditionals.
     *
     * @param string $value
     * @param string $code
     *
     * @return string
     */
    private function wrapServiceConditionals($value, $code)
    {
        if (!$services = ContainerBuilder::getServiceConditionals($value)) {
            return $code;
        }

        $conditions = array();
        foreach ($services as $service) {
            if ($this->container->hasDefinition($service) && !$this->container->getDefinition($service)->isPublic()) {
                continue;
            }

            $conditions[] = sprintf("\$this->has('%s')", $service);
        }

        if (!$conditions) {
            return $code;
        }

        // re-indent the wrapped code
        $code = implode("\n", array_map(function ($line) { return $line ? '    '.$line : $line; }, explode("\n", $code)));

        return sprintf("        if (%s) {\n%s        }\n", implode(' && ', $conditions), $code);
    }

    /**
     * Builds service calls from arguments.
     *
     * @param array $arguments
     * @param array &$calls    By reference
     * @param array &$behavior By reference
     */
    private function getServiceCallsFromArguments(array $arguments, array &$calls, array &$behavior)
    {
        foreach ($arguments as $argument) {
            if (is_array($argument)) {
                $this->getServiceCallsFromArguments($argument, $calls, $behavior);
            } elseif ($argument instanceof Reference) {
                $id = (string) $argument;

                if (!isset($calls[$id])) {
                    $calls[$id] = 0;
                }
                if (!isset($behavior[$id])) {
                    $behavior[$id] = $argument->getInvalidBehavior();
                } elseif (ContainerInterface::EXCEPTION_ON_INVALID_REFERENCE !== $behavior[$id]) {
                    $behavior[$id] = $argument->getInvalidBehavior();
                }

                ++$calls[$id];
            }
        }
    }

    /**
     * Returns the inline definition.
     *
     * @param Definition $definition
     *
     * @return array
     */
    private function getInlinedDefinitions(Definition $definition)
    {
        if (false === $this->inlinedDefinitions->contains($definition)) {
            $definitions = array_merge(
                $this->getDefinitionsFromArguments($definition->getArguments()),
                $this->getDefinitionsFromArguments($definition->getMethodCalls()),
                $this->getDefinitionsFromArguments($definition->getProperties()),
                $this->getDefinitionsFromArguments(array($definition->getConfigurator())),
                $this->getDefinitionsFromArguments(array($definition->getFactory()))
            );

            $this->inlinedDefinitions->offsetSet($definition, $definitions);

            return $definitions;
        }

        return $this->inlinedDefinitions->offsetGet($definition);
    }

    /**
     * Gets the definition from arguments.
     *
     * @param array $arguments
     *
     * @return array
     */
    private function getDefinitionsFromArguments(array $arguments)
    {
        $definitions = array();
        foreach ($arguments as $argument) {
            if (is_array($argument)) {
                $definitions = array_merge($definitions, $this->getDefinitionsFromArguments($argument));
            } elseif ($argument instanceof Definition) {
                $definitions = array_merge(
                    $definitions,
                    $this->getInlinedDefinitions($argument),
                    array($argument)
                );
            }
        }

        return $definitions;
    }

    /**
     * Checks if a service id has a reference.
     *
     * @param string $id
     * @param array  $arguments
     * @param bool   $deep
     * @param array  $visited
     *
     * @return bool
     */
    private function hasReference($id, array $arguments, $deep = false, array &$visited = array())
    {
        foreach ($arguments as $argument) {
            if (is_array($argument)) {
                if ($this->hasReference($id, $argument, $deep, $visited)) {
                    return true;
                }
            } elseif ($argument instanceof Reference) {
                $argumentId = (string) $argument;
                if ($id === $argumentId) {
                    return true;
                }

                if ($deep && !isset($visited[$argumentId]) && 'service_container' !== $argumentId) {
                    $visited[$argumentId] = true;

                    $service = $this->container->getDefinition($argumentId);

                    // if the proxy manager is enabled, disable searching for references in lazy services,
                    // as these services will be instantiated lazily and don't have direct related references.
                    if ($service->isLazy() && !$this->getProxyDumper() instanceof NullDumper) {
                        continue;
                    }

                    $arguments = array_merge($service->getMethodCalls(), $service->getArguments(), $service->getProperties());

                    if ($this->hasReference($id, $arguments, $deep, $visited)) {
                        return true;
                    }
                }
            }
        }

        return false;
    }

    /**
     * Dumps values.
     *
     * @param mixed $value
     * @param bool  $interpolate
     *
     * @return string
     *
     * @throws RuntimeException
     */
    private function dumpValue($value, $interpolate = true)
    {
        if (is_array($value)) {
            $code = array();
            foreach ($value as $k => $v) {
                $code[] = sprintf('%s => %s', $this->dumpValue($k, $interpolate), $this->dumpValue($v, $interpolate));
            }

            return sprintf('array(%s)', implode(', ', $code));
        } elseif ($value instanceof Definition) {
            if (null !== $this->definitionVariables && $this->definitionVariables->contains($value)) {
                return $this->dumpValue($this->definitionVariables->offsetGet($value), $interpolate);
            }
            if ($value->getMethodCalls()) {
                throw new RuntimeException('Cannot dump definitions which have method calls.');
            }
            if ($value->getProperties()) {
                throw new RuntimeException('Cannot dump definitions which have properties.');
            }
            if (null !== $value->getConfigurator()) {
                throw new RuntimeException('Cannot dump definitions which have a configurator.');
            }

            $arguments = array();
            foreach ($value->getArguments() as $argument) {
                $arguments[] = $this->dumpValue($argument);
            }

            if (null !== $value->getFactory()) {
                $factory = $value->getFactory();

                if (is_string($factory)) {
                    return sprintf('%s(%s)', $this->dumpLiteralClass($this->dumpValue($factory)), implode(', ', $arguments));
                }

                if (is_array($factory)) {
                    if (!preg_match('/^[a-zA-Z_\x7f-\xff][a-zA-Z0-9_\x7f-\xff]*$/', $factory[1])) {
                        throw new RuntimeException(sprintf('Cannot dump definition because of invalid factory method (%s)', $factory[1] ?: 'n/a'));
                    }

                    if (is_string($factory[0])) {
                        return sprintf('%s::%s(%s)', $this->dumpLiteralClass($this->dumpValue($factory[0])), $factory[1], implode(', ', $arguments));
                    }

                    if ($factory[0] instanceof Definition) {
                        return sprintf("call_user_func(array(%s, '%s')%s)", $this->dumpValue($factory[0]), $factory[1], count($arguments) > 0 ? ', '.implode(', ', $arguments) : '');
                    }

                    if ($factory[0] instanceof Reference) {
                        return sprintf('%s->%s(%s)', $this->dumpValue($factory[0]), $factory[1], implode(', ', $arguments));
                    }
                }

                throw new RuntimeException('Cannot dump definition because of invalid factory');
            }

            $class = $value->getClass();
            if (null === $class) {
                throw new RuntimeException('Cannot dump definitions which have no class nor factory.');
            }

            return sprintf('new %s(%s)', $this->dumpLiteralClass($this->dumpValue($class)), implode(', ', $arguments));
        } elseif ($value instanceof Variable) {
            return '$'.$value;
        } elseif ($value instanceof Reference) {
            if (null !== $this->referenceVariables && isset($this->referenceVariables[$id = (string) $value])) {
                return $this->dumpValue($this->referenceVariables[$id], $interpolate);
            }

            return $this->getServiceCall((string) $value, $value);
        } elseif ($value instanceof Expression) {
            return $this->getExpressionLanguage()->compile((string) $value, array('this' => 'container'));
        } elseif ($value instanceof Parameter) {
            return $this->dumpParameter($value);
        } elseif (true === $interpolate && is_string($value)) {
            if (preg_match('/^%([^%]+)%$/', $value, $match)) {
                // we do this to deal with non string values (Boolean, integer, ...)
                // the preg_replace_callback converts them to strings
                return $this->dumpParameter(strtolower($match[1]));
            } else {
                $replaceParameters = function ($match) {
                    return "'.".$this->dumpParameter(strtolower($match[2])).".'";
                };

                $code = str_replace('%%', '%', preg_replace_callback('/(?<!%)(%)([^%]+)\1/', $replaceParameters, $this->export($value)));

                return $code;
            }
        } elseif (is_object($value) || is_resource($value)) {
            throw new RuntimeException('Unable to dump a service container if a parameter is an object or a resource.');
        }

        return $this->export($value);
    }

    /**
     * Dumps a string to a literal (aka PHP Code) class value.
     *
     * @param string $class
     *
     * @return string
     *
     * @throws RuntimeException
     */
    private function dumpLiteralClass($class)
    {
        if (false !== strpos($class, '$')) {
            return sprintf('${($_ = %s) && false ?: "_"}', $class);
        }
        if (0 !== strpos($class, "'") || !preg_match('/^\'(?:\\\{2})?[a-zA-Z_\x7f-\xff][a-zA-Z0-9_\x7f-\xff]*(?:\\\{2}[a-zA-Z_\x7f-\xff][a-zA-Z0-9_\x7f-\xff]*)*\'$/', $class)) {
            throw new RuntimeException(sprintf('Cannot dump definition because of invalid class name (%s)', $class ?: 'n/a'));
        }

        $class = substr(str_replace('\\\\', '\\', $class), 1, -1);

        return 0 === strpos($class, '\\') ? $class : '\\'.$class;
    }

    /**
     * Dumps a parameter.
     *
     * @param string $name
     *
     * @return string
     */
    private function dumpParameter($name)
    {
        if ($this->container->isFrozen() && $this->container->hasParameter($name)) {
            return $this->dumpValue($this->container->getParameter($name), false);
        }

        return sprintf("\$this->getParameter('%s')", strtolower($name));
    }

    /**
     * Gets a service call.
     *
     * @param string    $id
     * @param Reference $reference
     *
     * @return string
     */
    private function getServiceCall($id, Reference $reference = null)
    {
        if ('service_container' === $id) {
            return '$this';
        }

        if ($this->container->hasDefinition($id) && !$this->container->getDefinition($id)->isPublic()) {
            // The following is PHP 5.5 syntax for what could be written as "(\$this->services['$id'] ?? \$this->{$this->generateMethodName($id)}())" on PHP>=7.0

            return "\${(\$_ = isset(\$this->services['$id']) ? \$this->services['$id'] : \$this->{$this->generateMethodName($id)}()) && false ?: '_'}";
        }
        if (null !== $reference && ContainerInterface::EXCEPTION_ON_INVALID_REFERENCE !== $reference->getInvalidBehavior()) {
            return sprintf('$this->get(\'%s\', ContainerInterface::NULL_ON_INVALID_REFERENCE)', $id);
        }

        if ($this->container->hasAlias($id)) {
            $id = (string) $this->container->getAlias($id);
        }

        return sprintf('$this->get(\'%s\')', $id);
    }

    /**
     * Initializes the method names map to avoid conflicts with the Container methods.
     *
     * @param string $class the container base class
     */
    private function initializeMethodNamesMap($class)
    {
        $this->serviceIdToMethodNameMap = array();
        $this->usedMethodNames = array();

        try {
            $reflectionClass = new \ReflectionClass($class);
            foreach ($reflectionClass->getMethods() as $method) {
                $this->usedMethodNames[strtolower($method->getName())] = true;
            }
        } catch (\ReflectionException $e) {
        }
    }

    /**
     * Convert a service id to a valid PHP method name.
     *
     * @param string $id
     *
     * @return string
     *
     * @throws InvalidArgumentException
     */
    private function generateMethodName($id)
    {
        if (isset($this->serviceIdToMethodNameMap[$id])) {
            return $this->serviceIdToMethodNameMap[$id];
        }

        $name = Container::camelize($id);
        $name = preg_replace('/[^a-zA-Z0-9_\x7f-\xff]/', '', $name);
        $methodName = 'get'.$name.'Service';
        $suffix = 1;

        while (isset($this->usedMethodNames[strtolower($methodName)])) {
            ++$suffix;
            $methodName = 'get'.$name.$suffix.'Service';
        }

        $this->serviceIdToMethodNameMap[$id] = $methodName;
        $this->usedMethodNames[strtolower($methodName)] = true;

        return $methodName;
    }

    /**
     * Returns the next name to use.
     *
     * @return string
     */
    private function getNextVariableName()
    {
        $firstChars = self::FIRST_CHARS;
        $firstCharsLength = strlen($firstChars);
        $nonFirstChars = self::NON_FIRST_CHARS;
        $nonFirstCharsLength = strlen($nonFirstChars);

        while (true) {
            $name = '';
            $i = $this->variableCount;

            if ('' === $name) {
                $name .= $firstChars[$i % $firstCharsLength];
                $i = (int) ($i / $firstCharsLength);
            }

            while ($i > 0) {
                --$i;
                $name .= $nonFirstChars[$i % $nonFirstCharsLength];
                $i = (int) ($i / $nonFirstCharsLength);
            }

            ++$this->variableCount;

            // check that the name is not reserved
            if (in_array($name, $this->reservedVariables, true)) {
                continue;
            }

            return $name;
        }
    }

    private function getExpressionLanguage()
    {
        if (null === $this->expressionLanguage) {
            if (!class_exists('Symfony\Component\ExpressionLanguage\ExpressionLanguage')) {
                throw new RuntimeException('Unable to use expressions as the Symfony ExpressionLanguage component is not installed.');
            }
            $providers = $this->container->getExpressionLanguageProviders();
            $this->expressionLanguage = new ExpressionLanguage(null, $providers);

            if ($this->container->isTrackingResources()) {
                foreach ($providers as $provider) {
                    $this->container->addObjectResource($provider);
                }
            }
        }

        return $this->expressionLanguage;
    }

    private function exportTargetDirs()
    {
        return null === $this->targetDirRegex ? '' : <<<EOF

        \$dir = __DIR__;
        for (\$i = 1; \$i <= {$this->targetDirMaxMatches}; ++\$i) {
            \$this->targetDirs[\$i] = \$dir = dirname(\$dir);
        }
EOF;
    }

    private function export($value)
    {
        if (null !== $this->targetDirRegex && is_string($value) && preg_match($this->targetDirRegex, $value, $matches, PREG_OFFSET_CAPTURE)) {
            $prefix = $matches[0][1] ? $this->doExport(substr($value, 0, $matches[0][1])).'.' : '';
            $suffix = $matches[0][1] + strlen($matches[0][0]);
            $suffix = isset($value[$suffix]) ? '.'.$this->doExport(substr($value, $suffix)) : '';
            $dirname = '__DIR__';

            if (0 < $offset = 1 + $this->targetDirMaxMatches - count($matches)) {
                $dirname = sprintf('$this->targetDirs[%d]', $offset);
            }

            if ($prefix || $suffix) {
                return sprintf('(%s%s%s)', $prefix, $dirname, $suffix);
            }

            return $dirname;
        }

        return $this->doExport($value);
    }

    private function doExport($value)
    {
        $export = var_export($value, true);

        if ("'" === $export[0] && $export !== $resolvedExport = $this->container->resolveEnvPlaceholders($export, "'.\$this->getEnv('%s').'")) {
            $export = $resolvedExport;
            if ("'" === $export[1]) {
                $export = substr($export, 3);
            }
            if (".''" === substr($export, -3)) {
                $export = substr($export, 0, -3);
            }
        }

        return $export;
    }
}<|MERGE_RESOLUTION|>--- conflicted
+++ resolved
@@ -391,11 +391,7 @@
     {
         $class = $this->dumpValue($definition->getClass());
 
-<<<<<<< HEAD
-        if (0 === strpos($class, "'") && false === strpos($class, '$') && !preg_match('/^\'[a-zA-Z_\x7f-\xff][a-zA-Z0-9_\x7f-\xff]*(\\\{2}[a-zA-Z_\x7f-\xff][a-zA-Z0-9_\x7f-\xff]*)*\'$/', $class)) {
-=======
-        if (0 === strpos($class, "'") && !preg_match('/^\'(?:\\\{2})?[a-zA-Z_\x7f-\xff][a-zA-Z0-9_\x7f-\xff]*(?:\\\{2}[a-zA-Z_\x7f-\xff][a-zA-Z0-9_\x7f-\xff]*)*\'$/', $class)) {
->>>>>>> 0c6096fc
+        if (0 === strpos($class, "'") && false === strpos($class, '$') && !preg_match('/^\'(?:\\\{2})?[a-zA-Z_\x7f-\xff][a-zA-Z0-9_\x7f-\xff]*(?:\\\{2}[a-zA-Z_\x7f-\xff][a-zA-Z0-9_\x7f-\xff]*)*\'$/', $class)) {
             throw new InvalidArgumentException(sprintf('"%s" is not a valid class name for the "%s" service.', $class, $id));
         }
 
