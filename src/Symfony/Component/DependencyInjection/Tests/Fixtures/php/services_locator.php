--- conflicted
+++ resolved
@@ -37,22 +37,7 @@
         $this->aliases = array();
     }
 
-<<<<<<< HEAD
     public function reset()
-=======
-    public function getRemovedIds()
-    {
-        return array(
-            'Psr\\Container\\ContainerInterface' => true,
-            'Symfony\\Component\\DependencyInjection\\ContainerInterface' => true,
-            'translator.loader_1_locator' => true,
-            'translator.loader_2_locator' => true,
-            'translator.loader_3_locator' => true,
-        );
-    }
-
-    public function compile()
->>>>>>> d3bc436c
     {
         $this->privates = array();
         parent::reset();
@@ -66,6 +51,18 @@
     public function isCompiled()
     {
         return true;
+    }
+
+    public function getRemovedIds()
+    {
+        return array(
+            'Psr\\Container\\ContainerInterface' => true,
+            'Symfony\\Component\\DependencyInjection\\ContainerInterface' => true,
+            'baz_service' => true,
+            'translator.loader_1_locator' => true,
+            'translator.loader_2_locator' => true,
+            'translator.loader_3_locator' => true,
+        );
     }
 
     /**
