<?php

/*
 * This file is part of the Symfony package.
 *
 * (c) Fabien Potencier <fabien@symfony.com>
 *
 * For the full copyright and license information, please view the LICENSE
 * file that was distributed with this source code.
 */

namespace Symfony\Component\DependencyInjection\Tests\Compiler;

use PHPUnit\Framework\TestCase;
use PHPUnit\Framework\Warning;
use Psr\Log\LoggerInterface;
use Psr\Log\NullLogger;
use Symfony\Bridge\PhpUnit\ForwardCompatTestTrait;
use Symfony\Component\Config\FileLocator;
use Symfony\Component\DependencyInjection\Compiler\AutowirePass;
use Symfony\Component\DependencyInjection\Compiler\AutowireRequiredMethodsPass;
use Symfony\Component\DependencyInjection\Compiler\DecoratorServicePass;
use Symfony\Component\DependencyInjection\Compiler\ResolveClassPass;
use Symfony\Component\DependencyInjection\ContainerBuilder;
use Symfony\Component\DependencyInjection\Exception\AutowiringFailedException;
use Symfony\Component\DependencyInjection\Exception\RuntimeException;
use Symfony\Component\DependencyInjection\Loader\XmlFileLoader;
use Symfony\Component\DependencyInjection\Reference;
use Symfony\Component\DependencyInjection\Tests\Fixtures\CaseSensitiveClass;
use Symfony\Component\DependencyInjection\Tests\Fixtures\includes\FooVariadic;
use Symfony\Component\DependencyInjection\TypedReference;

require_once __DIR__.'/../Fixtures/includes/autowiring_classes.php';

/**
 * @author Kévin Dunglas <dunglas@gmail.com>
 */
class AutowirePassTest extends TestCase
{
    use ForwardCompatTestTrait;

    public function testProcess()
    {
        $container = new ContainerBuilder();

        $container->register(Foo::class);
        $barDefinition = $container->register('bar', __NAMESPACE__.'\Bar');
        $barDefinition->setAutowired(true);

        (new ResolveClassPass())->process($container);
        (new AutowirePass())->process($container);

        $this->assertCount(1, $container->getDefinition('bar')->getArguments());
        $this->assertEquals(Foo::class, (string) $container->getDefinition('bar')->getArgument(0));
    }

    /**
     * @expectedException \Symfony\Component\DependencyInjection\Exception\AutowiringFailedException
     * @expectedExceptionMessage Cannot autowire service "Symfony\Component\DependencyInjection\Tests\CompilerEslaAction": argument "$notExisting" of method "Symfony\Component\DependencyInjection\Tests\Compiler\ElsaAction::__construct()" has type "Symfony\Component\DependencyInjection\Tests\Compiler\NotExisting" but this class was not found.
     */
    public function testProcessNotExistingActionParam()
    {
        $container = new ContainerBuilder();

        $container->register(Foo::class);
        $barDefinition = $container->register(__NAMESPACE__.'EslaAction', __NAMESPACE__.'\ElsaAction');
        $barDefinition->setAutowired(true);

        (new ResolveClassPass())->process($container);
        (new AutowirePass())->process($container);
    }

    public function testProcessVariadic()
    {
        $container = new ContainerBuilder();
        $container->register(Foo::class);
        $definition = $container->register('fooVariadic', FooVariadic::class);
        $definition->setAutowired(true);

        (new ResolveClassPass())->process($container);
        (new AutowirePass())->process($container);

        $this->assertCount(1, $container->getDefinition('fooVariadic')->getArguments());
        $this->assertEquals(Foo::class, (string) $container->getDefinition('fooVariadic')->getArgument(0));
    }

    /**
     * @expectedException \Symfony\Component\DependencyInjection\Exception\RuntimeException
     * @expectedExceptionMessage Cannot autowire service "c": argument "$a" of method "Symfony\Component\DependencyInjection\Tests\Compiler\C::__construct()" references class "Symfony\Component\DependencyInjection\Tests\Compiler\A" but no such service exists. You should maybe alias this class to the existing "Symfony\Component\DependencyInjection\Tests\Compiler\B" service.
     */
    public function testProcessAutowireParent()
    {
        $container = new ContainerBuilder();

        $container->register(B::class);
        $cDefinition = $container->register('c', __NAMESPACE__.'\C');
        $cDefinition->setAutowired(true);

        (new ResolveClassPass())->process($container);
        (new AutowirePass())->process($container);

        $this->assertCount(1, $container->getDefinition('c')->getArguments());
        $this->assertEquals(B::class, (string) $container->getDefinition('c')->getArgument(0));
    }

    /**
     * @expectedException \Symfony\Component\DependencyInjection\Exception\RuntimeException
     * @expectedExceptionMessage Cannot autowire service "g": argument "$d" of method "Symfony\Component\DependencyInjection\Tests\Compiler\G::__construct()" references interface "Symfony\Component\DependencyInjection\Tests\Compiler\DInterface" but no such service exists. You should maybe alias this interface to the existing "Symfony\Component\DependencyInjection\Tests\Compiler\F" service.
     */
    public function testProcessAutowireInterface()
    {
        $container = new ContainerBuilder();

        $container->register(F::class);
        $gDefinition = $container->register('g', __NAMESPACE__.'\G');
        $gDefinition->setAutowired(true);

        (new ResolveClassPass())->process($container);
        (new AutowirePass())->process($container);

        $this->assertCount(3, $container->getDefinition('g')->getArguments());
        $this->assertEquals(F::class, (string) $container->getDefinition('g')->getArgument(0));
        $this->assertEquals(F::class, (string) $container->getDefinition('g')->getArgument(1));
        $this->assertEquals(F::class, (string) $container->getDefinition('g')->getArgument(2));
    }

    public function testCompleteExistingDefinition()
    {
        $container = new ContainerBuilder();

        $container->register('b', __NAMESPACE__.'\B');
        $container->register(DInterface::class, F::class);
        $hDefinition = $container->register('h', __NAMESPACE__.'\H')->addArgument(new Reference('b'));
        $hDefinition->setAutowired(true);

        (new ResolveClassPass())->process($container);
        (new AutowirePass())->process($container);

        $this->assertCount(2, $container->getDefinition('h')->getArguments());
        $this->assertEquals('b', (string) $container->getDefinition('h')->getArgument(0));
        $this->assertEquals(DInterface::class, (string) $container->getDefinition('h')->getArgument(1));
    }

    public function testCompleteExistingDefinitionWithNotDefinedArguments()
    {
        $container = new ContainerBuilder();

        $container->register(B::class);
        $container->register(DInterface::class, F::class);
        $hDefinition = $container->register('h', __NAMESPACE__.'\H')->addArgument('')->addArgument('');
        $hDefinition->setAutowired(true);

        (new ResolveClassPass())->process($container);
        (new AutowirePass())->process($container);

        $this->assertCount(2, $container->getDefinition('h')->getArguments());
        $this->assertEquals(B::class, (string) $container->getDefinition('h')->getArgument(0));
        $this->assertEquals(DInterface::class, (string) $container->getDefinition('h')->getArgument(1));
    }

    /**
<<<<<<< HEAD
     * @expectedException \Symfony\Component\DependencyInjection\Exception\AutowiringFailedException
     * @expectedExceptionMessage Invalid service "private_service": constructor of class "Symfony\Component\DependencyInjection\Tests\Compiler\PrivateConstructor" must be public.
     */
=======
     * @group legacy
     */
    public function testExceptionsAreStored()
    {
        $container = new ContainerBuilder();

        $container->register('c1', __NAMESPACE__.'\CollisionA');
        $container->register('c2', __NAMESPACE__.'\CollisionB');
        $container->register('c3', __NAMESPACE__.'\CollisionB');
        $aDefinition = $container->register('a', __NAMESPACE__.'\CannotBeAutowired');
        $aDefinition->setAutowired(true);

        $pass = new AutowirePass(false);
        $pass->process($container);
        $this->assertCount(1, $pass->getAutowiringExceptions());
    }

>>>>>>> 8173dafd
    public function testPrivateConstructorThrowsAutowireException()
    {
        $this->expectException('Symfony\Component\DependencyInjection\Exception\AutowiringFailedException');
        $this->expectExceptionMessage('Invalid service "private_service": constructor of class "Symfony\Component\DependencyInjection\Tests\Compiler\PrivateConstructor" must be public.');
        $container = new ContainerBuilder();

        $container->autowire('private_service', __NAMESPACE__.'\PrivateConstructor');

        $pass = new AutowirePass(true);
        $pass->process($container);
    }

    public function testTypeCollision()
    {
        $this->expectException('Symfony\Component\DependencyInjection\Exception\AutowiringFailedException');
        $this->expectExceptionMessage('Cannot autowire service "a": argument "$collision" of method "Symfony\Component\DependencyInjection\Tests\Compiler\CannotBeAutowired::__construct()" references interface "Symfony\Component\DependencyInjection\Tests\Compiler\CollisionInterface" but no such service exists. You should maybe alias this interface to one of these existing services: "c1", "c2", "c3".');
        $container = new ContainerBuilder();

        $container->register('c1', __NAMESPACE__.'\CollisionA');
        $container->register('c2', __NAMESPACE__.'\CollisionB');
        $container->register('c3', __NAMESPACE__.'\CollisionB');
        $aDefinition = $container->register('a', __NAMESPACE__.'\CannotBeAutowired');
        $aDefinition->setAutowired(true);

        $pass = new AutowirePass();
        $pass->process($container);
    }

    public function testTypeNotGuessable()
    {
        $this->expectException('Symfony\Component\DependencyInjection\Exception\AutowiringFailedException');
        $this->expectExceptionMessage('Cannot autowire service "a": argument "$k" of method "Symfony\Component\DependencyInjection\Tests\Compiler\NotGuessableArgument::__construct()" references class "Symfony\Component\DependencyInjection\Tests\Compiler\Foo" but no such service exists. You should maybe alias this class to one of these existing services: "a1", "a2".');
        $container = new ContainerBuilder();

        $container->register('a1', __NAMESPACE__.'\Foo');
        $container->register('a2', __NAMESPACE__.'\Foo');
        $aDefinition = $container->register('a', __NAMESPACE__.'\NotGuessableArgument');
        $aDefinition->setAutowired(true);

        $pass = new AutowirePass();
        $pass->process($container);
    }

    public function testTypeNotGuessableWithSubclass()
    {
        $this->expectException('Symfony\Component\DependencyInjection\Exception\AutowiringFailedException');
        $this->expectExceptionMessage('Cannot autowire service "a": argument "$k" of method "Symfony\Component\DependencyInjection\Tests\Compiler\NotGuessableArgumentForSubclass::__construct()" references class "Symfony\Component\DependencyInjection\Tests\Compiler\A" but no such service exists. You should maybe alias this class to one of these existing services: "a1", "a2".');
        $container = new ContainerBuilder();

        $container->register('a1', __NAMESPACE__.'\B');
        $container->register('a2', __NAMESPACE__.'\B');
        $aDefinition = $container->register('a', __NAMESPACE__.'\NotGuessableArgumentForSubclass');
        $aDefinition->setAutowired(true);

        $pass = new AutowirePass();
        $pass->process($container);
    }

    public function testTypeNotGuessableNoServicesFound()
    {
        $this->expectException('Symfony\Component\DependencyInjection\Exception\AutowiringFailedException');
        $this->expectExceptionMessage('Cannot autowire service "a": argument "$collision" of method "Symfony\Component\DependencyInjection\Tests\Compiler\CannotBeAutowired::__construct()" references interface "Symfony\Component\DependencyInjection\Tests\Compiler\CollisionInterface" but no such service exists.');
        $container = new ContainerBuilder();

        $aDefinition = $container->register('a', __NAMESPACE__.'\CannotBeAutowired');
        $aDefinition->setAutowired(true);

        $pass = new AutowirePass();
        $pass->process($container);
    }

    public function testTypeNotGuessableWithTypeSet()
    {
        $container = new ContainerBuilder();

        $container->register('a1', __NAMESPACE__.'\Foo');
        $container->register('a2', __NAMESPACE__.'\Foo');
        $container->register(Foo::class, Foo::class);
        $aDefinition = $container->register('a', __NAMESPACE__.'\NotGuessableArgument');
        $aDefinition->setAutowired(true);

        $pass = new AutowirePass();
        $pass->process($container);

        $this->assertCount(1, $container->getDefinition('a')->getArguments());
        $this->assertEquals(Foo::class, (string) $container->getDefinition('a')->getArgument(0));
    }

    public function testWithTypeSet()
    {
        $container = new ContainerBuilder();

        $container->register('c1', __NAMESPACE__.'\CollisionA');
        $container->register('c2', __NAMESPACE__.'\CollisionB');
        $container->setAlias(CollisionInterface::class, 'c2');
        $aDefinition = $container->register('a', __NAMESPACE__.'\CannotBeAutowired');
        $aDefinition->setAutowired(true);

        $pass = new AutowirePass();
        $pass->process($container);

        $this->assertCount(1, $container->getDefinition('a')->getArguments());
        $this->assertEquals(CollisionInterface::class, (string) $container->getDefinition('a')->getArgument(0));
    }

    /**
     * @expectedException \Symfony\Component\DependencyInjection\Exception\AutowiringFailedException
     * @expectedExceptionMessage Cannot autowire service "coop_tilleuls": argument "$j" of method "Symfony\Component\DependencyInjection\Tests\Compiler\LesTilleuls::__construct()" references class "Symfony\Component\DependencyInjection\Tests\Compiler\Dunglas" but no such service exists.
     */
    public function testServicesAreNotAutoCreated()
    {
        $container = new ContainerBuilder();

        $coopTilleulsDefinition = $container->register('coop_tilleuls', __NAMESPACE__.'\LesTilleuls');
        $coopTilleulsDefinition->setAutowired(true);

        $pass = new AutowirePass();
        $pass->process($container);
    }

    public function testResolveParameter()
    {
        $container = new ContainerBuilder();

        $container->setParameter('class_name', Bar::class);
        $container->register(Foo::class);
        $barDefinition = $container->register('bar', '%class_name%');
        $barDefinition->setAutowired(true);

        (new ResolveClassPass())->process($container);
        (new AutowirePass())->process($container);

        $this->assertEquals(Foo::class, $container->getDefinition('bar')->getArgument(0));
    }

    public function testOptionalParameter()
    {
        $container = new ContainerBuilder();

        $container->register(A::class);
        $container->register(Foo::class);
        $optDefinition = $container->register('opt', __NAMESPACE__.'\OptionalParameter');
        $optDefinition->setAutowired(true);

        (new ResolveClassPass())->process($container);
        (new AutowirePass())->process($container);

        $definition = $container->getDefinition('opt');
        $this->assertNull($definition->getArgument(0));
        $this->assertEquals(A::class, $definition->getArgument(1));
        $this->assertEquals(Foo::class, $definition->getArgument(2));
    }

    public function testDontTriggerAutowiring()
    {
        $container = new ContainerBuilder();

        $container->register(Foo::class);
        $container->register('bar', __NAMESPACE__.'\Bar');

        (new ResolveClassPass())->process($container);
        (new AutowirePass())->process($container);

        $this->assertCount(0, $container->getDefinition('bar')->getArguments());
    }

    public function testClassNotFoundThrowsException()
    {
        $this->expectException('Symfony\Component\DependencyInjection\Exception\AutowiringFailedException');
        $this->expectExceptionMessage('Cannot autowire service "a": argument "$r" of method "Symfony\Component\DependencyInjection\Tests\Compiler\BadTypeHintedArgument::__construct()" has type "Symfony\Component\DependencyInjection\Tests\Compiler\NotARealClass" but this class was not found.');
        $container = new ContainerBuilder();

        $aDefinition = $container->register('a', __NAMESPACE__.'\BadTypeHintedArgument');
        $aDefinition->setAutowired(true);

        $container->register(Dunglas::class, Dunglas::class);

        $pass = new AutowirePass();
        $pass->process($container);
    }

    public function testParentClassNotFoundThrowsException()
    {
        $this->expectException('Symfony\Component\DependencyInjection\Exception\AutowiringFailedException');
        $this->expectExceptionMessage('Cannot autowire service "a": argument "$r" of method "Symfony\Component\DependencyInjection\Tests\Compiler\BadParentTypeHintedArgument::__construct()" has type "Symfony\Component\DependencyInjection\Tests\Compiler\OptionalServiceClass" but this class is missing a parent class (Class Symfony\Bug\NotExistClass not found).');
        if (\PHP_VERSION_ID >= 70400) {
            throw new Warning('PHP 7.4 breaks this test, see https://bugs.php.net/78351.');
        }

        $container = new ContainerBuilder();

        $aDefinition = $container->register('a', __NAMESPACE__.'\BadParentTypeHintedArgument');
        $aDefinition->setAutowired(true);

        $container->register(Dunglas::class, Dunglas::class);

        $pass = new AutowirePass();
        $pass->process($container);
    }

    /**
     * @expectedException \Symfony\Component\DependencyInjection\Exception\AutowiringFailedException
     * @expectedExceptionMessage Cannot autowire service "bar": argument "$foo" of method "Symfony\Component\DependencyInjection\Tests\Compiler\Bar::__construct()" references class "Symfony\Component\DependencyInjection\Tests\Compiler\Foo" but this service is abstract. You should maybe alias this class to the existing "foo" service.
     */
    public function testDontUseAbstractServices()
    {
        $container = new ContainerBuilder();

        $container->register(Foo::class)->setAbstract(true);
        $container->register('foo', __NAMESPACE__.'\Foo');
        $container->register('bar', __NAMESPACE__.'\Bar')->setAutowired(true);

        (new ResolveClassPass())->process($container);
        (new AutowirePass())->process($container);
    }

    public function testSomeSpecificArgumentsAreSet()
    {
        $container = new ContainerBuilder();

        $container->register('foo', Foo::class);
        $container->register(A::class);
        $container->register(Dunglas::class);
        $container->register('multiple', __NAMESPACE__.'\MultipleArguments')
            ->setAutowired(true)
            // set the 2nd (index 1) argument only: autowire the first and third
            // args are: A, Foo, Dunglas
            ->setArguments([
                1 => new Reference('foo'),
                3 => ['bar'],
            ]);

        (new ResolveClassPass())->process($container);
        (new AutowirePass())->process($container);

        $definition = $container->getDefinition('multiple');
        $this->assertEquals(
            [
                new TypedReference(A::class, A::class),
                new Reference('foo'),
                new TypedReference(Dunglas::class, Dunglas::class),
                ['bar'],
            ],
            $definition->getArguments()
        );
    }

    public function testScalarArgsCannotBeAutowired()
    {
        $this->expectException('Symfony\Component\DependencyInjection\Exception\AutowiringFailedException');
        $this->expectExceptionMessage('Cannot autowire service "arg_no_type_hint": argument "$bar" of method "Symfony\Component\DependencyInjection\Tests\Compiler\MultipleArguments::__construct()" is type-hinted "array", you should configure its value explicitly.');
        $container = new ContainerBuilder();

        $container->register(A::class);
        $container->register(Dunglas::class);
        $container->register('arg_no_type_hint', __NAMESPACE__.'\MultipleArguments')
            ->setArguments([1 => 'foo'])
            ->setAutowired(true);

        (new ResolveClassPass())->process($container);
        (new AutowirePass())->process($container);
    }

    public function testNoTypeArgsCannotBeAutowired()
    {
        $this->expectException('Symfony\Component\DependencyInjection\Exception\AutowiringFailedException');
        $this->expectExceptionMessage('Cannot autowire service "arg_no_type_hint": argument "$foo" of method "Symfony\Component\DependencyInjection\Tests\Compiler\MultipleArguments::__construct()" has no type-hint, you should configure its value explicitly.');
        $container = new ContainerBuilder();

        $container->register(A::class);
        $container->register(Dunglas::class);
        $container->register('arg_no_type_hint', __NAMESPACE__.'\MultipleArguments')
            ->setAutowired(true);

        (new ResolveClassPass())->process($container);
        (new AutowirePass())->process($container);
    }

    public function testOptionalScalarNotReallyOptionalUsesDefaultValue()
    {
        $container = new ContainerBuilder();

        $container->register(A::class);
        $container->register(Lille::class);
        $definition = $container->register('not_really_optional_scalar', __NAMESPACE__.'\MultipleArgumentsOptionalScalarNotReallyOptional')
            ->setAutowired(true);

        (new ResolveClassPass())->process($container);
        (new AutowirePass())->process($container);

        $this->assertSame('default_val', $definition->getArgument(1));
    }

    public function testOptionalScalarArgsDontMessUpOrder()
    {
        $container = new ContainerBuilder();

        $container->register(A::class);
        $container->register(Lille::class);
        $container->register('with_optional_scalar', __NAMESPACE__.'\MultipleArgumentsOptionalScalar')
            ->setAutowired(true);

        (new ResolveClassPass())->process($container);
        (new AutowirePass())->process($container);

        $definition = $container->getDefinition('with_optional_scalar');
        $this->assertEquals(
            [
                new TypedReference(A::class, A::class),
                // use the default value
                'default_val',
                new TypedReference(Lille::class, Lille::class),
            ],
            $definition->getArguments()
        );
    }

    public function testOptionalScalarArgsNotPassedIfLast()
    {
        $container = new ContainerBuilder();

        $container->register(A::class);
        $container->register(Lille::class);
        $container->register('with_optional_scalar_last', __NAMESPACE__.'\MultipleArgumentsOptionalScalarLast')
            ->setAutowired(true);

        (new ResolveClassPass())->process($container);
        (new AutowirePass())->process($container);

        $definition = $container->getDefinition('with_optional_scalar_last');
        $this->assertEquals(
            [
                new TypedReference(A::class, A::class),
                new TypedReference(Lille::class, Lille::class),
            ],
            $definition->getArguments()
        );
    }

    public function testOptionalArgsNoRequiredForCoreClasses()
    {
        $container = new ContainerBuilder();

        $container->register('foo', \SplFileObject::class)
            ->addArgument('foo.txt')
            ->setAutowired(true);

        (new AutowirePass())->process($container);

        $definition = $container->getDefinition('foo');
        $this->assertEquals(
            ['foo.txt'],
            $definition->getArguments()
        );
    }

    public function testSetterInjection()
    {
        $container = new ContainerBuilder();
        $container->register(Foo::class);
        $container->register(A::class);
        $container->register(CollisionA::class);
        $container->register(CollisionB::class);

        // manually configure *one* call, to override autowiring
        $container
            ->register('setter_injection', SetterInjection::class)
            ->setAutowired(true)
            ->addMethodCall('setWithCallsConfigured', ['manual_arg1', 'manual_arg2'])
        ;

        (new ResolveClassPass())->process($container);
        (new AutowireRequiredMethodsPass())->process($container);
        (new AutowirePass())->process($container);

        $methodCalls = $container->getDefinition('setter_injection')->getMethodCalls();

        $this->assertEquals(
            ['setWithCallsConfigured', 'setFoo', 'setDependencies', 'setChildMethodWithoutDocBlock'],
            array_column($methodCalls, 0)
        );

        // test setWithCallsConfigured args
        $this->assertEquals(
            ['manual_arg1', 'manual_arg2'],
            $methodCalls[0][1]
        );
        // test setFoo args
        $this->assertEquals(
            [new TypedReference(Foo::class, Foo::class)],
            $methodCalls[1][1]
        );
    }

    /**
     * @exceptedExceptionMessage Invalid service "Symfony\Component\DependencyInjection\Tests\Fixtures\NamedArgumentsDummy": method "setLogger()" does not exist.
     */
    public function testWithNonExistingSetterAndAutowiring()
    {
        $this->expectException('Symfony\Component\DependencyInjection\Exception\RuntimeException');
        $container = new ContainerBuilder();

        $definition = $container->register(CaseSensitiveClass::class, CaseSensitiveClass::class)->setAutowired(true);
        $definition->addMethodCall('setLogger');

        (new ResolveClassPass())->process($container);
        (new AutowireRequiredMethodsPass())->process($container);
        (new AutowirePass())->process($container);
    }

    public function testExplicitMethodInjection()
    {
        $container = new ContainerBuilder();
        $container->register(Foo::class);
        $container->register(A::class);
        $container->register(CollisionA::class);
        $container->register(CollisionB::class);

        $container
            ->register('setter_injection', SetterInjection::class)
            ->setAutowired(true)
            ->addMethodCall('notASetter', [])
        ;

        (new ResolveClassPass())->process($container);
        (new AutowireRequiredMethodsPass())->process($container);
        (new AutowirePass())->process($container);

        $methodCalls = $container->getDefinition('setter_injection')->getMethodCalls();

        $this->assertEquals(
            ['notASetter', 'setFoo', 'setDependencies', 'setWithCallsConfigured', 'setChildMethodWithoutDocBlock'],
            array_column($methodCalls, 0)
        );
        $this->assertEquals(
            [new TypedReference(A::class, A::class)],
            $methodCalls[0][1]
        );
    }

    public function getCreateResourceTests()
    {
        return [
            ['IdenticalClassResource', true],
            ['ClassChangedConstructorArgs', false],
        ];
    }

    public function testIgnoreServiceWithClassNotExisting()
    {
        if (\PHP_VERSION_ID >= 70400) {
            throw new Warning('PHP 7.4 breaks this test, see https://bugs.php.net/78351.');
        }

        $container = new ContainerBuilder();

        $container->register('class_not_exist', __NAMESPACE__.'\OptionalServiceClass');

        $barDefinition = $container->register('bar', __NAMESPACE__.'\Bar');
        $barDefinition->setAutowired(true);

        $container->register(Foo::class, Foo::class);

        $pass = new AutowirePass();
        $pass->process($container);

        $this->assertTrue($container->hasDefinition('bar'));
    }

    public function testSetterInjectionCollisionThrowsException()
    {
        $container = new ContainerBuilder();

        $container->register('c1', CollisionA::class);
        $container->register('c2', CollisionB::class);
        $aDefinition = $container->register('setter_injection_collision', SetterInjectionCollision::class);
        $aDefinition->setAutowired(true);

        (new AutowireRequiredMethodsPass())->process($container);

        $pass = new AutowirePass();

        try {
            $pass->process($container);
        } catch (AutowiringFailedException $e) {
        }

        $this->assertNotNull($e);
        $this->assertSame('Cannot autowire service "setter_injection_collision": argument "$collision" of method "Symfony\Component\DependencyInjection\Tests\Compiler\SetterInjectionCollision::setMultipleInstancesForOneArg()" references interface "Symfony\Component\DependencyInjection\Tests\Compiler\CollisionInterface" but no such service exists. You should maybe alias this interface to one of these existing services: "c1", "c2".', (string) $e->getMessage());
    }

    public function testInterfaceWithNoImplementationSuggestToWriteOne()
    {
        $this->expectException('Symfony\Component\DependencyInjection\Exception\AutowiringFailedException');
        $this->expectExceptionMessage('Cannot autowire service "my_service": argument "$i" of method "Symfony\Component\DependencyInjection\Tests\Compiler\K::__construct()" references interface "Symfony\Component\DependencyInjection\Tests\Compiler\IInterface" but no such service exists. Did you create a class that implements this interface?');
        $container = new ContainerBuilder();

        $aDefinition = $container->register('my_service', K::class);
        $aDefinition->setAutowired(true);

        (new AutowireRequiredMethodsPass())->process($container);

        $pass = new AutowirePass();
        $pass->process($container);
    }

    /**
     * @expectedException \Symfony\Component\DependencyInjection\Exception\AutowiringFailedException
     * @expectedExceptionMessage Cannot autowire service "bar": argument "$foo" of method "Symfony\Component\DependencyInjection\Tests\Compiler\Bar::__construct()" references class "Symfony\Component\DependencyInjection\Tests\Compiler\Foo" but no such service exists. You should maybe alias this class to the existing "foo" service.
     */
    public function testProcessDoesNotTriggerDeprecations()
    {
        $container = new ContainerBuilder();
        $container->register('deprecated', 'Symfony\Component\DependencyInjection\Tests\Fixtures\DeprecatedClass')->setDeprecated(true);
        $container->register('foo', __NAMESPACE__.'\Foo');
        $container->register('bar', __NAMESPACE__.'\Bar')->setAutowired(true);

        $pass = new AutowirePass();
        $pass->process($container);

        $this->assertTrue($container->hasDefinition('deprecated'));
        $this->assertTrue($container->hasDefinition('foo'));
        $this->assertTrue($container->hasDefinition('bar'));
    }

    public function testEmptyStringIsKept()
    {
        $container = new ContainerBuilder();

        $container->register(A::class);
        $container->register(Lille::class);
        $container->register('foo', __NAMESPACE__.'\MultipleArgumentsOptionalScalar')
            ->setAutowired(true)
            ->setArguments(['', '']);

        (new ResolveClassPass())->process($container);
        (new AutowirePass())->process($container);

        $this->assertEquals([new TypedReference(A::class, A::class), '', new TypedReference(Lille::class, Lille::class)], $container->getDefinition('foo')->getArguments());
    }

    public function testWithFactory()
    {
        $container = new ContainerBuilder();

        $container->register(Foo::class);
        $definition = $container->register('a', A::class)
            ->setFactory([A::class, 'create'])
            ->setAutowired(true);

        (new ResolveClassPass())->process($container);
        (new AutowirePass())->process($container);

        $this->assertEquals([new TypedReference(Foo::class, Foo::class)], $definition->getArguments());
    }

    /**
     * @dataProvider provideNotWireableCalls
     */
    public function testNotWireableCalls($method, $expectedMsg)
    {
        $this->expectException('Symfony\Component\DependencyInjection\Exception\AutowiringFailedException');
        $container = new ContainerBuilder();

        $foo = $container->register('foo', NotWireable::class)->setAutowired(true)
            ->addMethodCall('setBar', [])
            ->addMethodCall('setOptionalNotAutowireable', [])
            ->addMethodCall('setOptionalNoTypeHint', [])
            ->addMethodCall('setOptionalArgNoAutowireable', [])
        ;

        if ($method) {
            $foo->addMethodCall($method, []);
        }

        $this->expectException(RuntimeException::class);
        $this->expectExceptionMessage($expectedMsg);

        (new ResolveClassPass())->process($container);
        (new AutowireRequiredMethodsPass())->process($container);
        (new AutowirePass())->process($container);
    }

    public function provideNotWireableCalls()
    {
        return [
            ['setNotAutowireable', 'Cannot autowire service "foo": argument "$n" of method "Symfony\Component\DependencyInjection\Tests\Compiler\NotWireable::setNotAutowireable()" has type "Symfony\Component\DependencyInjection\Tests\Compiler\NotARealClass" but this class was not found.'],
            ['setDifferentNamespace', 'Cannot autowire service "foo": argument "$n" of method "Symfony\Component\DependencyInjection\Tests\Compiler\NotWireable::setDifferentNamespace()" references class "stdClass" but no such service exists.'],
            [null, 'Invalid service "foo": method "Symfony\Component\DependencyInjection\Tests\Compiler\NotWireable::setProtectedMethod()" must be public.'],
        ];
    }

    /**
     * @expectedException \Symfony\Component\DependencyInjection\Exception\AutowiringFailedException
     * @expectedExceptionMessage Cannot autowire service "foo": argument "$sam" of method "Symfony\Component\DependencyInjection\Tests\Compiler\NotWireable::setNotAutowireableBecauseOfATypo()" references class "Symfony\Component\DependencyInjection\Tests\Compiler\lesTilleuls" but no such service exists. Did you mean "Symfony\Component\DependencyInjection\Tests\Compiler\LesTilleuls"?
     */
    public function testSuggestRegisteredServicesWithSimilarCase()
    {
        $container = new ContainerBuilder();

        $container->register(LesTilleuls::class, LesTilleuls::class);
        $container->register('foo', NotWireable::class)->setAutowired(true)
            ->addMethodCall('setNotAutowireableBecauseOfATypo', [])
        ;

        (new ResolveClassPass())->process($container);
        (new AutowireRequiredMethodsPass())->process($container);
        (new AutowirePass())->process($container);
    }

    /**
     * @expectedException \Symfony\Component\DependencyInjection\Exception\AutowiringFailedException
     * @expectedExceptionMessage Cannot autowire service "j": argument "$i" of method "Symfony\Component\DependencyInjection\Tests\Compiler\J::__construct()" references class "Symfony\Component\DependencyInjection\Tests\Compiler\I" but no such service exists. Try changing the type-hint to "Symfony\Component\DependencyInjection\Tests\Compiler\IInterface" instead.
     */
    public function testByIdAlternative()
    {
        $container = new ContainerBuilder();

        $container->setAlias(IInterface::class, 'i');
        $container->register('i', I::class);
        $container->register('j', J::class)
            ->setAutowired(true);

        $pass = new AutowirePass();
        $pass->process($container);
    }

    public function testExceptionWhenAliasExists()
    {
        $this->expectException('Symfony\Component\DependencyInjection\Exception\AutowiringFailedException');
        $this->expectExceptionMessage('Cannot autowire service "j": argument "$i" of method "Symfony\Component\DependencyInjection\Tests\Compiler\J::__construct()" references class "Symfony\Component\DependencyInjection\Tests\Compiler\I" but no such service exists. Try changing the type-hint to "Symfony\Component\DependencyInjection\Tests\Compiler\IInterface" instead.');
        $container = new ContainerBuilder();

        // multiple I services... but there *is* IInterface available
        $container->setAlias(IInterface::class, 'i');
        $container->register('i', I::class);
        $container->register('i2', I::class);
        // J type-hints against I concretely
        $container->register('j', J::class)
            ->setAutowired(true);

        $pass = new AutowirePass();
        $pass->process($container);
    }

    public function testExceptionWhenAliasDoesNotExist()
    {
        $this->expectException('Symfony\Component\DependencyInjection\Exception\AutowiringFailedException');
        $this->expectExceptionMessage('Cannot autowire service "j": argument "$i" of method "Symfony\Component\DependencyInjection\Tests\Compiler\J::__construct()" references class "Symfony\Component\DependencyInjection\Tests\Compiler\I" but no such service exists. You should maybe alias this class to one of these existing services: "i", "i2".');
        if (\PHP_VERSION_ID >= 70400) {
            throw new Warning('PHP 7.4 breaks this test, see https://bugs.php.net/78351.');
        }

        $container = new ContainerBuilder();

        // multiple I instances... but no IInterface alias
        $container->register('i', I::class);
        $container->register('i2', I::class);
        // J type-hints against I concretely
        $container->register('j', J::class)
            ->setAutowired(true);

        $pass = new AutowirePass();
        $pass->process($container);
    }

    public function testInlineServicesAreNotCandidates()
    {
        $container = new ContainerBuilder();
        $loader = new XmlFileLoader($container, new FileLocator(realpath(__DIR__.'/../Fixtures/xml')));
        $loader->load('services_inline_not_candidate.xml');

        $pass = new AutowirePass();
        $pass->process($container);

        $this->assertSame([], $container->getDefinition('autowired')->getArguments());
    }

    public function testAutowireDecorator()
    {
        $container = new ContainerBuilder();
        $container->register(LoggerInterface::class, NullLogger::class);
        $container->register(Decorated::class, Decorated::class);
        $container
            ->register(Decorator::class, Decorator::class)
            ->setDecoratedService(Decorated::class)
            ->setAutowired(true)
        ;

        (new DecoratorServicePass())->process($container);
        (new AutowirePass())->process($container);

        $definition = $container->getDefinition(Decorator::class);
        $this->assertSame(Decorator::class.'.inner', (string) $definition->getArgument(1));
    }

    public function testAutowireDecoratorChain()
    {
        $container = new ContainerBuilder();
        $container->register(LoggerInterface::class, NullLogger::class);
        $container->register(Decorated::class, Decorated::class);
        $container
            ->register(Decorator::class, Decorator::class)
            ->setDecoratedService(Decorated::class)
            ->setAutowired(true)
        ;
        $container
            ->register(DecoratedDecorator::class, DecoratedDecorator::class)
            ->setDecoratedService(Decorated::class)
            ->setAutowired(true)
        ;

        (new DecoratorServicePass())->process($container);
        (new AutowirePass())->process($container);

        $definition = $container->getDefinition(DecoratedDecorator::class);
        $this->assertSame(DecoratedDecorator::class.'.inner', (string) $definition->getArgument(0));
    }

    public function testAutowireDecoratorRenamedId()
    {
        $container = new ContainerBuilder();
        $container->register(LoggerInterface::class, NullLogger::class);
        $container->register(Decorated::class, Decorated::class);
        $container
            ->register(Decorator::class, Decorator::class)
            ->setDecoratedService(Decorated::class, 'renamed')
            ->setAutowired(true)
        ;

        (new DecoratorServicePass())->process($container);
        (new AutowirePass())->process($container);

        $definition = $container->getDefinition(Decorator::class);
        $this->assertSame('renamed', (string) $definition->getArgument(1));
    }

    /**
     * @expectedException \Symfony\Component\DependencyInjection\Exception\AutowiringFailedException
     * @expectedExceptionMessage Cannot autowire service "Symfony\Component\DependencyInjection\Tests\Compiler\NonAutowirableDecorator": argument "$decorated1" of method "__construct()" references interface "Symfony\Component\DependencyInjection\Tests\Compiler\DecoratorInterface" but no such service exists. You should maybe alias this interface to one of these existing services: "Symfony\Component\DependencyInjection\Tests\Compiler\NonAutowirableDecorator", "Symfony\Component\DependencyInjection\Tests\Compiler\NonAutowirableDecorator.inner".
     */
    public function testDoNotAutowireDecoratorWhenSeveralArgumentOfTheType()
    {
        $container = new ContainerBuilder();
        $container->register(LoggerInterface::class, NullLogger::class);
        $container->register(Decorated::class, Decorated::class);
        $container
            ->register(NonAutowirableDecorator::class, NonAutowirableDecorator::class)
            ->setDecoratedService(Decorated::class)
            ->setAutowired(true)
        ;

        (new DecoratorServicePass())->process($container);
        (new AutowirePass())->process($container);
    }

    public function testErroredServiceLocator()
    {
        $container = new ContainerBuilder();
        $container->register('some_locator', 'stdClass')
            ->addArgument(new TypedReference(MissingClass::class, MissingClass::class, ContainerBuilder::RUNTIME_EXCEPTION_ON_INVALID_REFERENCE))
            ->addTag('container.service_locator');

        (new AutowirePass())->process($container);

        $this->assertSame(['Cannot autowire service "some_locator": it has type "Symfony\Component\DependencyInjection\Tests\Compiler\MissingClass" but this class was not found.'], $container->getDefinition('.errored.some_locator.'.MissingClass::class)->getErrors());
    }

    public function testNamedArgumentAliasResolveCollisions()
    {
        $container = new ContainerBuilder();

        $container->register('c1', CollisionA::class);
        $container->register('c2', CollisionB::class);
        $container->setAlias(CollisionInterface::class.' $collision', 'c2');
        $aDefinition = $container->register('setter_injection_collision', SetterInjectionCollision::class);
        $aDefinition->setAutowired(true);

        (new AutowireRequiredMethodsPass())->process($container);

        $pass = new AutowirePass();

        $pass->process($container);

        $expected = [
            [
                'setMultipleInstancesForOneArg',
                [new TypedReference(CollisionInterface::class.' $collision', CollisionInterface::class)],
            ],
        ];
        $this->assertEquals($expected, $container->getDefinition('setter_injection_collision')->getMethodCalls());
    }
}<|MERGE_RESOLUTION|>--- conflicted
+++ resolved
@@ -54,12 +54,10 @@
         $this->assertEquals(Foo::class, (string) $container->getDefinition('bar')->getArgument(0));
     }
 
-    /**
-     * @expectedException \Symfony\Component\DependencyInjection\Exception\AutowiringFailedException
-     * @expectedExceptionMessage Cannot autowire service "Symfony\Component\DependencyInjection\Tests\CompilerEslaAction": argument "$notExisting" of method "Symfony\Component\DependencyInjection\Tests\Compiler\ElsaAction::__construct()" has type "Symfony\Component\DependencyInjection\Tests\Compiler\NotExisting" but this class was not found.
-     */
     public function testProcessNotExistingActionParam()
     {
+        $this->expectException('Symfony\Component\DependencyInjection\Exception\AutowiringFailedException');
+        $this->expectExceptionMessage('Cannot autowire service "Symfony\Component\DependencyInjection\Tests\CompilerEslaAction": argument "$notExisting" of method "Symfony\Component\DependencyInjection\Tests\Compiler\ElsaAction::__construct()" has type "Symfony\Component\DependencyInjection\Tests\Compiler\NotExisting" but this class was not found.');
         $container = new ContainerBuilder();
 
         $container->register(Foo::class);
@@ -84,12 +82,10 @@
         $this->assertEquals(Foo::class, (string) $container->getDefinition('fooVariadic')->getArgument(0));
     }
 
-    /**
-     * @expectedException \Symfony\Component\DependencyInjection\Exception\RuntimeException
-     * @expectedExceptionMessage Cannot autowire service "c": argument "$a" of method "Symfony\Component\DependencyInjection\Tests\Compiler\C::__construct()" references class "Symfony\Component\DependencyInjection\Tests\Compiler\A" but no such service exists. You should maybe alias this class to the existing "Symfony\Component\DependencyInjection\Tests\Compiler\B" service.
-     */
     public function testProcessAutowireParent()
     {
+        $this->expectException('Symfony\Component\DependencyInjection\Exception\RuntimeException');
+        $this->expectExceptionMessage('Cannot autowire service "c": argument "$a" of method "Symfony\Component\DependencyInjection\Tests\Compiler\C::__construct()" references class "Symfony\Component\DependencyInjection\Tests\Compiler\A" but no such service exists. You should maybe alias this class to the existing "Symfony\Component\DependencyInjection\Tests\Compiler\B" service.');
         $container = new ContainerBuilder();
 
         $container->register(B::class);
@@ -103,12 +99,10 @@
         $this->assertEquals(B::class, (string) $container->getDefinition('c')->getArgument(0));
     }
 
-    /**
-     * @expectedException \Symfony\Component\DependencyInjection\Exception\RuntimeException
-     * @expectedExceptionMessage Cannot autowire service "g": argument "$d" of method "Symfony\Component\DependencyInjection\Tests\Compiler\G::__construct()" references interface "Symfony\Component\DependencyInjection\Tests\Compiler\DInterface" but no such service exists. You should maybe alias this interface to the existing "Symfony\Component\DependencyInjection\Tests\Compiler\F" service.
-     */
     public function testProcessAutowireInterface()
     {
+        $this->expectException('Symfony\Component\DependencyInjection\Exception\RuntimeException');
+        $this->expectExceptionMessage('Cannot autowire service "g": argument "$d" of method "Symfony\Component\DependencyInjection\Tests\Compiler\G::__construct()" references interface "Symfony\Component\DependencyInjection\Tests\Compiler\DInterface" but no such service exists. You should maybe alias this interface to the existing "Symfony\Component\DependencyInjection\Tests\Compiler\F" service.');
         $container = new ContainerBuilder();
 
         $container->register(F::class);
@@ -158,16 +152,22 @@
         $this->assertEquals(DInterface::class, (string) $container->getDefinition('h')->getArgument(1));
     }
 
-    /**
-<<<<<<< HEAD
-     * @expectedException \Symfony\Component\DependencyInjection\Exception\AutowiringFailedException
-     * @expectedExceptionMessage Invalid service "private_service": constructor of class "Symfony\Component\DependencyInjection\Tests\Compiler\PrivateConstructor" must be public.
-     */
-=======
-     * @group legacy
-     */
-    public function testExceptionsAreStored()
-    {
+    public function testPrivateConstructorThrowsAutowireException()
+    {
+        $this->expectException('Symfony\Component\DependencyInjection\Exception\AutowiringFailedException');
+        $this->expectExceptionMessage('Invalid service "private_service": constructor of class "Symfony\Component\DependencyInjection\Tests\Compiler\PrivateConstructor" must be public.');
+        $container = new ContainerBuilder();
+
+        $container->autowire('private_service', __NAMESPACE__.'\PrivateConstructor');
+
+        $pass = new AutowirePass(true);
+        $pass->process($container);
+    }
+
+    public function testTypeCollision()
+    {
+        $this->expectException('Symfony\Component\DependencyInjection\Exception\AutowiringFailedException');
+        $this->expectExceptionMessage('Cannot autowire service "a": argument "$collision" of method "Symfony\Component\DependencyInjection\Tests\Compiler\CannotBeAutowired::__construct()" references interface "Symfony\Component\DependencyInjection\Tests\Compiler\CollisionInterface" but no such service exists. You should maybe alias this interface to one of these existing services: "c1", "c2", "c3".');
         $container = new ContainerBuilder();
 
         $container->register('c1', __NAMESPACE__.'\CollisionA');
@@ -176,36 +176,6 @@
         $aDefinition = $container->register('a', __NAMESPACE__.'\CannotBeAutowired');
         $aDefinition->setAutowired(true);
 
-        $pass = new AutowirePass(false);
-        $pass->process($container);
-        $this->assertCount(1, $pass->getAutowiringExceptions());
-    }
-
->>>>>>> 8173dafd
-    public function testPrivateConstructorThrowsAutowireException()
-    {
-        $this->expectException('Symfony\Component\DependencyInjection\Exception\AutowiringFailedException');
-        $this->expectExceptionMessage('Invalid service "private_service": constructor of class "Symfony\Component\DependencyInjection\Tests\Compiler\PrivateConstructor" must be public.');
-        $container = new ContainerBuilder();
-
-        $container->autowire('private_service', __NAMESPACE__.'\PrivateConstructor');
-
-        $pass = new AutowirePass(true);
-        $pass->process($container);
-    }
-
-    public function testTypeCollision()
-    {
-        $this->expectException('Symfony\Component\DependencyInjection\Exception\AutowiringFailedException');
-        $this->expectExceptionMessage('Cannot autowire service "a": argument "$collision" of method "Symfony\Component\DependencyInjection\Tests\Compiler\CannotBeAutowired::__construct()" references interface "Symfony\Component\DependencyInjection\Tests\Compiler\CollisionInterface" but no such service exists. You should maybe alias this interface to one of these existing services: "c1", "c2", "c3".');
-        $container = new ContainerBuilder();
-
-        $container->register('c1', __NAMESPACE__.'\CollisionA');
-        $container->register('c2', __NAMESPACE__.'\CollisionB');
-        $container->register('c3', __NAMESPACE__.'\CollisionB');
-        $aDefinition = $container->register('a', __NAMESPACE__.'\CannotBeAutowired');
-        $aDefinition->setAutowired(true);
-
         $pass = new AutowirePass();
         $pass->process($container);
     }
@@ -287,12 +257,10 @@
         $this->assertEquals(CollisionInterface::class, (string) $container->getDefinition('a')->getArgument(0));
     }
 
-    /**
-     * @expectedException \Symfony\Component\DependencyInjection\Exception\AutowiringFailedException
-     * @expectedExceptionMessage Cannot autowire service "coop_tilleuls": argument "$j" of method "Symfony\Component\DependencyInjection\Tests\Compiler\LesTilleuls::__construct()" references class "Symfony\Component\DependencyInjection\Tests\Compiler\Dunglas" but no such service exists.
-     */
     public function testServicesAreNotAutoCreated()
     {
+        $this->expectException('Symfony\Component\DependencyInjection\Exception\AutowiringFailedException');
+        $this->expectExceptionMessage('Cannot autowire service "coop_tilleuls": argument "$j" of method "Symfony\Component\DependencyInjection\Tests\Compiler\LesTilleuls::__construct()" references class "Symfony\Component\DependencyInjection\Tests\Compiler\Dunglas" but no such service exists.');
         $container = new ContainerBuilder();
 
         $coopTilleulsDefinition = $container->register('coop_tilleuls', __NAMESPACE__.'\LesTilleuls');
@@ -382,12 +350,10 @@
         $pass->process($container);
     }
 
-    /**
-     * @expectedException \Symfony\Component\DependencyInjection\Exception\AutowiringFailedException
-     * @expectedExceptionMessage Cannot autowire service "bar": argument "$foo" of method "Symfony\Component\DependencyInjection\Tests\Compiler\Bar::__construct()" references class "Symfony\Component\DependencyInjection\Tests\Compiler\Foo" but this service is abstract. You should maybe alias this class to the existing "foo" service.
-     */
     public function testDontUseAbstractServices()
     {
+        $this->expectException('Symfony\Component\DependencyInjection\Exception\AutowiringFailedException');
+        $this->expectExceptionMessage('Cannot autowire service "bar": argument "$foo" of method "Symfony\Component\DependencyInjection\Tests\Compiler\Bar::__construct()" references class "Symfony\Component\DependencyInjection\Tests\Compiler\Foo" but this service is abstract. You should maybe alias this class to the existing "foo" service.');
         $container = new ContainerBuilder();
 
         $container->register(Foo::class)->setAbstract(true);
@@ -688,12 +654,10 @@
         $pass->process($container);
     }
 
-    /**
-     * @expectedException \Symfony\Component\DependencyInjection\Exception\AutowiringFailedException
-     * @expectedExceptionMessage Cannot autowire service "bar": argument "$foo" of method "Symfony\Component\DependencyInjection\Tests\Compiler\Bar::__construct()" references class "Symfony\Component\DependencyInjection\Tests\Compiler\Foo" but no such service exists. You should maybe alias this class to the existing "foo" service.
-     */
     public function testProcessDoesNotTriggerDeprecations()
     {
+        $this->expectException('Symfony\Component\DependencyInjection\Exception\AutowiringFailedException');
+        $this->expectExceptionMessage('Cannot autowire service "bar": argument "$foo" of method "Symfony\Component\DependencyInjection\Tests\Compiler\Bar::__construct()" references class "Symfony\Component\DependencyInjection\Tests\Compiler\Foo" but no such service exists. You should maybe alias this class to the existing "foo" service.');
         $container = new ContainerBuilder();
         $container->register('deprecated', 'Symfony\Component\DependencyInjection\Tests\Fixtures\DeprecatedClass')->setDeprecated(true);
         $container->register('foo', __NAMESPACE__.'\Foo');
@@ -774,12 +738,10 @@
         ];
     }
 
-    /**
-     * @expectedException \Symfony\Component\DependencyInjection\Exception\AutowiringFailedException
-     * @expectedExceptionMessage Cannot autowire service "foo": argument "$sam" of method "Symfony\Component\DependencyInjection\Tests\Compiler\NotWireable::setNotAutowireableBecauseOfATypo()" references class "Symfony\Component\DependencyInjection\Tests\Compiler\lesTilleuls" but no such service exists. Did you mean "Symfony\Component\DependencyInjection\Tests\Compiler\LesTilleuls"?
-     */
     public function testSuggestRegisteredServicesWithSimilarCase()
     {
+        $this->expectException('Symfony\Component\DependencyInjection\Exception\AutowiringFailedException');
+        $this->expectExceptionMessage('Cannot autowire service "foo": argument "$sam" of method "Symfony\Component\DependencyInjection\Tests\Compiler\NotWireable::setNotAutowireableBecauseOfATypo()" references class "Symfony\Component\DependencyInjection\Tests\Compiler\lesTilleuls" but no such service exists. Did you mean "Symfony\Component\DependencyInjection\Tests\Compiler\LesTilleuls"?');
         $container = new ContainerBuilder();
 
         $container->register(LesTilleuls::class, LesTilleuls::class);
@@ -792,12 +754,10 @@
         (new AutowirePass())->process($container);
     }
 
-    /**
-     * @expectedException \Symfony\Component\DependencyInjection\Exception\AutowiringFailedException
-     * @expectedExceptionMessage Cannot autowire service "j": argument "$i" of method "Symfony\Component\DependencyInjection\Tests\Compiler\J::__construct()" references class "Symfony\Component\DependencyInjection\Tests\Compiler\I" but no such service exists. Try changing the type-hint to "Symfony\Component\DependencyInjection\Tests\Compiler\IInterface" instead.
-     */
     public function testByIdAlternative()
     {
+        $this->expectException('Symfony\Component\DependencyInjection\Exception\AutowiringFailedException');
+        $this->expectExceptionMessage('Cannot autowire service "j": argument "$i" of method "Symfony\Component\DependencyInjection\Tests\Compiler\J::__construct()" references class "Symfony\Component\DependencyInjection\Tests\Compiler\I" but no such service exists. Try changing the type-hint to "Symfony\Component\DependencyInjection\Tests\Compiler\IInterface" instead.');
         $container = new ContainerBuilder();
 
         $container->setAlias(IInterface::class, 'i');
@@ -919,12 +879,10 @@
         $this->assertSame('renamed', (string) $definition->getArgument(1));
     }
 
-    /**
-     * @expectedException \Symfony\Component\DependencyInjection\Exception\AutowiringFailedException
-     * @expectedExceptionMessage Cannot autowire service "Symfony\Component\DependencyInjection\Tests\Compiler\NonAutowirableDecorator": argument "$decorated1" of method "__construct()" references interface "Symfony\Component\DependencyInjection\Tests\Compiler\DecoratorInterface" but no such service exists. You should maybe alias this interface to one of these existing services: "Symfony\Component\DependencyInjection\Tests\Compiler\NonAutowirableDecorator", "Symfony\Component\DependencyInjection\Tests\Compiler\NonAutowirableDecorator.inner".
-     */
     public function testDoNotAutowireDecoratorWhenSeveralArgumentOfTheType()
     {
+        $this->expectException('Symfony\Component\DependencyInjection\Exception\AutowiringFailedException');
+        $this->expectExceptionMessage('Cannot autowire service "Symfony\Component\DependencyInjection\Tests\Compiler\NonAutowirableDecorator": argument "$decorated1" of method "__construct()" references interface "Symfony\Component\DependencyInjection\Tests\Compiler\DecoratorInterface" but no such service exists. You should maybe alias this interface to one of these existing services: "Symfony\Component\DependencyInjection\Tests\Compiler\NonAutowirableDecorator", "Symfony\Component\DependencyInjection\Tests\Compiler\NonAutowirableDecorator.inner".');
         $container = new ContainerBuilder();
         $container->register(LoggerInterface::class, NullLogger::class);
         $container->register(Decorated::class, Decorated::class);
