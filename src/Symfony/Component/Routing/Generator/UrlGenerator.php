<?php

/*
 * This file is part of the Symfony package.
 *
 * (c) Fabien Potencier <fabien@symfony.com>
 *
 * For the full copyright and license information, please view the LICENSE
 * file that was distributed with this source code.
 */

namespace Symfony\Component\Routing\Generator;

use Psr\Log\LoggerInterface;
use Symfony\Component\Routing\Exception\InvalidParameterException;
use Symfony\Component\Routing\Exception\MissingMandatoryParametersException;
use Symfony\Component\Routing\Exception\RouteNotFoundException;
use Symfony\Component\Routing\RequestContext;
use Symfony\Component\Routing\RouteCollection;

/**
 * UrlGenerator can generate a URL or a path for any route in the RouteCollection
 * based on the passed parameters.
 *
 * @author Fabien Potencier <fabien@symfony.com>
 * @author Tobias Schultze <http://tobion.de>
 */
class UrlGenerator implements UrlGeneratorInterface, ConfigurableRequirementsInterface
{
    private const QUERY_FRAGMENT_DECODED = [
        // RFC 3986 explicitly allows those in the query/fragment to reference other URIs unencoded
        '%2F' => '/',
        '%3F' => '?',
        // reserved chars that have no special meaning for HTTP URIs in a query or fragment
        // this excludes esp. "&", "=" and also "+" because PHP would treat it as a space (form-encoded)
        '%40' => '@',
        '%3A' => ':',
        '%21' => '!',
        '%3B' => ';',
        '%2C' => ',',
        '%2A' => '*',
    ];

    protected $routes;
    protected $context;

    /**
     * @var bool|null
     */
    protected $strictRequirements = true;

    protected $logger;

    private $defaultLocale;

    /**
     * This array defines the characters (besides alphanumeric ones) that will not be percent-encoded in the path segment of the generated URL.
     *
     * PHP's rawurlencode() encodes all chars except "a-zA-Z0-9-._~" according to RFC 3986. But we want to allow some chars
     * to be used in their literal form (reasons below). Other chars inside the path must of course be encoded, e.g.
     * "?" and "#" (would be interpreted wrongly as query and fragment identifier),
     * "'" and """ (are used as delimiters in HTML).
     */
    protected $decodedChars = [
        // the slash can be used to designate a hierarchical structure and we want allow using it with this meaning
        // some webservers don't allow the slash in encoded form in the path for security reasons anyway
        // see http://stackoverflow.com/questions/4069002/http-400-if-2f-part-of-get-url-in-jboss
        '%2F' => '/',
        // the following chars are general delimiters in the URI specification but have only special meaning in the authority component
        // so they can safely be used in the path in unencoded form
        '%40' => '@',
        '%3A' => ':',
        // these chars are only sub-delimiters that have no predefined meaning and can therefore be used literally
        // so URI producing applications can use these chars to delimit subcomponents in a path segment without being encoded for better readability
        '%3B' => ';',
        '%2C' => ',',
        '%3D' => '=',
        '%2B' => '+',
        '%21' => '!',
        '%2A' => '*',
        '%7C' => '|',
    ];

    public function __construct(RouteCollection $routes, RequestContext $context, LoggerInterface $logger = null, string $defaultLocale = null)
    {
        $this->routes = $routes;
        $this->context = $context;
        $this->logger = $logger;
        $this->defaultLocale = $defaultLocale;
    }

    /**
     * {@inheritdoc}
     */
    public function setContext(RequestContext $context)
    {
        $this->context = $context;
    }

    /**
     * {@inheritdoc}
     */
    public function getContext()
    {
        return $this->context;
    }

    /**
     * {@inheritdoc}
     */
    public function setStrictRequirements($enabled)
    {
        $this->strictRequirements = null === $enabled ? null : (bool) $enabled;
    }

    /**
     * {@inheritdoc}
     */
    public function isStrictRequirements()
    {
        return $this->strictRequirements;
    }

    /**
     * {@inheritdoc}
     */
    public function generate($name, $parameters = [], $referenceType = self::ABSOLUTE_PATH)
    {
        $route = null;
        $locale = $parameters['_locale']
            ?? $this->context->getParameter('_locale')
            ?: $this->defaultLocale;

        if (null !== $locale) {
            do {
                if (null !== ($route = $this->routes->get($name.'.'.$locale)) && $route->getDefault('_canonical_route') === $name) {
                    unset($parameters['_locale']);
                    break;
                }
            } while (false !== $locale = strstr($locale, '_', true));
        }

        if (null === $route = $route ?? $this->routes->get($name)) {
            throw new RouteNotFoundException(sprintf('Unable to generate a URL for the named route "%s" as such route does not exist.', $name));
        }

        // the Route has a cache of its own and is not recompiled as long as it does not get modified
        $compiledRoute = $route->compile();

        return $this->doGenerate($compiledRoute->getVariables(), $route->getDefaults(), $route->getRequirements(), $compiledRoute->getTokens(), $parameters, $name, $referenceType, $compiledRoute->getHostTokens(), $route->getSchemes());
    }

    /**
     * @throws MissingMandatoryParametersException When some parameters are missing that are mandatory for the route
     * @throws InvalidParameterException           When a parameter value for a placeholder is not correct because
     *                                             it does not match the requirement
     *
     * @return string|null
     */
    protected function doGenerate($variables, $defaults, $requirements, $tokens, $parameters, $name, $referenceType, $hostTokens, array $requiredSchemes = [])
    {
        $variables = array_flip($variables);
        $mergedParams = array_replace($defaults, $this->context->getParameters(), $parameters);

        // all params must be given
        if ($diff = array_diff_key($variables, $mergedParams)) {
            throw new MissingMandatoryParametersException(sprintf('Some mandatory parameters are missing ("%s") to generate a URL for route "%s".', implode('", "', array_keys($diff)), $name));
        }

        $url = '';
        $optional = true;
        $message = 'Parameter "{parameter}" for route "{route}" must match "{expected}" ("{given}" given) to generate a corresponding URL.';
        foreach ($tokens as $token) {
            if ('variable' === $token[0]) {
                $varName = $token[3];
                // variable is not important by default
                $important = $token[5] ?? false;

                if (!$optional || $important || !\array_key_exists($varName, $defaults) || (null !== $mergedParams[$varName] && (string) $mergedParams[$varName] !== (string) $defaults[$varName])) {
                    // check requirement (while ignoring look-around patterns)
                    if (null !== $this->strictRequirements && !preg_match('#^'.preg_replace('/\(\?(?:=|<=|!|<!)((?:[^()\\\\]+|\\\\.|\((?1)\))*)\)/', '', $token[2]).'$#i'.(empty($token[4]) ? '' : 'u'), $mergedParams[$token[3]])) {
                        if ($this->strictRequirements) {
                            throw new InvalidParameterException(strtr($message, ['{parameter}' => $varName, '{route}' => $name, '{expected}' => $token[2], '{given}' => $mergedParams[$varName]]));
                        }

                        if ($this->logger) {
                            $this->logger->error($message, ['parameter' => $varName, 'route' => $name, 'expected' => $token[2], 'given' => $mergedParams[$varName]]);
                        }

<<<<<<< HEAD
                        return '';
=======
                        return null;
>>>>>>> 9672f4c9
                    }

                    $url = $token[1].$mergedParams[$varName].$url;
                    $optional = false;
                }
            } else {
                // static text
                $url = $token[1].$url;
                $optional = false;
            }
        }

        if ('' === $url) {
            $url = '/';
        }

        // the contexts base URL is already encoded (see Symfony\Component\HttpFoundation\Request)
        $url = strtr(rawurlencode($url), $this->decodedChars);

        // the path segments "." and ".." are interpreted as relative reference when resolving a URI; see http://tools.ietf.org/html/rfc3986#section-3.3
        // so we need to encode them as they are not used for this purpose here
        // otherwise we would generate a URI that, when followed by a user agent (e.g. browser), does not match this route
        $url = strtr($url, ['/../' => '/%2E%2E/', '/./' => '/%2E/']);
        if ('/..' === substr($url, -3)) {
            $url = substr($url, 0, -2).'%2E%2E';
        } elseif ('/.' === substr($url, -2)) {
            $url = substr($url, 0, -1).'%2E';
        }

        $schemeAuthority = '';
        $host = $this->context->getHost();
        $scheme = $this->context->getScheme();

        if ($requiredSchemes) {
            if (!\in_array($scheme, $requiredSchemes, true)) {
                $referenceType = self::ABSOLUTE_URL;
                $scheme = current($requiredSchemes);
            }
        }

        if ($hostTokens) {
            $routeHost = '';
            foreach ($hostTokens as $token) {
                if ('variable' === $token[0]) {
                    // check requirement (while ignoring look-around patterns)
                    if (null !== $this->strictRequirements && !preg_match('#^'.preg_replace('/\(\?(?:=|<=|!|<!)((?:[^()\\\\]+|\\\\.|\((?1)\))*)\)/', '', $token[2]).'$#i'.(empty($token[4]) ? '' : 'u'), $mergedParams[$token[3]])) {
                        if ($this->strictRequirements) {
                            throw new InvalidParameterException(strtr($message, ['{parameter}' => $token[3], '{route}' => $name, '{expected}' => $token[2], '{given}' => $mergedParams[$token[3]]]));
                        }

                        if ($this->logger) {
                            $this->logger->error($message, ['parameter' => $token[3], 'route' => $name, 'expected' => $token[2], 'given' => $mergedParams[$token[3]]]);
                        }

<<<<<<< HEAD
                        return '';
=======
                        return null;
>>>>>>> 9672f4c9
                    }

                    $routeHost = $token[1].$mergedParams[$token[3]].$routeHost;
                } else {
                    $routeHost = $token[1].$routeHost;
                }
            }

            if ($routeHost !== $host) {
                $host = $routeHost;
                if (self::ABSOLUTE_URL !== $referenceType) {
                    $referenceType = self::NETWORK_PATH;
                }
            }
        }

        if (self::ABSOLUTE_URL === $referenceType || self::NETWORK_PATH === $referenceType) {
            if ('' !== $host || ('' !== $scheme && 'http' !== $scheme && 'https' !== $scheme)) {
                $port = '';
                if ('http' === $scheme && 80 !== $this->context->getHttpPort()) {
                    $port = ':'.$this->context->getHttpPort();
                } elseif ('https' === $scheme && 443 !== $this->context->getHttpsPort()) {
                    $port = ':'.$this->context->getHttpsPort();
                }

                $schemeAuthority = self::NETWORK_PATH === $referenceType || '' === $scheme ? '//' : "$scheme://";
                $schemeAuthority .= $host.$port;
            }
        }

        if (self::RELATIVE_PATH === $referenceType) {
            $url = self::getRelativePath($this->context->getPathInfo(), $url);
        } else {
            $url = $schemeAuthority.$this->context->getBaseUrl().$url;
        }

        // add a query string if needed
        $extra = array_udiff_assoc(array_diff_key($parameters, $variables), $defaults, function ($a, $b) {
            return $a == $b ? 0 : 1;
        });

        // extract fragment
        $fragment = $defaults['_fragment'] ?? '';

        if (isset($extra['_fragment'])) {
            $fragment = $extra['_fragment'];
            unset($extra['_fragment']);
        }

        if ($extra && $query = http_build_query($extra, '', '&', PHP_QUERY_RFC3986)) {
            $url .= '?'.strtr($query, self::QUERY_FRAGMENT_DECODED);
        }

        if ('' !== $fragment) {
            $url .= '#'.strtr(rawurlencode($fragment), self::QUERY_FRAGMENT_DECODED);
        }

        return $url;
    }

    /**
     * Returns the target path as relative reference from the base path.
     *
     * Only the URIs path component (no schema, host etc.) is relevant and must be given, starting with a slash.
     * Both paths must be absolute and not contain relative parts.
     * Relative URLs from one resource to another are useful when generating self-contained downloadable document archives.
     * Furthermore, they can be used to reduce the link size in documents.
     *
     * Example target paths, given a base path of "/a/b/c/d":
     * - "/a/b/c/d"     -> ""
     * - "/a/b/c/"      -> "./"
     * - "/a/b/"        -> "../"
     * - "/a/b/c/other" -> "other"
     * - "/a/x/y"       -> "../../x/y"
     *
     * @param string $basePath   The base path
     * @param string $targetPath The target path
     *
     * @return string The relative target path
     */
    public static function getRelativePath($basePath, $targetPath)
    {
        if ($basePath === $targetPath) {
            return '';
        }

        $sourceDirs = explode('/', isset($basePath[0]) && '/' === $basePath[0] ? substr($basePath, 1) : $basePath);
        $targetDirs = explode('/', isset($targetPath[0]) && '/' === $targetPath[0] ? substr($targetPath, 1) : $targetPath);
        array_pop($sourceDirs);
        $targetFile = array_pop($targetDirs);

        foreach ($sourceDirs as $i => $dir) {
            if (isset($targetDirs[$i]) && $dir === $targetDirs[$i]) {
                unset($sourceDirs[$i], $targetDirs[$i]);
            } else {
                break;
            }
        }

        $targetDirs[] = $targetFile;
        $path = str_repeat('../', \count($sourceDirs)).implode('/', $targetDirs);

        // A reference to the same base directory or an empty subdirectory must be prefixed with "./".
        // This also applies to a segment with a colon character (e.g., "file:colon") that cannot be used
        // as the first segment of a relative-path reference, as it would be mistaken for a scheme name
        // (see http://tools.ietf.org/html/rfc3986#section-4.2).
        return '' === $path || '/' === $path[0]
            || false !== ($colonPos = strpos($path, ':')) && ($colonPos < ($slashPos = strpos($path, '/')) || false === $slashPos)
            ? "./$path" : $path;
    }
}<|MERGE_RESOLUTION|>--- conflicted
+++ resolved
@@ -155,7 +155,7 @@
      * @throws InvalidParameterException           When a parameter value for a placeholder is not correct because
      *                                             it does not match the requirement
      *
-     * @return string|null
+     * @return string
      */
     protected function doGenerate($variables, $defaults, $requirements, $tokens, $parameters, $name, $referenceType, $hostTokens, array $requiredSchemes = [])
     {
@@ -187,11 +187,7 @@
                             $this->logger->error($message, ['parameter' => $varName, 'route' => $name, 'expected' => $token[2], 'given' => $mergedParams[$varName]]);
                         }
 
-<<<<<<< HEAD
                         return '';
-=======
-                        return null;
->>>>>>> 9672f4c9
                     }
 
                     $url = $token[1].$mergedParams[$varName].$url;
@@ -246,11 +242,7 @@
                             $this->logger->error($message, ['parameter' => $token[3], 'route' => $name, 'expected' => $token[2], 'given' => $mergedParams[$token[3]]]);
                         }
 
-<<<<<<< HEAD
                         return '';
-=======
-                        return null;
->>>>>>> 9672f4c9
                     }
 
                     $routeHost = $token[1].$mergedParams[$token[3]].$routeHost;
