<?php

/*
 * This file is part of the Symfony package.
 *
 * (c) Fabien Potencier <fabien@symfony.com>
 *
 * For the full copyright and license information, please view the LICENSE
 * file that was distributed with this source code.
 */

namespace Symfony\Component\Routing\Generator;

use Symfony\Component\Routing\Route;
use Symfony\Component\Routing\RouteCollection;
use Symfony\Component\Routing\RequestContext;
use Symfony\Component\Routing\Exception\InvalidParameterException;
use Symfony\Component\Routing\Exception\RouteNotFoundException;
use Symfony\Component\Routing\Exception\MissingMandatoryParametersException;
use Symfony\Component\HttpKernel\Log\LoggerInterface;

/**
 * UrlGenerator generates a URL based on a set of routes.
 *
 * @author Fabien Potencier <fabien@symfony.com>
 *
 * @api
 */
class UrlGenerator implements UrlGeneratorInterface
{
    protected $context;
    protected $strictParameters = true;
    protected $logger;
    protected $decodedChars = array(
        // %2F is not valid in a URL, so we don't encode it (which is fine as the requirements explicitly allowed it)
        '%2F' => '/',
    );

    protected $routes;

    /**
     * Constructor.
     *
     * @param RouteCollection $routes  A RouteCollection instance
     * @param RequestContext  $context The context
     * @param LoggerInterface $logger  A logger instance
     *
     * @api
     */
    public function __construct(RouteCollection $routes, RequestContext $context, LoggerInterface $logger = null)
    {
        $this->routes = $routes;
        $this->context = $context;
        $this->logger = $logger;
    }

    /**
     * {@inheritdoc}
     */
    public function setContext(RequestContext $context)
    {
        $this->context = $context;
    }

    /**
     * {@inheritdoc}
     */
    public function getContext()
    {
        return $this->context;
    }

    /**
<<<<<<< HEAD
     * {@inheritdoc}
=======
     * Enables or disables the exception on incorrect parameters.
     *
     * @param Boolean $enabled
     *
     * @api
     */
    public function setStrictParameters($enabled)
    {
        $this->strictParameters = $enabled;
    }

    /**
     * Gets the strict check of incorrect parameters.
     *
     * @return Boolean
     */
    public function getStrictParameters()
    {
        return $this->strictParameters;
    }

    /**
     * {@inheritDoc}
     *
     * @api
>>>>>>> 31843cf0
     */
    public function generate($name, $parameters = array(), $absolute = false)
    {
        if (null === $route = $this->routes->get($name)) {
            throw new RouteNotFoundException(sprintf('Route "%s" does not exist.', $name));
        }

        // the Route has a cache of its own and is not recompiled as long as it does not get modified
        $compiledRoute = $route->compile();

        return $this->doGenerate($compiledRoute->getVariables(), $route->getDefaults(), $route->getRequirements(), $compiledRoute->getTokens(), $parameters, $name, $absolute);
    }

    /**
     * @throws MissingMandatoryParametersException When route has some missing mandatory parameters
     * @throws InvalidParameterException When a parameter value is not correct
     */
    protected function doGenerate($variables, $defaults, $requirements, $tokens, $parameters, $name, $absolute)
    {
        $variables = array_flip($variables);

        $originParameters = $parameters;
        $parameters = array_replace($this->context->getParameters(), $parameters);
        $tparams = array_replace($defaults, $parameters);

        // all params must be given
        if ($diff = array_diff_key($variables, $tparams)) {
            throw new MissingMandatoryParametersException(sprintf('The "%s" route has some missing mandatory parameters ("%s").', $name, implode('", "', array_keys($diff))));
        }

        $url = '';
        $optional = true;
        foreach ($tokens as $token) {
            if ('variable' === $token[0]) {
                if (false === $optional || !array_key_exists($token[3], $defaults) || (isset($parameters[$token[3]]) && (string) $parameters[$token[3]] != (string) $defaults[$token[3]])) {
                    if (!$isEmpty = in_array($tparams[$token[3]], array(null, '', false), true)) {
                        // check requirement
                        if ($tparams[$token[3]] && !preg_match('#^'.$token[2].'$#', $tparams[$token[3]])) {
                            $message = sprintf('Parameter "%s" for route "%s" must match "%s" ("%s" given).', $token[3], $name, $token[2], $tparams[$token[3]]);
                            if ($this->strictParameters) {
                                throw new InvalidParameterException($message);
                            }

                            if ($this->logger) {
                                $this->logger->err($message);
                            }

                            return null;
                        }
                    }

                    if (!$isEmpty || !$optional) {
                        $url = $token[1].strtr(rawurlencode($tparams[$token[3]]), $this->decodedChars).$url;
                    }

                    $optional = false;
                }
            } elseif ('text' === $token[0]) {
                $url = $token[1].$url;
                $optional = false;
            }
        }

        if (!$url) {
            $url = '/';
        }

        // add a query string if needed
        $extra = array_diff_key($originParameters, $variables, $defaults);
        if ($extra && $query = http_build_query($extra, '', '&')) {
            $url .= '?'.$query;
        }

        $url = $this->context->getBaseUrl().$url;

        if ($this->context->getHost()) {
            $scheme = $this->context->getScheme();
            if (isset($requirements['_scheme']) && ($req = strtolower($requirements['_scheme'])) && $scheme != $req) {
                $absolute = true;
                $scheme = $req;
            }

            if ($absolute) {
                $port = '';
                if ('http' === $scheme && 80 != $this->context->getHttpPort()) {
                    $port = ':'.$this->context->getHttpPort();
                } elseif ('https' === $scheme && 443 != $this->context->getHttpsPort()) {
                    $port = ':'.$this->context->getHttpsPort();
                }

                $url = $scheme.'://'.$this->context->getHost().$port.$url;
            }
        }

        return $url;
    }
}<|MERGE_RESOLUTION|>--- conflicted
+++ resolved
@@ -71,14 +71,9 @@
     }
 
     /**
-<<<<<<< HEAD
-     * {@inheritdoc}
-=======
      * Enables or disables the exception on incorrect parameters.
      *
      * @param Boolean $enabled
-     *
-     * @api
      */
     public function setStrictParameters($enabled)
     {
@@ -97,9 +92,6 @@
 
     /**
      * {@inheritDoc}
-     *
-     * @api
->>>>>>> 31843cf0
      */
     public function generate($name, $parameters = array(), $absolute = false)
     {
