--- conflicted
+++ resolved
@@ -18,17 +18,11 @@
 
 class ObjectRouteLoaderTest extends TestCase
 {
-<<<<<<< HEAD
-    use ForwardCompatTestTrait;
-
     /**
      * @group legacy
      * @expectedDeprecation Referencing service route loaders with a single colon is deprecated since Symfony 4.1. Use my_route_provider_service::loadRoutes instead.
      */
     public function testLoadCallsServiceAndReturnsCollectionWithLegacyNotation()
-=======
-    public function testLoadCallsServiceAndReturnsCollection()
->>>>>>> ce30848f
     {
         $loader = new ObjectRouteLoaderForTest();
 
