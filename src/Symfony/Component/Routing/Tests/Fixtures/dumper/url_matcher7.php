--- conflicted
+++ resolved
@@ -42,7 +42,6 @@
             $canonicalMethod = 'GET';
         }
 
-<<<<<<< HEAD
         switch ($pathinfo) {
             default:
                 $routes = array(
@@ -55,119 +54,25 @@
                     '/not-trailing/simple/head-method' => array(array('_route' => 'simple_not_trailing_slash_HEAD_method'), null, array('HEAD' => 0), null),
                     '/not-trailing/simple/post-method' => array(array('_route' => 'simple_not_trailing_slash_POST_method'), null, array('POST' => 0), null),
                 );
-=======
-        if (0 === strpos($pathinfo, '/trailing/simple')) {
-            // simple_trailing_slash_no_methods
-            if ('/trailing/simple/no-methods' === $trimmedPathinfo) {
-                $ret = array('_route' => 'simple_trailing_slash_no_methods');
-                if ('/' === substr($pathinfo, -1)) {
-                    // no-op
-                } elseif ('GET' !== $canonicalMethod) {
-                    goto not_simple_trailing_slash_no_methods;
-                } else {
-                    return array_replace($ret, $this->redirect($rawPathinfo.'/', 'simple_trailing_slash_no_methods'));
-                }
-
-                return $ret;
-            }
-            not_simple_trailing_slash_no_methods:
-
-            // simple_trailing_slash_GET_method
-            if ('/trailing/simple/get-method' === $trimmedPathinfo) {
-                $ret = array('_route' => 'simple_trailing_slash_GET_method');
-                if ('/' === substr($pathinfo, -1)) {
-                    // no-op
-                } elseif ('GET' !== $canonicalMethod) {
-                    goto not_simple_trailing_slash_GET_method;
-                } else {
-                    return array_replace($ret, $this->redirect($rawPathinfo.'/', 'simple_trailing_slash_GET_method'));
-                }
-
-                if ('GET' !== $canonicalMethod) {
-                    $allow[] = 'GET';
-                    goto not_simple_trailing_slash_GET_method;
-                }
-
-                return $ret;
-            }
-            not_simple_trailing_slash_GET_method:
-
-            // simple_trailing_slash_HEAD_method
-            if ('/trailing/simple/head-method/' === $pathinfo) {
-                $ret = array('_route' => 'simple_trailing_slash_HEAD_method');
-                if ('HEAD' !== $requestMethod) {
-                    $allow[] = 'HEAD';
-                    goto not_simple_trailing_slash_HEAD_method;
-                }
-
-                return $ret;
-            }
-            not_simple_trailing_slash_HEAD_method:
-
-            // simple_trailing_slash_POST_method
-            if ('/trailing/simple/post-method/' === $pathinfo) {
-                $ret = array('_route' => 'simple_trailing_slash_POST_method');
-                if ('POST' !== $canonicalMethod) {
-                    $allow[] = 'POST';
-                    goto not_simple_trailing_slash_POST_method;
-                }
-
-                return $ret;
-            }
-            not_simple_trailing_slash_POST_method:
-
-        }
-
-        elseif (0 === strpos($pathinfo, '/trailing/regex')) {
-            // regex_trailing_slash_no_methods
-            if (0 === strpos($pathinfo, '/trailing/regex/no-methods') && preg_match('#^/trailing/regex/no\\-methods/(?P<param>[^/]++)/?$#sD', $pathinfo, $matches)) {
-                $ret = $this->mergeDefaults(array_replace($matches, array('_route' => 'regex_trailing_slash_no_methods')), array ());
-                if ('/' === substr($pathinfo, -1)) {
-                    // no-op
-                } elseif ('GET' !== $canonicalMethod) {
-                    goto not_regex_trailing_slash_no_methods;
-                } else {
-                    return array_replace($ret, $this->redirect($rawPathinfo.'/', 'regex_trailing_slash_no_methods'));
-                }
-
-                return $ret;
-            }
-            not_regex_trailing_slash_no_methods:
-
-            // regex_trailing_slash_GET_method
-            if (0 === strpos($pathinfo, '/trailing/regex/get-method') && preg_match('#^/trailing/regex/get\\-method/(?P<param>[^/]++)/?$#sD', $pathinfo, $matches)) {
-                $ret = $this->mergeDefaults(array_replace($matches, array('_route' => 'regex_trailing_slash_GET_method')), array ());
-                if ('/' === substr($pathinfo, -1)) {
-                    // no-op
-                } elseif ('GET' !== $canonicalMethod) {
-                    goto not_regex_trailing_slash_GET_method;
-                } else {
-                    return array_replace($ret, $this->redirect($rawPathinfo.'/', 'regex_trailing_slash_GET_method'));
-                }
-
-                if ('GET' !== $canonicalMethod) {
-                    $allow[] = 'GET';
-                    goto not_regex_trailing_slash_GET_method;
-                }
->>>>>>> 8d9d7e7e
 
                 if (!isset($routes[$pathinfo])) {
                     break;
                 }
                 list($ret, $requiredHost, $requiredMethods, $requiredSchemes) = $routes[$pathinfo];
 
-                if ($requiredSchemes && !isset($requiredSchemes[$context->getScheme()])) {
+                $hasRequiredScheme = !$requiredSchemes || isset($requiredSchemes[$context->getScheme()]);
+                if ($requiredMethods && !isset($requiredMethods[$canonicalMethod]) && !isset($requiredMethods[$requestMethod])) {
+                    if ($hasRequiredScheme) {
+                        $allow += $requiredMethods;
+                    }
+                    break;
+                }
+                if (!$hasRequiredScheme) {
                     if ('GET' !== $canonicalMethod) {
-                        $allow['GET'] = 'GET';
                         break;
                     }
 
                     return $this->redirect($rawPathinfo, $ret['_route'], key($requiredSchemes)) + $ret;
-                }
-
-                if ($requiredMethods && !isset($requiredMethods[$canonicalMethod]) && !isset($requiredMethods[$requestMethod])) {
-                    $allow += $requiredMethods;
-                    break;
                 }
 
                 return $ret;
@@ -214,18 +119,19 @@
                             }
                         }
 
-                        if ($requiredSchemes && !isset($requiredSchemes[$context->getScheme()])) {
+                        $hasRequiredScheme = !$requiredSchemes || isset($requiredSchemes[$context->getScheme()]);
+                        if ($requiredMethods && !isset($requiredMethods[$canonicalMethod]) && !isset($requiredMethods[$requestMethod])) {
+                            if ($hasRequiredScheme) {
+                                $allow += $requiredMethods;
+                            }
+                            break;
+                        }
+                        if (!$hasRequiredScheme) {
                             if ('GET' !== $canonicalMethod) {
-                                $allow['GET'] = 'GET';
                                 break;
                             }
 
                             return $this->redirect($rawPathinfo, $ret['_route'], key($requiredSchemes)) + $ret;
-                        }
-
-                        if ($requiredMethods && !isset($requiredMethods[$canonicalMethod]) && !isset($requiredMethods[$requestMethod])) {
-                            $allow += $requiredMethods;
-                            break;
                         }
 
                         return $ret;
