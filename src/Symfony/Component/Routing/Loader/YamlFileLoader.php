<?php

/*
 * This file is part of the Symfony package.
 *
 * (c) Fabien Potencier <fabien@symfony.com>
 *
 * For the full copyright and license information, please view the LICENSE
 * file that was distributed with this source code.
 */

namespace Symfony\Component\Routing\Loader;

use Symfony\Component\Config\Loader\FileLoader;
use Symfony\Component\Config\Resource\FileResource;
use Symfony\Component\Routing\Route;
use Symfony\Component\Routing\RouteCollection;
use Symfony\Component\Routing\RouteCompiler;
use Symfony\Component\Yaml\Exception\ParseException;
use Symfony\Component\Yaml\Parser as YamlParser;
use Symfony\Component\Yaml\Yaml;

/**
 * YamlFileLoader loads Yaml routing files.
 *
 * @author Fabien Potencier <fabien@symfony.com>
 * @author Tobias Schultze <http://tobion.de>
 */
class YamlFileLoader extends FileLoader
{
    private static $availableKeys = [
        'resource', 'type', 'prefix', 'path', 'host', 'schemes', 'methods', 'defaults', 'requirements', 'options', 'condition', 'controller', 'name_prefix', 'trailing_slash_on_root', 'locale', 'format', 'utf8', 'exclude',
    ];
    private $yamlParser;

    /**
     * Loads a Yaml file.
     *
     * @param string      $file A Yaml file path
     * @param string|null $type The resource type
     *
     * @return RouteCollection A RouteCollection instance
     *
     * @throws \InvalidArgumentException When a route can't be parsed because YAML is invalid
     */
    public function load($file, $type = null)
    {
        $path = $this->locator->locate($file);

        if (!stream_is_local($path)) {
            throw new \InvalidArgumentException(sprintf('This is not a local file "%s".', $path));
        }

        if (!file_exists($path)) {
            throw new \InvalidArgumentException(sprintf('File "%s" not found.', $path));
        }

        if (null === $this->yamlParser) {
            $this->yamlParser = new YamlParser();
        }

<<<<<<< HEAD
=======
        $prevErrorHandler = set_error_handler(function ($level, $message, $script, $line) use ($file, &$prevErrorHandler) {
            $message = \E_USER_DEPRECATED === $level ? preg_replace('/ on line \d+/', ' in "'.$file.'"$0', $message) : $message;

            return $prevErrorHandler ? $prevErrorHandler($level, $message, $script, $line) : false;
        });

>>>>>>> 4351a706
        try {
            $parsedConfig = $this->yamlParser->parseFile($path, Yaml::PARSE_CONSTANT);
        } catch (ParseException $e) {
            throw new \InvalidArgumentException(sprintf('The file "%s" does not contain valid YAML: ', $path).$e->getMessage(), 0, $e);
        }

        $collection = new RouteCollection();
        $collection->addResource(new FileResource($path));

        // empty file
        if (null === $parsedConfig) {
            return $collection;
        }

        // not an array
        if (!\is_array($parsedConfig)) {
            throw new \InvalidArgumentException(sprintf('The file "%s" must contain a YAML array.', $path));
        }

        foreach ($parsedConfig as $name => $config) {
            $this->validate($config, $name, $path);

            if (isset($config['resource'])) {
                $this->parseImport($collection, $config, $path, $file);
            } else {
                $this->parseRoute($collection, $name, $config, $path);
            }
        }

        return $collection;
    }

    /**
     * {@inheritdoc}
     */
    public function supports($resource, $type = null)
    {
        return \is_string($resource) && \in_array(pathinfo($resource, \PATHINFO_EXTENSION), ['yml', 'yaml'], true) && (!$type || 'yaml' === $type);
    }

    /**
     * Parses a route and adds it to the RouteCollection.
     *
     * @param string $name   Route name
     * @param array  $config Route definition
     * @param string $path   Full path of the YAML file being processed
     */
    protected function parseRoute(RouteCollection $collection, $name, array $config, $path)
    {
        $defaults = isset($config['defaults']) ? $config['defaults'] : [];
        $requirements = isset($config['requirements']) ? $config['requirements'] : [];
        $options = isset($config['options']) ? $config['options'] : [];
        $host = isset($config['host']) ? $config['host'] : '';
        $schemes = isset($config['schemes']) ? $config['schemes'] : [];
        $methods = isset($config['methods']) ? $config['methods'] : [];
        $condition = isset($config['condition']) ? $config['condition'] : null;

        foreach ($requirements as $placeholder => $requirement) {
            if (\is_int($placeholder)) {
                @trigger_error(sprintf('A placeholder name must be a string (%d given). Did you forget to specify the placeholder key for the requirement "%s" of route "%s" in "%s"?', $placeholder, $requirement, $name, $path), E_USER_DEPRECATED);
            }
        }

        if (isset($config['controller'])) {
            $defaults['_controller'] = $config['controller'];
        }
        if (isset($config['locale'])) {
            $defaults['_locale'] = $config['locale'];
        }
        if (isset($config['format'])) {
            $defaults['_format'] = $config['format'];
        }
        if (isset($config['utf8'])) {
            $options['utf8'] = $config['utf8'];
        }

        if (\is_array($config['path'])) {
            $route = new Route('', $defaults, $requirements, $options, $host, $schemes, $methods, $condition);

            foreach ($config['path'] as $locale => $path) {
                $localizedRoute = clone $route;
                $localizedRoute->setDefault('_locale', $locale);
                $localizedRoute->setRequirement('_locale', preg_quote($locale, RouteCompiler::REGEX_DELIMITER));
                $localizedRoute->setDefault('_canonical_route', $name);
                $localizedRoute->setPath($path);
                $collection->add($name.'.'.$locale, $localizedRoute);
            }
        } else {
            $route = new Route($config['path'], $defaults, $requirements, $options, $host, $schemes, $methods, $condition);
            $collection->add($name, $route);
        }
    }

    /**
     * Parses an import and adds the routes in the resource to the RouteCollection.
     *
     * @param array  $config Route definition
     * @param string $path   Full path of the YAML file being processed
     * @param string $file   Loaded file name
     */
    protected function parseImport(RouteCollection $collection, array $config, $path, $file)
    {
        $type = isset($config['type']) ? $config['type'] : null;
        $prefix = isset($config['prefix']) ? $config['prefix'] : '';
        $defaults = isset($config['defaults']) ? $config['defaults'] : [];
        $requirements = isset($config['requirements']) ? $config['requirements'] : [];
        $options = isset($config['options']) ? $config['options'] : [];
        $host = isset($config['host']) ? $config['host'] : null;
        $condition = isset($config['condition']) ? $config['condition'] : null;
        $schemes = isset($config['schemes']) ? $config['schemes'] : null;
        $methods = isset($config['methods']) ? $config['methods'] : null;
        $trailingSlashOnRoot = $config['trailing_slash_on_root'] ?? true;
        $exclude = $config['exclude'] ?? null;

        if (isset($config['controller'])) {
            $defaults['_controller'] = $config['controller'];
        }
        if (isset($config['locale'])) {
            $defaults['_locale'] = $config['locale'];
        }
        if (isset($config['format'])) {
            $defaults['_format'] = $config['format'];
        }
        if (isset($config['utf8'])) {
            $options['utf8'] = $config['utf8'];
        }

        $this->setCurrentDir(\dirname($path));

        $imported = $this->import($config['resource'], $type, false, $file, $exclude) ?: [];

        if (!\is_array($imported)) {
            $imported = [$imported];
        }

        foreach ($imported as $subCollection) {
            /* @var $subCollection RouteCollection */
            if (!\is_array($prefix)) {
                $subCollection->addPrefix($prefix);
                if (!$trailingSlashOnRoot) {
                    $rootPath = (new Route(trim(trim($prefix), '/').'/'))->getPath();
                    foreach ($subCollection->all() as $route) {
                        if ($route->getPath() === $rootPath) {
                            $route->setPath(rtrim($rootPath, '/'));
                        }
                    }
                }
            } else {
                foreach ($prefix as $locale => $localePrefix) {
                    $prefix[$locale] = trim(trim($localePrefix), '/');
                }
                foreach ($subCollection->all() as $name => $route) {
                    if (null === $locale = $route->getDefault('_locale')) {
                        $subCollection->remove($name);
                        foreach ($prefix as $locale => $localePrefix) {
                            $localizedRoute = clone $route;
                            $localizedRoute->setDefault('_locale', $locale);
                            $localizedRoute->setRequirement('_locale', preg_quote($locale, RouteCompiler::REGEX_DELIMITER));
                            $localizedRoute->setDefault('_canonical_route', $name);
                            $localizedRoute->setPath($localePrefix.(!$trailingSlashOnRoot && '/' === $route->getPath() ? '' : $route->getPath()));
                            $subCollection->add($name.'.'.$locale, $localizedRoute);
                        }
                    } elseif (!isset($prefix[$locale])) {
                        throw new \InvalidArgumentException(sprintf('Route "%s" with locale "%s" is missing a corresponding prefix when imported in "%s".', $name, $locale, $file));
                    } else {
                        $route->setPath($prefix[$locale].(!$trailingSlashOnRoot && '/' === $route->getPath() ? '' : $route->getPath()));
                        $subCollection->add($name, $route);
                    }
                }
            }

            if (null !== $host) {
                $subCollection->setHost($host);
            }
            if (null !== $condition) {
                $subCollection->setCondition($condition);
            }
            if (null !== $schemes) {
                $subCollection->setSchemes($schemes);
            }
            if (null !== $methods) {
                $subCollection->setMethods($methods);
            }
            $subCollection->addDefaults($defaults);
            $subCollection->addRequirements($requirements);
            $subCollection->addOptions($options);

            if (isset($config['name_prefix'])) {
                $subCollection->addNamePrefix($config['name_prefix']);
            }

            $collection->addCollection($subCollection);
        }
    }

    /**
     * Validates the route configuration.
     *
     * @param array  $config A resource config
     * @param string $name   The config key
     * @param string $path   The loaded file path
     *
     * @throws \InvalidArgumentException If one of the provided config keys is not supported,
     *                                   something is missing or the combination is nonsense
     */
    protected function validate($config, $name, $path)
    {
        if (!\is_array($config)) {
            throw new \InvalidArgumentException(sprintf('The definition of "%s" in "%s" must be a YAML array.', $name, $path));
        }
        if ($extraKeys = array_diff(array_keys($config), self::$availableKeys)) {
            throw new \InvalidArgumentException(sprintf('The routing file "%s" contains unsupported keys for "%s": "%s". Expected one of: "%s".', $path, $name, implode('", "', $extraKeys), implode('", "', self::$availableKeys)));
        }
        if (isset($config['resource']) && isset($config['path'])) {
            throw new \InvalidArgumentException(sprintf('The routing file "%s" must not specify both the "resource" key and the "path" key for "%s". Choose between an import and a route definition.', $path, $name));
        }
        if (!isset($config['resource']) && isset($config['type'])) {
            throw new \InvalidArgumentException(sprintf('The "type" key for the route definition "%s" in "%s" is unsupported. It is only available for imports in combination with the "resource" key.', $name, $path));
        }
        if (!isset($config['resource']) && !isset($config['path'])) {
            throw new \InvalidArgumentException(sprintf('You must define a "path" for the route "%s" in file "%s".', $name, $path));
        }
        if (isset($config['controller']) && isset($config['defaults']['_controller'])) {
            throw new \InvalidArgumentException(sprintf('The routing file "%s" must not specify both the "controller" key and the defaults key "_controller" for "%s".', $path, $name));
        }
    }
}<|MERGE_RESOLUTION|>--- conflicted
+++ resolved
@@ -59,15 +59,6 @@
             $this->yamlParser = new YamlParser();
         }
 
-<<<<<<< HEAD
-=======
-        $prevErrorHandler = set_error_handler(function ($level, $message, $script, $line) use ($file, &$prevErrorHandler) {
-            $message = \E_USER_DEPRECATED === $level ? preg_replace('/ on line \d+/', ' in "'.$file.'"$0', $message) : $message;
-
-            return $prevErrorHandler ? $prevErrorHandler($level, $message, $script, $line) : false;
-        });
-
->>>>>>> 4351a706
         try {
             $parsedConfig = $this->yamlParser->parseFile($path, Yaml::PARSE_CONSTANT);
         } catch (ParseException $e) {
@@ -127,7 +118,7 @@
 
         foreach ($requirements as $placeholder => $requirement) {
             if (\is_int($placeholder)) {
-                @trigger_error(sprintf('A placeholder name must be a string (%d given). Did you forget to specify the placeholder key for the requirement "%s" of route "%s" in "%s"?', $placeholder, $requirement, $name, $path), E_USER_DEPRECATED);
+                @trigger_error(sprintf('A placeholder name must be a string (%d given). Did you forget to specify the placeholder key for the requirement "%s" of route "%s" in "%s"?', $placeholder, $requirement, $name, $path), \E_USER_DEPRECATED);
             }
         }
 
