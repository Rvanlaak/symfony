<?php

/*
 * This file is part of the Symfony package.
 *
 * (c) Fabien Potencier <fabien@symfony.com>
 *
 * For the full copyright and license information, please view the LICENSE
 * file that was distributed with this source code.
 */

namespace Symfony\Component\Routing\Loader;

use Symfony\Component\Config\Loader\Loader;
use Symfony\Component\Config\Resource\FileResource;
use Symfony\Component\Routing\RouteCollection;

/**
 * A route loader that calls a method on an object to load the routes.
 *
 * @author Ryan Weaver <ryan@knpuniversity.com>
 */
abstract class ObjectRouteLoader extends Loader
{
    /**
     * Returns the object that the method will be called on to load routes.
     *
     * For example, if your application uses a service container,
     * the $id may be a service id.
     *
     * @param string $id
     *
     * @return object
     */
    abstract protected function getServiceObject($id);

    /**
     * Calls the service that will load the routes.
     *
     * @param mixed       $resource Some value that will resolve to a callable
     * @param string|null $type     The resource type
     *
     * @return RouteCollection
     */
    public function load($resource, $type = null)
    {
<<<<<<< HEAD
        if (1 === substr_count($resource, ':')) {
            $resource = str_replace(':', '::', $resource);
            @trigger_error(sprintf('Referencing service route loaders with a single colon is deprecated since Symfony 4.1. Use %s instead.', $resource), E_USER_DEPRECATED);
        }

        $parts = explode('::', $resource);
        if (2 != count($parts)) {
            throw new \InvalidArgumentException(sprintf('Invalid resource "%s" passed to the "service" route loader: use the format "service::method"', $resource));
=======
        $parts = explode(':', $resource);
        if (2 != \count($parts)) {
            throw new \InvalidArgumentException(sprintf('Invalid resource "%s" passed to the "service" route loader: use the format "service_name:methodName"', $resource));
>>>>>>> b9433001
        }

        $serviceString = $parts[0];
        $method = $parts[1];

        $loaderObject = $this->getServiceObject($serviceString);

        if (!\is_object($loaderObject)) {
            throw new \LogicException(sprintf('%s:getServiceObject() must return an object: %s returned', \get_class($this), \gettype($loaderObject)));
        }

<<<<<<< HEAD
        if (!is_callable(array($loaderObject, $method))) {
            throw new \BadMethodCallException(sprintf('Method "%s" not found on "%s" when importing routing resource "%s"', $method, get_class($loaderObject), $resource));
=======
        if (!method_exists($loaderObject, $method)) {
            throw new \BadMethodCallException(sprintf('Method "%s" not found on "%s" when importing routing resource "%s"', $method, \get_class($loaderObject), $resource));
>>>>>>> b9433001
        }

        $routeCollection = \call_user_func(array($loaderObject, $method), $this);

        if (!$routeCollection instanceof RouteCollection) {
            $type = \is_object($routeCollection) ? \get_class($routeCollection) : \gettype($routeCollection);

            throw new \LogicException(sprintf('The %s::%s method must return a RouteCollection: %s returned', \get_class($loaderObject), $method, $type));
        }

        // make the service file tracked so that if it changes, the cache rebuilds
        $this->addClassResource(new \ReflectionClass($loaderObject), $routeCollection);

        return $routeCollection;
    }

    /**
     * {@inheritdoc}
     */
    public function supports($resource, $type = null)
    {
        return 'service' === $type;
    }

    private function addClassResource(\ReflectionClass $class, RouteCollection $collection)
    {
        do {
            if (is_file($class->getFileName())) {
                $collection->addResource(new FileResource($class->getFileName()));
            }
        } while ($class = $class->getParentClass());
    }
}<|MERGE_RESOLUTION|>--- conflicted
+++ resolved
@@ -44,20 +44,14 @@
      */
     public function load($resource, $type = null)
     {
-<<<<<<< HEAD
         if (1 === substr_count($resource, ':')) {
             $resource = str_replace(':', '::', $resource);
             @trigger_error(sprintf('Referencing service route loaders with a single colon is deprecated since Symfony 4.1. Use %s instead.', $resource), E_USER_DEPRECATED);
         }
 
         $parts = explode('::', $resource);
-        if (2 != count($parts)) {
+        if (2 != \count($parts)) {
             throw new \InvalidArgumentException(sprintf('Invalid resource "%s" passed to the "service" route loader: use the format "service::method"', $resource));
-=======
-        $parts = explode(':', $resource);
-        if (2 != \count($parts)) {
-            throw new \InvalidArgumentException(sprintf('Invalid resource "%s" passed to the "service" route loader: use the format "service_name:methodName"', $resource));
->>>>>>> b9433001
         }
 
         $serviceString = $parts[0];
@@ -69,13 +63,8 @@
             throw new \LogicException(sprintf('%s:getServiceObject() must return an object: %s returned', \get_class($this), \gettype($loaderObject)));
         }
 
-<<<<<<< HEAD
-        if (!is_callable(array($loaderObject, $method))) {
-            throw new \BadMethodCallException(sprintf('Method "%s" not found on "%s" when importing routing resource "%s"', $method, get_class($loaderObject), $resource));
-=======
-        if (!method_exists($loaderObject, $method)) {
+        if (!\is_callable(array($loaderObject, $method))) {
             throw new \BadMethodCallException(sprintf('Method "%s" not found on "%s" when importing routing resource "%s"', $method, \get_class($loaderObject), $resource));
->>>>>>> b9433001
         }
 
         $routeCollection = \call_user_func(array($loaderObject, $method), $this);
