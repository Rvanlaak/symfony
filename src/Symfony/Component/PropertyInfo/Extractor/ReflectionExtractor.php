<?php

/*
 * This file is part of the Symfony package.
 *
 * (c) Fabien Potencier <fabien@symfony.com>
 *
 * For the full copyright and license information, please view the LICENSE
 * file that was distributed with this source code.
 */

namespace Symfony\Component\PropertyInfo\Extractor;

use Symfony\Component\Inflector\Inflector;
use Symfony\Component\PropertyInfo\PropertyAccessExtractorInterface;
use Symfony\Component\PropertyInfo\PropertyListExtractorInterface;
use Symfony\Component\PropertyInfo\PropertyTypeExtractorInterface;
use Symfony\Component\PropertyInfo\Type;

/**
 * Extracts data using the reflection API.
 *
 * @author Kévin Dunglas <dunglas@gmail.com>
 *
 * @final since version 3.3
 */
class ReflectionExtractor implements PropertyListExtractorInterface, PropertyTypeExtractorInterface, PropertyAccessExtractorInterface
{
    /**
     * @internal
     */
    public static $defaultMutatorPrefixes = array('add', 'remove', 'set');

    /**
     * @internal
     */
    public static $defaultAccessorPrefixes = array('is', 'can', 'get');

    /**
     * @internal
     */
    public static $defaultArrayMutatorPrefixes = array('add', 'remove');

    /**
     * @var bool
     */
    private $supportsParameterType;

    /**
     * @var string[]
     */
    private $mutatorPrefixes;

    /**
     * @var string[]
     */
    private $accessorPrefixes;

    /**
     * @var string[]
     */
    private $arrayMutatorPrefixes;

    /**
     * @param string[]|null $mutatorPrefixes
     * @param string[]|null $accessorPrefixes
     * @param string[]|null $arrayMutatorPrefixes
     */
    public function __construct(array $mutatorPrefixes = null, array $accessorPrefixes = null, array $arrayMutatorPrefixes = null)
    {
        $this->supportsParameterType = method_exists('ReflectionParameter', 'getType');
        $this->mutatorPrefixes = null !== $mutatorPrefixes ? $mutatorPrefixes : self::$defaultMutatorPrefixes;
        $this->accessorPrefixes = null !== $accessorPrefixes ? $accessorPrefixes : self::$defaultAccessorPrefixes;
        $this->arrayMutatorPrefixes = null !== $arrayMutatorPrefixes ? $arrayMutatorPrefixes : self::$defaultArrayMutatorPrefixes;
    }

    /**
     * {@inheritdoc}
     */
    public function getProperties($class, array $context = array())
    {
        try {
            $reflectionClass = new \ReflectionClass($class);
        } catch (\ReflectionException $e) {
            return;
        }

        $reflectionProperties = $reflectionClass->getProperties();

        $properties = array();
        foreach ($reflectionProperties as $reflectionProperty) {
            if ($reflectionProperty->isPublic()) {
                $properties[$reflectionProperty->name] = $reflectionProperty->name;
            }
        }

        foreach ($reflectionClass->getMethods(\ReflectionMethod::IS_PUBLIC) as $reflectionMethod) {
            if ($reflectionMethod->isStatic()) {
                continue;
            }

            $propertyName = $this->getPropertyName($reflectionMethod->name, $reflectionProperties);
            if (!$propertyName || isset($properties[$propertyName])) {
                continue;
            }
            if (!$reflectionClass->hasProperty($propertyName) && !preg_match('/^[A-Z]{2,}/', $propertyName)) {
                $propertyName = lcfirst($propertyName);
            }
            $properties[$propertyName] = $propertyName;
        }

        return $properties ? array_values($properties) : null;
    }

    /**
     * {@inheritdoc}
     */
    public function getTypes($class, $property, array $context = array())
    {
        if ($fromMutator = $this->extractFromMutator($class, $property)) {
            return $fromMutator;
        }

        if ($fromAccessor = $this->extractFromAccessor($class, $property)) {
            return $fromAccessor;
        }
    }

    /**
     * {@inheritdoc}
     */
    public function isReadable($class, $property, array $context = array())
    {
        if ($this->isPublicProperty($class, $property)) {
            return true;
        }

        list($reflectionMethod) = $this->getAccessorMethod($class, $property);

        return null !== $reflectionMethod;
    }

    /**
     * {@inheritdoc}
     */
    public function isWritable($class, $property, array $context = array())
    {
        if ($this->isPublicProperty($class, $property)) {
            return true;
        }

        list($reflectionMethod) = $this->getMutatorMethod($class, $property);

        return null !== $reflectionMethod;
    }

    /**
     * Tries to extract type information from mutators.
     *
     * @param string $class
     * @param string $property
     *
     * @return Type[]|null
     */
    private function extractFromMutator($class, $property)
    {
        list($reflectionMethod, $prefix) = $this->getMutatorMethod($class, $property);
        if (null === $reflectionMethod) {
            return;
        }

        $reflectionParameters = $reflectionMethod->getParameters();
        $reflectionParameter = $reflectionParameters[0];

        if ($this->supportsParameterType) {
            if (!$reflectionType = $reflectionParameter->getType()) {
                return;
            }
            $type = $this->extractFromReflectionType($reflectionType);

            // HHVM reports variadics with "array" but not builtin type hints
            if (!$reflectionType->isBuiltin() && Type::BUILTIN_TYPE_ARRAY === $type->getBuiltinType()) {
                return;
            }
        } elseif (preg_match('/^(?:[^ ]++ ){4}([a-zA-Z_\x7F-\xFF][^ ]++)/', $reflectionParameter, $info)) {
            if (Type::BUILTIN_TYPE_ARRAY === $info[1]) {
                $type = new Type(Type::BUILTIN_TYPE_ARRAY, $reflectionParameter->allowsNull(), null, true);
            } elseif (Type::BUILTIN_TYPE_CALLABLE === $info[1]) {
                $type = new Type(Type::BUILTIN_TYPE_CALLABLE, $reflectionParameter->allowsNull());
            } else {
                $type = new Type(Type::BUILTIN_TYPE_OBJECT, $reflectionParameter->allowsNull(), $info[1]);
            }
        } else {
            return;
        }

<<<<<<< HEAD
        if (in_array($prefix, $this->arrayMutatorPrefixes)) {
=======
        if (\in_array($prefix, self::$arrayMutatorPrefixes)) {
>>>>>>> fcebc33d
            $type = new Type(Type::BUILTIN_TYPE_ARRAY, false, null, true, new Type(Type::BUILTIN_TYPE_INT), $type);
        }

        return array($type);
    }

    /**
     * Tries to extract type information from accessors.
     *
     * @param string $class
     * @param string $property
     *
     * @return Type[]|null
     */
    private function extractFromAccessor($class, $property)
    {
        list($reflectionMethod, $prefix) = $this->getAccessorMethod($class, $property);
        if (null === $reflectionMethod) {
            return;
        }

        if ($this->supportsParameterType && $reflectionType = $reflectionMethod->getReturnType()) {
            return array($this->extractFromReflectionType($reflectionType));
        }

        if (\in_array($prefix, array('is', 'can'))) {
            return array(new Type(Type::BUILTIN_TYPE_BOOL));
        }
    }

    /**
     * Extracts data from the PHP 7 reflection type.
     *
     * @param \ReflectionType $reflectionType
     *
     * @return Type
     */
    private function extractFromReflectionType(\ReflectionType $reflectionType)
    {
        $phpTypeOrClass = $reflectionType instanceof \ReflectionNamedType ? $reflectionType->getName() : $reflectionType->__toString();
        $nullable = $reflectionType->allowsNull();

        if (Type::BUILTIN_TYPE_ARRAY === $phpTypeOrClass) {
            $type = new Type(Type::BUILTIN_TYPE_ARRAY, $nullable, null, true);
        } elseif ('void' === $phpTypeOrClass) {
            $type = new Type(Type::BUILTIN_TYPE_NULL, $nullable);
        } elseif ($reflectionType->isBuiltin()) {
            $type = new Type($phpTypeOrClass, $nullable);
        } else {
            $type = new Type(Type::BUILTIN_TYPE_OBJECT, $nullable, $phpTypeOrClass);
        }

        return $type;
    }

    /**
     * Does the class have the given public property?
     *
     * @param string $class
     * @param string $property
     *
     * @return bool
     */
    private function isPublicProperty($class, $property)
    {
        try {
            $reflectionProperty = new \ReflectionProperty($class, $property);

            return $reflectionProperty->isPublic();
        } catch (\ReflectionException $e) {
            // Return false if the property doesn't exist
        }

        return false;
    }

    /**
     * Gets the accessor method.
     *
     * Returns an array with a the instance of \ReflectionMethod as first key
     * and the prefix of the method as second or null if not found.
     *
     * @param string $class
     * @param string $property
     *
     * @return array|null
     */
    private function getAccessorMethod($class, $property)
    {
        $ucProperty = ucfirst($property);

        foreach ($this->accessorPrefixes as $prefix) {
            try {
                $reflectionMethod = new \ReflectionMethod($class, $prefix.$ucProperty);
                if ($reflectionMethod->isStatic()) {
                    continue;
                }

                if (0 === $reflectionMethod->getNumberOfRequiredParameters()) {
                    return array($reflectionMethod, $prefix);
                }
            } catch (\ReflectionException $e) {
                // Return null if the property doesn't exist
            }
        }
    }

    /**
     * Gets the mutator method.
     *
     * Returns an array with a the instance of \ReflectionMethod as first key
     * and the prefix of the method as second or null if not found.
     *
     * @param string $class
     * @param string $property
     *
     * @return array
     */
    private function getMutatorMethod($class, $property)
    {
        $ucProperty = ucfirst($property);
        $ucSingulars = (array) Inflector::singularize($ucProperty);

        foreach ($this->mutatorPrefixes as $prefix) {
            $names = array($ucProperty);
            if (in_array($prefix, $this->arrayMutatorPrefixes)) {
                $names = array_merge($names, $ucSingulars);
            }

            foreach ($names as $name) {
                try {
                    $reflectionMethod = new \ReflectionMethod($class, $prefix.$name);
                    if ($reflectionMethod->isStatic()) {
                        continue;
                    }

                    // Parameter can be optional to allow things like: method(array $foo = null)
                    if ($reflectionMethod->getNumberOfParameters() >= 1) {
                        return array($reflectionMethod, $prefix);
                    }
                } catch (\ReflectionException $e) {
                    // Try the next prefix if the method doesn't exist
                }
            }
        }
    }

    /**
     * Extracts a property name from a method name.
     *
     * @param string                $methodName
     * @param \ReflectionProperty[] $reflectionProperties
     *
     * @return string
     */
    private function getPropertyName($methodName, array $reflectionProperties)
    {
        $pattern = implode('|', array_merge($this->accessorPrefixes, $this->mutatorPrefixes));

        if ('' !== $pattern && preg_match('/^('.$pattern.')(.+)$/i', $methodName, $matches)) {
            if (!in_array($matches[1], $this->arrayMutatorPrefixes)) {
                return $matches[2];
            }

            foreach ($reflectionProperties as $reflectionProperty) {
                foreach ((array) Inflector::singularize($reflectionProperty->name) as $name) {
                    if (strtolower($name) === strtolower($matches[2])) {
                        return $reflectionProperty->name;
                    }
                }
            }

            return $matches[2];
        }
    }
}<|MERGE_RESOLUTION|>--- conflicted
+++ resolved
@@ -194,11 +194,7 @@
             return;
         }
 
-<<<<<<< HEAD
-        if (in_array($prefix, $this->arrayMutatorPrefixes)) {
-=======
-        if (\in_array($prefix, self::$arrayMutatorPrefixes)) {
->>>>>>> fcebc33d
+        if (\in_array($prefix, $this->arrayMutatorPrefixes)) {
             $type = new Type(Type::BUILTIN_TYPE_ARRAY, false, null, true, new Type(Type::BUILTIN_TYPE_INT), $type);
         }
 
