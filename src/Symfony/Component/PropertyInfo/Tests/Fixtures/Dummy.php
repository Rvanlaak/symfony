<?php

/*
 * This file is part of the Symfony package.
 *
 * (c) Fabien Potencier <fabien@symfony.com>
 *
 * For the full copyright and license information, please view the LICENSE
 * file that was distributed with this source code.
 */

namespace Symfony\Component\PropertyInfo\Tests\Fixtures;

use Symfony\Component\Serializer\Annotation\Groups;

/**
 * @author Kévin Dunglas <dunglas@gmail.com>
 */
class Dummy extends ParentDummy
{
    /**
     * @var string This is bar
     */
    private $bar;

    /**
     * Should be used.
     *
     * @var int Should be ignored
     */
    protected $baz;

    /**
     * @var \DateTime
     */
    public $bal;

    /**
     * @var ParentDummy
     */
    public $parent;

    /**
     * @var \DateTime[]
     * @Groups({"a", "b"})
     */
    public $collection;

    /**
     * @var string[][]
     */
    public $nestedCollection;

    /**
     * @var mixed[]
     */
    public $mixedCollection;

    /**
     * @var ParentDummy
     */
    public $B;

    /**
     * @var int
     */
    protected $Id;

    /**
     * @var string
     */
    public $Guid;

    /**
     * Nullable array.
     *
     * @var array|null
     */
    public $g;

    /**
     * @var ?string
     */
    public $h;

    /**
     * @var ?string|int
     */
    public $i;

    /**
     * @var ?\DateTime
     */
    public $j;

    /**
     * @var int[]|null
     */
    public $nullableCollectionOfNonNullableElements;

    /**
     * @var array
     */
    private $xTotals;

    /**
     * @var string
     */
    private $YT;

    /**
     * This should not be removed.
     *
     * @var
     */
    public $emptyVar;

    /**
     * @var \Iterator<string>
     */
    public $iteratorCollection;

    /**
     * @var \Iterator<integer,string>
     */
    public $iteratorCollectionWithKey;

    /**
     * @var \Iterator<integer,\Iterator<integer,string>>
     */
    public $nestedIterators;

<<<<<<< HEAD
    /**
     * @var array<string,string>
     */
    public $arrayWithKeys;

    /**
     * @var array<string,array<integer,null|string>|null>
     */
    public $arrayWithKeysAndComplexValue;

    /**
     * @var array<string,mixed>
     */
    public $arrayOfMixed;
=======
    private $elements;
>>>>>>> a933c3e0

    public static function getStatic()
    {
    }

    /**
     * @return string
     */
    public static function staticGetter()
    {
    }

    public static function staticSetter(\DateTime $d)
    {
    }

    /**
     * A.
     *
     * @return int
     */
    public function getA()
    {
    }

    /**
     * B.
     *
     * @param ParentDummy|null $parent
     */
    public function setB(ParentDummy $parent = null)
    {
    }

    /**
     * Date of Birth.
     *
     * @return \DateTime
     */
    public function getDOB()
    {
    }

    /**
     * @return int
     */
    public function getId()
    {
    }

    public function get123()
    {
    }

    /**
     * @param self $self
     */
    public function setSelf(self $self)
    {
    }

    /**
     * @param parent $realParent
     */
    public function setRealParent(parent $realParent)
    {
    }

    /**
     * @return array
     */
    public function getXTotals()
    {
    }

    /**
     * @return string
     */
    public function getYT()
    {
    }

    public function setDate(\DateTime $date)
    {
    }

    public function addDate(\DateTime $date)
    {
    }

    public function hasElement(string $element): bool
    {
    }
}<|MERGE_RESOLUTION|>--- conflicted
+++ resolved
@@ -130,7 +130,6 @@
      */
     public $nestedIterators;
 
-<<<<<<< HEAD
     /**
      * @var array<string,string>
      */
@@ -145,9 +144,6 @@
      * @var array<string,mixed>
      */
     public $arrayOfMixed;
-=======
-    private $elements;
->>>>>>> a933c3e0
 
     public static function getStatic()
     {
