--- conflicted
+++ resolved
@@ -479,15 +479,11 @@
         }
 
         if (null !== $mode) {
-<<<<<<< HEAD
             if (func_num_args() > 2) {
                 @trigger_error('Support for modifying file permissions is deprecated since version 2.3.12 and will be removed in 3.0.', E_USER_DEPRECATED);
             }
 
-            $this->chmod($filename, $mode);
-=======
             $this->chmod($tmpFile, $mode);
->>>>>>> 3aa30005
         }
         $this->rename($tmpFile, $filename, true);
     }
