<?php

/*
 * This file is part of the Symfony package.
 *
 * (c) Fabien Potencier <fabien@symfony.com>
 *
 * For the full copyright and license information, please view the LICENSE
 * file that was distributed with this source code.
 */

namespace Symfony\Component\HttpKernel\Controller;

use Symfony\Component\Stopwatch\Stopwatch;
use Symfony\Component\HttpFoundation\Request;

/**
 * @author Fabien Potencier <fabien@symfony.com>
 */
class TraceableControllerResolver implements ControllerResolverInterface
{
    private $resolver;
    private $stopwatch;

    /**
<<<<<<< HEAD
     * Constructor.
     *
     * @param ControllerResolverInterface $resolver  A ControllerResolverInterface instance
     * @param Stopwatch                   $stopwatch A Stopwatch instance
=======
     * @param ControllerResolverInterface $resolver         A ControllerResolverInterface instance
     * @param Stopwatch                   $stopwatch        A Stopwatch instance
     * @param ArgumentResolverInterface   $argumentResolver Only required for BC
>>>>>>> fedcc91c
     */
    public function __construct(ControllerResolverInterface $resolver, Stopwatch $stopwatch)
    {
        $this->resolver = $resolver;
        $this->stopwatch = $stopwatch;
    }

    /**
     * {@inheritdoc}
     */
    public function getController(Request $request)
    {
        $e = $this->stopwatch->start('controller.get_callable');

        $ret = $this->resolver->getController($request);

        $e->stop();

        return $ret;
    }
}<|MERGE_RESOLUTION|>--- conflicted
+++ resolved
@@ -22,18 +22,6 @@
     private $resolver;
     private $stopwatch;
 
-    /**
-<<<<<<< HEAD
-     * Constructor.
-     *
-     * @param ControllerResolverInterface $resolver  A ControllerResolverInterface instance
-     * @param Stopwatch                   $stopwatch A Stopwatch instance
-=======
-     * @param ControllerResolverInterface $resolver         A ControllerResolverInterface instance
-     * @param Stopwatch                   $stopwatch        A Stopwatch instance
-     * @param ArgumentResolverInterface   $argumentResolver Only required for BC
->>>>>>> fedcc91c
-     */
     public function __construct(ControllerResolverInterface $resolver, Stopwatch $stopwatch)
     {
         $this->resolver = $resolver;
