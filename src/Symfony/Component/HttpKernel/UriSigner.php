--- conflicted
+++ resolved
@@ -22,14 +22,8 @@
     private $parameter;
 
     /**
-<<<<<<< HEAD
-     * Constructor.
-     *
      * @param string $secret    A secret
      * @param string $parameter Query string parameter to use
-=======
-     * @param string $secret A secret
->>>>>>> d4cbc70c
      */
     public function __construct($secret, $parameter = '_hash')
     {
