--- conflicted
+++ resolved
@@ -726,21 +726,20 @@
         $kernel->terminate(Request::create('/'), new Response());
     }
 
-<<<<<<< HEAD
     public function testKernelWithoutBundles()
     {
         $kernel = new KernelWithoutBundles('test', true);
         $kernel->boot();
 
         $this->assertTrue($kernel->getContainer()->getParameter('test_executed'));
-=======
+    }
+
     public function testKernelRootDirNameStartingWithANumber()
     {
         $dir = __DIR__.'/Fixtures/123';
         require_once $dir.'/Kernel123.php';
         $kernel = new \Symfony\Component\HttpKernel\Tests\Fixtures\_123\Kernel123('dev', true);
         $this->assertEquals('_123', $kernel->getName());
->>>>>>> 3265ed4a
     }
 
     /**
