--- conflicted
+++ resolved
@@ -105,13 +105,9 @@
      */
     public function getNamespace()
     {
-<<<<<<< HEAD
         if (null === $this->namespace) {
             $this->parseClassName();
         }
-=======
-        $class = \get_class($this);
->>>>>>> 82d13dae
 
         return $this->namespace;
     }
@@ -151,14 +147,7 @@
             $this->parseClassName();
         }
 
-<<<<<<< HEAD
         return $this->name;
-=======
-        $name = \get_class($this);
-        $pos = strrpos($name, '\\');
-
-        return $this->name = false === $pos ? $name : substr($name, $pos + 1);
->>>>>>> 82d13dae
     }
 
     /**
