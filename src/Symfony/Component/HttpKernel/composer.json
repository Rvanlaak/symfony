--- conflicted
+++ resolved
@@ -34,15 +34,10 @@
         "symfony/finder": "~2.0,>=2.0.5",
         "symfony/process": "~2.0,>=2.0.5",
         "symfony/routing": "~2.2",
-<<<<<<< HEAD
-        "symfony/stopwatch": "~2.2",
+        "symfony/stopwatch": "~2.3",
         "symfony/templating": "~2.2",
         "symfony/translation": "~2.0",
         "symfony/var-dumper": "~2.6"
-=======
-        "symfony/stopwatch": "~2.3",
-        "symfony/templating": "~2.2"
->>>>>>> b2e0a803
     },
     "suggest": {
         "symfony/browser-kit": "",
