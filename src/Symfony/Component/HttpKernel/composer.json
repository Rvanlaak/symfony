--- conflicted
+++ resolved
@@ -29,26 +29,15 @@
         "symfony/console": "~3.4|~4.0",
         "symfony/css-selector": "~3.4|~4.0",
         "symfony/dependency-injection": "~3.4|~4.0",
-<<<<<<< HEAD
         "symfony/dom-crawler": "~3.4|~4.0",
         "symfony/expression-language": "~3.4|~4.0",
+        "symfony/finder": "~3.4|~4.0",
         "symfony/process": "~3.4|~4.0",
         "symfony/routing": "~3.4|~4.0",
         "symfony/stopwatch": "~3.4|~4.0",
         "symfony/templating": "~3.4|~4.0",
         "symfony/translation": "~3.4|~4.0",
         "symfony/var-dumper": "~3.4|~4.0",
-=======
-        "symfony/dom-crawler": "~2.8|~3.0|~4.0",
-        "symfony/expression-language": "~2.8|~3.0|~4.0",
-        "symfony/finder": "~2.8|~3.0|~4.0",
-        "symfony/process": "~2.8|~3.0|~4.0",
-        "symfony/routing": "~3.4|~4.0",
-        "symfony/stopwatch": "~2.8|~3.0|~4.0",
-        "symfony/templating": "~2.8|~3.0|~4.0",
-        "symfony/translation": "~2.8|~3.0|~4.0",
-        "symfony/var-dumper": "~3.3|~4.0",
->>>>>>> cfbe2ffe
         "psr/cache": "~1.0"
     },
     "provide": {
