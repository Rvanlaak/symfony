--- conflicted
+++ resolved
@@ -64,21 +64,12 @@
             'env' => isset($this->kernel) ? $this->kernel->getEnvironment() : 'n/a',
             'debug' => isset($this->kernel) ? $this->kernel->isDebug() : 'n/a',
             'php_version' => PHP_VERSION,
-<<<<<<< HEAD
             'php_architecture' => PHP_INT_SIZE * 8,
             'php_intl_locale' => class_exists('Locale', false) && \Locale::getDefault() ? \Locale::getDefault() : 'n/a',
             'php_timezone' => date_default_timezone_get(),
-            'xdebug_enabled' => extension_loaded('xdebug'),
-            'apcu_enabled' => extension_loaded('apcu') && ini_get('apc.enabled'),
-            'zend_opcache_enabled' => extension_loaded('Zend OPcache') && ini_get('opcache.enable'),
-=======
             'xdebug_enabled' => \extension_loaded('xdebug'),
-            'eaccel_enabled' => \extension_loaded('eaccelerator') && ini_get('eaccelerator.enable'),
-            'apc_enabled' => \extension_loaded('apc') && ini_get('apc.enabled'),
-            'xcache_enabled' => \extension_loaded('xcache') && ini_get('xcache.cacher'),
-            'wincache_enabled' => \extension_loaded('wincache') && ini_get('wincache.ocenabled'),
+            'apcu_enabled' => \extension_loaded('apcu') && ini_get('apc.enabled'),
             'zend_opcache_enabled' => \extension_loaded('Zend OPcache') && ini_get('opcache.enable'),
->>>>>>> 82d13dae
             'bundles' => array(),
             'sapi_name' => PHP_SAPI,
         );
