--- conflicted
+++ resolved
@@ -83,14 +83,9 @@
 
             $this->data['symfony_state'] = $this->determineSymfonyState();
             $this->data['symfony_minor_version'] = sprintf('%s.%s', Kernel::MAJOR_VERSION, Kernel::MINOR_VERSION);
-<<<<<<< HEAD
             $this->data['symfony_lts'] = 4 === Kernel::MINOR_VERSION;
-            $eom = \DateTime::createFromFormat('m/Y', Kernel::END_OF_MAINTENANCE);
-            $eol = \DateTime::createFromFormat('m/Y', Kernel::END_OF_LIFE);
-=======
             $eom = \DateTime::createFromFormat('d/m/Y', '01/'.Kernel::END_OF_MAINTENANCE);
             $eol = \DateTime::createFromFormat('d/m/Y', '01/'.Kernel::END_OF_LIFE);
->>>>>>> 620e8942
             $this->data['symfony_eom'] = $eom->format('F Y');
             $this->data['symfony_eol'] = $eol->format('F Y');
         }
