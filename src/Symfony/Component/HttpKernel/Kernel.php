--- conflicted
+++ resolved
@@ -63,17 +63,10 @@
     private $requestStackSize = 0;
     private $resetServices = false;
 
-<<<<<<< HEAD
     const VERSION = '4.0.4-DEV';
     const VERSION_ID = 40004;
     const MAJOR_VERSION = 4;
     const MINOR_VERSION = 0;
-=======
-    const VERSION = '3.4.4-DEV';
-    const VERSION_ID = 30404;
-    const MAJOR_VERSION = 3;
-    const MINOR_VERSION = 4;
->>>>>>> 7625c771
     const RELEASE_VERSION = 4;
     const EXTRA_VERSION = 'DEV';
 
