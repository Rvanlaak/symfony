--- conflicted
+++ resolved
@@ -200,29 +200,6 @@
      * {@inheritdoc}
      *
      * @api
-<<<<<<< HEAD
-     *
-     * @deprecated Deprecated since version 2.6, to be removed in 3.0.
-     */
-    public function isClassInActiveBundle($class)
-    {
-        trigger_error('Symfony\\Component\\HttpKernel\\Kernel::isClassInActiveBundle() is deprecated since version 2.6 and will be removed in version 3.0.', E_USER_DEPRECATED);
-
-        foreach ($this->getBundles() as $bundle) {
-            if (0 === strpos($class, $bundle->getNamespace())) {
-                return true;
-            }
-        }
-
-        return false;
-    }
-
-    /**
-     * {@inheritdoc}
-     *
-     * @api
-=======
->>>>>>> 91dcca4c
      */
     public function getBundle($name, $first = true)
     {
