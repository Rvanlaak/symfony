--- conflicted
+++ resolved
@@ -45,25 +45,10 @@
      */
     private function getType(\ReflectionParameter $parameter, \ReflectionFunctionAbstract $function): ?string
     {
-<<<<<<< HEAD
-        if (!($type = $parameter->getType()) instanceof \ReflectionNamedType) {
-=======
-        if ($this->supportsParameterType) {
-            if (!$type = $parameter->getType()) {
-                return null;
-            }
-            $name = $type instanceof \ReflectionNamedType ? $type->getName() : (string) $type;
-            if ('array' === $name && !$type->isBuiltin()) {
-                // Special case for HHVM with variadics
-                return null;
-            }
-        } elseif (preg_match('/^(?:[^ ]++ ){4}([a-zA-Z_\x7F-\xFF][^ ]++)/', $parameter, $name)) {
-            $name = $name[1];
-        } else {
->>>>>>> 8bbbdbe7
+        if (!$type = $parameter->getType()) {
             return null;
         }
-        $name = $type->getName();
+        $name = $type instanceof \ReflectionNamedType ? $type->getName() : (string) $type;
 
         if ($function instanceof \ReflectionMethod) {
             $lcName = strtolower($name);
