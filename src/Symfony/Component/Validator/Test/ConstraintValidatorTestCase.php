--- conflicted
+++ resolved
@@ -113,16 +113,12 @@
     {
         $translator = $this->createMock(TranslatorInterface::class);
         $translator->expects($this->any())->method('trans')->willReturnArgument(0);
-<<<<<<< HEAD
-        $validator = $this->getMockBuilder(\Symfony\Component\Validator\Validator\ValidatorInterface::class)->getMock();
+        $validator = $this->createMock(ValidatorInterface::class);
         $validator->expects($this->any())
             ->method('validate')
             ->willReturnCallback(function () {
                 return $this->expectedViolations[$this->call++] ?? new ConstraintViolationList();
             });
-=======
-        $validator = $this->createMock(ValidatorInterface::class);
->>>>>>> 22b1eb40
 
         $context = new ExecutionContext($validator, $this->root, $translator);
         $context->setGroup($this->group);
