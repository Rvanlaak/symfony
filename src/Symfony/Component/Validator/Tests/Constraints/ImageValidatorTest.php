<?php

/*
 * This file is part of the Symfony package.
 *
 * (c) Fabien Potencier <fabien@symfony.com>
 *
 * For the full copyright and license information, please view the LICENSE
 * file that was distributed with this source code.
 */

namespace Symfony\Component\Validator\Tests\Constraints;

use Symfony\Component\Validator\Constraints\Image;
use Symfony\Component\Validator\Constraints\ImageValidator;
use Symfony\Component\Validator\Validation;

class ImageValidatorTest extends AbstractConstraintValidatorTest
{
    protected $context;
    protected $validator;
    protected $path;
    protected $image;
    protected $imageLandscape;
    protected $imagePortrait;
<<<<<<< HEAD
=======

    protected function createValidator()
    {
        return new ImageValidator();
    }
>>>>>>> 0ecb34f2

    protected function setUp()
    {
        parent::setUp();

        $this->image = __DIR__.'/Fixtures/test.gif';
        $this->imageLandscape = __DIR__.'/Fixtures/test_landscape.gif';
        $this->imagePortrait = __DIR__.'/Fixtures/test_portrait.gif';
    }

    public function testNullIsValid()
    {
        $this->validator->validate(null, new Image());

        $this->assertNoViolation();
    }

    public function testEmptyStringIsValid()
    {
        $this->validator->validate('', new Image());

        $this->assertNoViolation();
    }

    public function testValidImage()
    {
<<<<<<< HEAD
        $this->context->expects($this->never())
            ->method('addViolation');

=======
>>>>>>> 0ecb34f2
        $this->validator->validate($this->image, new Image());

        $this->assertNoViolation();
    }

    public function testValidSize()
    {
<<<<<<< HEAD
        $this->context->expects($this->never())
            ->method('addViolation');

=======
>>>>>>> 0ecb34f2
        $constraint = new Image(array(
            'minWidth' => 1,
            'maxWidth' => 2,
            'minHeight' => 1,
            'maxHeight' => 2,
        ));

        $this->validator->validate($this->image, $constraint);

        $this->assertNoViolation();
    }

    public function testWidthTooSmall()
    {
        $constraint = new Image(array(
            'minWidth' => 3,
            'minWidthMessage' => 'myMessage',
        ));

        $this->validator->validate($this->image, $constraint);

        $this->assertViolation('myMessage', array(
            '{{ width }}' => '2',
            '{{ min_width }}' => '3',
        ));
    }

    public function testWidthTooBig()
    {
        $constraint = new Image(array(
            'maxWidth' => 1,
            'maxWidthMessage' => 'myMessage',
        ));

        $this->validator->validate($this->image, $constraint);

        $this->assertViolation('myMessage', array(
            '{{ width }}' => '2',
            '{{ max_width }}' => '1',
        ));
    }

    public function testHeightTooSmall()
    {
        $constraint = new Image(array(
            'minHeight' => 3,
            'minHeightMessage' => 'myMessage',
        ));

        $this->validator->validate($this->image, $constraint);

        $this->assertViolation('myMessage', array(
            '{{ height }}' => '2',
            '{{ min_height }}' => '3',
        ));
    }

    public function testHeightTooBig()
    {
        $constraint = new Image(array(
            'maxHeight' => 1,
            'maxHeightMessage' => 'myMessage',
        ));

        $this->validator->validate($this->image, $constraint);

        $this->assertViolation('myMessage', array(
            '{{ height }}' => '2',
            '{{ max_height }}' => '1',
        ));
    }

    /**
     * @expectedException \Symfony\Component\Validator\Exception\ConstraintDefinitionException
     */
    public function testInvalidMinWidth()
    {
        $constraint = new Image(array(
            'minWidth' => '1abc',
        ));

        $this->validator->validate($this->image, $constraint);
    }

    /**
     * @expectedException \Symfony\Component\Validator\Exception\ConstraintDefinitionException
     */
    public function testInvalidMaxWidth()
    {
        $constraint = new Image(array(
            'maxWidth' => '1abc',
        ));

        $this->validator->validate($this->image, $constraint);
    }

    /**
     * @expectedException \Symfony\Component\Validator\Exception\ConstraintDefinitionException
     */
    public function testInvalidMinHeight()
    {
        $constraint = new Image(array(
            'minHeight' => '1abc',
        ));

        $this->validator->validate($this->image, $constraint);
    }

    /**
     * @expectedException \Symfony\Component\Validator\Exception\ConstraintDefinitionException
     */
    public function testInvalidMaxHeight()
    {
        $constraint = new Image(array(
            'maxHeight' => '1abc',
        ));

        $this->validator->validate($this->image, $constraint);
    }

    public function testRatioTooSmall()
    {
        $constraint = new Image(array(
            'minRatio' => 2,
            'minRatioMessage' => 'myMessage',
        ));

        $this->context->expects($this->once())
            ->method('addViolation')
            ->with('myMessage', array(
                '{{ ratio }}' => 1,
                '{{ min_ratio }}' => 2,
            ));

        $this->validator->validate($this->image, $constraint);
    }

    public function testRatioTooBig()
    {
        $constraint = new Image(array(
            'maxRatio' => 0.5,
            'maxRatioMessage' => 'myMessage',
        ));

        $this->context->expects($this->once())
            ->method('addViolation')
            ->with('myMessage', array(
                '{{ ratio }}' => 1,
                '{{ max_ratio }}' => 0.5,
            ));

        $this->validator->validate($this->image, $constraint);
    }

    /**
     * @expectedException \Symfony\Component\Validator\Exception\ConstraintDefinitionException
     */
    public function testInvalidMinRatio()
    {
        $constraint = new Image(array(
            'minRatio' => '1abc',
        ));

        $this->validator->validate($this->image, $constraint);
    }

    /**
     * @expectedException \Symfony\Component\Validator\Exception\ConstraintDefinitionException
     */
    public function testInvalidMaxRatio()
    {
        $constraint = new Image(array(
            'maxRatio' => '1abc',
        ));

        $this->validator->validate($this->image, $constraint);
    }

    public function testSquareNotAllowed()
    {
        $constraint = new Image(array(
            'allowSquare' => false,
            'allowSquareMessage' => 'myMessage',
        ));

        $this->context->expects($this->once())
            ->method('addViolation')
            ->with('myMessage', array(
                '{{ width }}' => 2,
                '{{ height }}' => 2,
            ));

        $this->validator->validate($this->image, $constraint);
    }

    public function testLandscapeNotAllowed()
    {
        $constraint = new Image(array(
            'allowLandscape' => false,
            'allowLandscapeMessage' => 'myMessage',
        ));

        $this->context->expects($this->once())
            ->method('addViolation')
            ->with('myMessage', array(
                '{{ width }}' => 2,
                '{{ height }}' => 1,
            ));

        $this->validator->validate($this->imageLandscape, $constraint);
    }

    public function testPortraitNotAllowed()
    {
        $constraint = new Image(array(
            'allowPortrait' => false,
            'allowPortraitMessage' => 'myMessage',
        ));

        $this->context->expects($this->once())
            ->method('addViolation')
            ->with('myMessage', array(
                '{{ width }}' => 1,
                '{{ height }}' => 2,
            ));

        $this->validator->validate($this->imagePortrait, $constraint);
    }
}<|MERGE_RESOLUTION|>--- conflicted
+++ resolved
@@ -23,14 +23,11 @@
     protected $image;
     protected $imageLandscape;
     protected $imagePortrait;
-<<<<<<< HEAD
-=======
 
     protected function createValidator()
     {
         return new ImageValidator();
     }
->>>>>>> 0ecb34f2
 
     protected function setUp()
     {
@@ -57,12 +54,6 @@
 
     public function testValidImage()
     {
-<<<<<<< HEAD
-        $this->context->expects($this->never())
-            ->method('addViolation');
-
-=======
->>>>>>> 0ecb34f2
         $this->validator->validate($this->image, new Image());
 
         $this->assertNoViolation();
@@ -70,12 +61,6 @@
 
     public function testValidSize()
     {
-<<<<<<< HEAD
-        $this->context->expects($this->never())
-            ->method('addViolation');
-
-=======
->>>>>>> 0ecb34f2
         $constraint = new Image(array(
             'minWidth' => 1,
             'maxWidth' => 2,
@@ -203,14 +188,12 @@
             'minRatioMessage' => 'myMessage',
         ));
 
-        $this->context->expects($this->once())
-            ->method('addViolation')
-            ->with('myMessage', array(
-                '{{ ratio }}' => 1,
-                '{{ min_ratio }}' => 2,
-            ));
-
-        $this->validator->validate($this->image, $constraint);
+        $this->validator->validate($this->image, $constraint);
+
+        $this->assertViolation('myMessage', array(
+            '{{ ratio }}' => 1,
+            '{{ min_ratio }}' => 2,
+        ));
     }
 
     public function testRatioTooBig()
@@ -220,14 +203,12 @@
             'maxRatioMessage' => 'myMessage',
         ));
 
-        $this->context->expects($this->once())
-            ->method('addViolation')
-            ->with('myMessage', array(
-                '{{ ratio }}' => 1,
-                '{{ max_ratio }}' => 0.5,
-            ));
-
-        $this->validator->validate($this->image, $constraint);
+        $this->validator->validate($this->image, $constraint);
+
+        $this->assertViolation('myMessage', array(
+            '{{ ratio }}' => 1,
+            '{{ max_ratio }}' => 0.5,
+        ));
     }
 
     /**
@@ -261,14 +242,12 @@
             'allowSquareMessage' => 'myMessage',
         ));
 
-        $this->context->expects($this->once())
-            ->method('addViolation')
-            ->with('myMessage', array(
-                '{{ width }}' => 2,
-                '{{ height }}' => 2,
-            ));
-
-        $this->validator->validate($this->image, $constraint);
+        $this->validator->validate($this->image, $constraint);
+
+        $this->assertViolation('myMessage', array(
+            '{{ width }}' => 2,
+            '{{ height }}' => 2,
+        ));
     }
 
     public function testLandscapeNotAllowed()
@@ -278,14 +257,12 @@
             'allowLandscapeMessage' => 'myMessage',
         ));
 
-        $this->context->expects($this->once())
-            ->method('addViolation')
-            ->with('myMessage', array(
-                '{{ width }}' => 2,
-                '{{ height }}' => 1,
-            ));
-
         $this->validator->validate($this->imageLandscape, $constraint);
+
+        $this->assertViolation('myMessage', array(
+            '{{ width }}' => 2,
+            '{{ height }}' => 1,
+        ));
     }
 
     public function testPortraitNotAllowed()
@@ -295,13 +272,11 @@
             'allowPortraitMessage' => 'myMessage',
         ));
 
-        $this->context->expects($this->once())
-            ->method('addViolation')
-            ->with('myMessage', array(
-                '{{ width }}' => 1,
-                '{{ height }}' => 2,
-            ));
-
         $this->validator->validate($this->imagePortrait, $constraint);
+
+        $this->assertViolation('myMessage', array(
+            '{{ width }}' => 1,
+            '{{ height }}' => 2,
+        ));
     }
 }