--- conflicted
+++ resolved
@@ -22,19 +22,13 @@
     "require-dev": {
         "symfony/http-foundation": "~2.1",
         "symfony/intl": "~2.3",
-<<<<<<< HEAD
-        "symfony/yaml": "~2.0",
+        "symfony/yaml": "~2.0,>=2.0.5",
         "symfony/config": "~2.2",
         "symfony/property-access": "~2.2",
         "symfony/expression-language": "~2.4",
         "doctrine/annotations": "~1.0",
         "doctrine/cache": "~1.0",
-        "egulias/email-validator": "~1.0",
-        "symfony/expression-language": "~2.4"
-=======
-        "symfony/yaml": "~2.0,>=2.0.5",
-        "symfony/config": "~2.2"
->>>>>>> 206ebc78
+        "egulias/email-validator": "~1.0"
     },
     "suggest": {
         "doctrine/annotations": "For using the annotation mapping. You will also need doctrine/cache.",
