--- conflicted
+++ resolved
@@ -334,8 +334,6 @@
                 <source>This value should be valid JSON.</source>
                 <target>Cette valeur doit être un JSON valide.</target>
             </trans-unit>
-<<<<<<< HEAD
-=======
             <trans-unit id="87">
                 <source>This collection should contain only unique elements.</source>
                 <target>Cette collection ne doit pas comporter de doublons.</target>
@@ -356,18 +354,14 @@
                 <source>This value should be either negative or zero.</source>
                 <target>Cette valeur doit être inférieure ou égale à zéro.</target>
             </trans-unit>
->>>>>>> ecb52bc9
             <trans-unit id="92">
                 <source>This value is not a valid timezone.</source>
                 <target>Cette valeur n'est pas un fuseau horaire valide.</target>
             </trans-unit>
-<<<<<<< HEAD
-=======
             <trans-unit id="93">
                 <source>This password has been leaked in a data breach, it must not be used. Please use another password.</source>
                 <target>Ce mot de passe a été révélé par une faille de sécurité et ne doit plus être utilisé. Veuillez utiliser un autre mot de passe.</target>
             </trans-unit>
->>>>>>> ecb52bc9
         </body>
     </file>
 </xliff>