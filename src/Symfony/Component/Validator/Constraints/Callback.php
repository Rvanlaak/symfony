<?php

/*
 * This file is part of the Symfony package.
 *
 * (c) Fabien Potencier <fabien@symfony.com>
 *
 * For the full copyright and license information, please view the LICENSE
 * file that was distributed with this source code.
 */

namespace Symfony\Component\Validator\Constraints;

use Symfony\Component\Validator\Constraint;

/**
 * @Annotation
 * @Target({"CLASS", "PROPERTY", "METHOD", "ANNOTATION"})
 *
 * @author Bernhard Schussek <bschussek@gmail.com>
 */
class Callback extends Constraint
{
    /**
     * @var string|callable
     *
     * @since 2.4
     */
    public $callback;

    /**
     * {@inheritdoc}
     */
    public function __construct($options = null)
    {
        // Invocation through annotations with an array parameter only
        if (is_array($options) && 1 === count($options) && isset($options['value'])) {
            $options = $options['value'];
        }

<<<<<<< HEAD
        if (is_array($options) && !isset($options['callback']) && !isset($options['groups'])) {
            $options = array('callback' => $options);
=======
        if (is_array($options) && isset($options['methods'])) {
            @trigger_error('The "methods" option of the '.__CLASS__.' class is deprecated since version 2.4 and will be removed in 3.0. Use the "callback" option instead.', E_USER_DEPRECATED);
        }

        if (is_array($options) && !isset($options['callback']) && !isset($options['methods']) && !isset($options['groups']) && !isset($options['payload'])) {
            if (is_callable($options) || !$options) {
                $options = array('callback' => $options);
            } else {
                // @deprecated, to be removed in 3.0
                $options = array('methods' => $options);
            }
>>>>>>> df01f06a
        }

        parent::__construct($options);
    }

    /**
     * {@inheritdoc}
     */
    public function getDefaultOption()
    {
        return 'callback';
    }

    /**
     * {@inheritdoc}
     */
    public function getTargets()
    {
        return array(self::CLASS_CONSTRAINT, self::PROPERTY_CONSTRAINT);
    }
}<|MERGE_RESOLUTION|>--- conflicted
+++ resolved
@@ -38,22 +38,8 @@
             $options = $options['value'];
         }
 
-<<<<<<< HEAD
-        if (is_array($options) && !isset($options['callback']) && !isset($options['groups'])) {
+        if (is_array($options) && !isset($options['callback']) && !isset($options['groups']) && !isset($options['payload'])) {
             $options = array('callback' => $options);
-=======
-        if (is_array($options) && isset($options['methods'])) {
-            @trigger_error('The "methods" option of the '.__CLASS__.' class is deprecated since version 2.4 and will be removed in 3.0. Use the "callback" option instead.', E_USER_DEPRECATED);
-        }
-
-        if (is_array($options) && !isset($options['callback']) && !isset($options['methods']) && !isset($options['groups']) && !isset($options['payload'])) {
-            if (is_callable($options) || !$options) {
-                $options = array('callback' => $options);
-            } else {
-                // @deprecated, to be removed in 3.0
-                $options = array('methods' => $options);
-            }
->>>>>>> df01f06a
         }
 
         parent::__construct($options);
