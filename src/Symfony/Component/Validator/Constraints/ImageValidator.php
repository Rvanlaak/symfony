--- conflicted
+++ resolved
@@ -54,23 +54,10 @@
 
         $size = @getimagesize($value);
 
-<<<<<<< HEAD
-        if (empty($size) || ($size[0] === 0) || ($size[1] === 0)) {
+        if (empty($size) || (0 === $size[0]) || (0 === $size[1])) {
             $this->context->buildViolation($constraint->sizeNotDetectedMessage)
                 ->setCode(Image::SIZE_NOT_DETECTED_ERROR)
                 ->addViolation();
-=======
-        if (empty($size) || (0 === $size[0]) || (0 === $size[1])) {
-            if ($this->context instanceof ExecutionContextInterface) {
-                $this->context->buildViolation($constraint->sizeNotDetectedMessage)
-                    ->setCode(Image::SIZE_NOT_DETECTED_ERROR)
-                    ->addViolation();
-            } else {
-                $this->buildViolation($constraint->sizeNotDetectedMessage)
-                    ->setCode(Image::SIZE_NOT_DETECTED_ERROR)
-                    ->addViolation();
-            }
->>>>>>> 6f924755
 
             return;
         }
