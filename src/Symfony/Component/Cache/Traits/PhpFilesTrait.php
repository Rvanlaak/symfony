--- conflicted
+++ resolved
@@ -38,13 +38,9 @@
 
     public static function isSupported()
     {
-<<<<<<< HEAD
         self::$startTime = self::$startTime ?? $_SERVER['REQUEST_TIME'] ?? time();
 
-        return \function_exists('opcache_invalidate') && ini_get('opcache.enable') && ('cli' !== \PHP_SAPI || ini_get('opcache.enable_cli'));
-=======
-        return \function_exists('opcache_invalidate') && filter_var(ini_get('opcache.enable'), FILTER_VALIDATE_BOOLEAN);
->>>>>>> 097963fb
+        return \function_exists('opcache_invalidate') && ('cli' !== \PHP_SAPI || filter_var(ini_get('opcache.enable_cli'), FILTER_VALIDATE_BOOLEAN)) && filter_var(ini_get('opcache.enable'), FILTER_VALIDATE_BOOLEAN);
     }
 
     /**
@@ -54,10 +50,6 @@
     {
         $time = time();
         $pruned = true;
-<<<<<<< HEAD
-=======
-        $allowCompile = 'cli' !== \PHP_SAPI || filter_var(ini_get('opcache.enable_cli'), FILTER_VALIDATE_BOOLEAN);
->>>>>>> 097963fb
 
         set_error_handler($this->includeHandler);
         try {
@@ -164,13 +156,8 @@
     protected function doSave(array $values, $lifetime)
     {
         $ok = true;
-<<<<<<< HEAD
         $expiry = $lifetime ? time() + $lifetime : 'PHP_INT_MAX';
         $allowCompile = self::isSupported();
-=======
-        $data = array($lifetime ? time() + $lifetime : PHP_INT_MAX, '');
-        $allowCompile = 'cli' !== \PHP_SAPI || filter_var(ini_get('opcache.enable_cli'), FILTER_VALIDATE_BOOLEAN);
->>>>>>> 097963fb
 
         foreach ($values as $key => $value) {
             unset($this->values[$key]);
