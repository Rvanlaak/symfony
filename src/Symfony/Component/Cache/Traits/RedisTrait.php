--- conflicted
+++ resolved
@@ -395,13 +395,9 @@
                 // As documented in Redis documentation (http://redis.io/commands/keys) using KEYS
                 // can hang your server when it is executed against large databases (millions of items).
                 // Whenever you hit this scale, you should really consider upgrading to Redis 2.8 or above.
-<<<<<<< HEAD
                 $unlink = version_compare($info['redis_version'], '4.0', '>=') ? 'UNLINK' : 'DEL';
-                $cleared = $host->eval("local keys=redis.call('KEYS',ARGV[1]..'*') for i=1,#keys,5000 do redis.call('$unlink',unpack(keys,i,math.min(i+4999,#keys))) end return 1", $evalArgs[0], $evalArgs[1]) && $cleared;
-=======
                 $args = $this->redis instanceof \Predis\ClientInterface ? [0, $pattern] : [[$pattern], 0];
-                $cleared = $host->eval("local keys=redis.call('KEYS',ARGV[1]) for i=1,#keys,5000 do redis.call('DEL',unpack(keys,i,math.min(i+4999,#keys))) end return 1", $args[0], $args[1]) && $cleared;
->>>>>>> 119b3ec2
+                $cleared = $host->eval("local keys=redis.call('KEYS',ARGV[1]) for i=1,#keys,5000 do redis.call('$unlink',unpack(keys,i,math.min(i+4999,#keys))) end return 1", $args[0], $args[1]) && $cleared;
                 continue;
             }
 
