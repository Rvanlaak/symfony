<?php

/*
 * This file is part of the Symfony package.
 *
 * (c) Fabien Potencier <fabien@symfony.com>
 *
 * For the full copyright and license information, please view the LICENSE
 * file that was distributed with this source code.
 */

namespace Symfony\Component\Debug;

use Psr\Log\LogLevel;
use Psr\Log\LoggerInterface;
use Symfony\Component\Debug\Exception\ContextErrorException;
use Symfony\Component\Debug\Exception\FatalErrorException;
use Symfony\Component\Debug\Exception\FatalThrowableError;
use Symfony\Component\Debug\Exception\OutOfMemoryException;
use Symfony\Component\Debug\FatalErrorHandler\UndefinedFunctionFatalErrorHandler;
use Symfony\Component\Debug\FatalErrorHandler\UndefinedMethodFatalErrorHandler;
use Symfony\Component\Debug\FatalErrorHandler\ClassNotFoundFatalErrorHandler;
use Symfony\Component\Debug\FatalErrorHandler\FatalErrorHandlerInterface;

/**
 * A generic ErrorHandler for the PHP engine.
 *
 * Provides five bit fields that control how errors are handled:
 * - thrownErrors: errors thrown as \ErrorException
 * - loggedErrors: logged errors, when not @-silenced
 * - scopedErrors: errors thrown or logged with their local context
 * - tracedErrors: errors logged with their stack trace, only once for repeated errors
 * - screamedErrors: never @-silenced errors
 *
 * Each error level can be logged by a dedicated PSR-3 logger object.
 * Screaming only applies to logging.
 * Throwing takes precedence over logging.
 * Uncaught exceptions are logged as E_ERROR.
 * E_DEPRECATED and E_USER_DEPRECATED levels never throw.
 * E_RECOVERABLE_ERROR and E_USER_ERROR levels always throw.
 * Non catchable errors that can be detected at shutdown time are logged when the scream bit field allows so.
 * As errors have a performance cost, repeated errors are all logged, so that the developer
 * can see them and weight them as more important to fix than others of the same level.
 *
 * @author Nicolas Grekas <p@tchwork.com>
 */
class ErrorHandler
{
    private $levels = array(
        E_DEPRECATED => 'Deprecated',
        E_USER_DEPRECATED => 'User Deprecated',
        E_NOTICE => 'Notice',
        E_USER_NOTICE => 'User Notice',
        E_STRICT => 'Runtime Notice',
        E_WARNING => 'Warning',
        E_USER_WARNING => 'User Warning',
        E_COMPILE_WARNING => 'Compile Warning',
        E_CORE_WARNING => 'Core Warning',
        E_USER_ERROR => 'User Error',
        E_RECOVERABLE_ERROR => 'Catchable Fatal Error',
        E_COMPILE_ERROR => 'Compile Error',
        E_PARSE => 'Parse Error',
        E_ERROR => 'Error',
        E_CORE_ERROR => 'Core Error',
    );

    private $loggers = array(
        E_DEPRECATED => array(null, LogLevel::INFO),
        E_USER_DEPRECATED => array(null, LogLevel::INFO),
        E_NOTICE => array(null, LogLevel::WARNING),
        E_USER_NOTICE => array(null, LogLevel::WARNING),
        E_STRICT => array(null, LogLevel::WARNING),
        E_WARNING => array(null, LogLevel::WARNING),
        E_USER_WARNING => array(null, LogLevel::WARNING),
        E_COMPILE_WARNING => array(null, LogLevel::WARNING),
        E_CORE_WARNING => array(null, LogLevel::WARNING),
        E_USER_ERROR => array(null, LogLevel::CRITICAL),
        E_RECOVERABLE_ERROR => array(null, LogLevel::CRITICAL),
        E_COMPILE_ERROR => array(null, LogLevel::CRITICAL),
        E_PARSE => array(null, LogLevel::CRITICAL),
        E_ERROR => array(null, LogLevel::CRITICAL),
        E_CORE_ERROR => array(null, LogLevel::CRITICAL),
    );

    private $thrownErrors = 0x1FFF; // E_ALL - E_DEPRECATED - E_USER_DEPRECATED
    private $scopedErrors = 0x1FFF; // E_ALL - E_DEPRECATED - E_USER_DEPRECATED
    private $tracedErrors = 0x77FB; // E_ALL - E_STRICT - E_PARSE
    private $screamedErrors = 0x55; // E_ERROR + E_CORE_ERROR + E_COMPILE_ERROR + E_PARSE
    private $loggedErrors = 0;

    private $loggedTraces = array();
    private $isRecursive = 0;
    private $exceptionHandler;

    private static $reservedMemory;
    private static $stackedErrors = array();
    private static $stackedErrorLevels = array();

    /**
     * Registers the error handler.
     *
     * @param self|null $handler The handler to register
     * @param bool      $replace Whether to replace or not any existing handler
     *
     * @return self The registered error handler
     */
    public static function register(self $handler = null, $replace = true)
    {
        if (null === self::$reservedMemory) {
            self::$reservedMemory = str_repeat('x', 10240);
            register_shutdown_function(__CLASS__.'::handleFatalError');
        }

        $levels = -1;

        if ($handlerIsNew = null === $handler) {
            $handler = new static();
        }

        $prev = set_error_handler(array($handler, 'handleError'), $handler->thrownErrors | $handler->loggedErrors);

        if ($handlerIsNew && is_array($prev) && $prev[0] instanceof self) {
            $handler = $prev[0];
            $replace = false;
        }
        if ($replace || !$prev) {
            $handler->setExceptionHandler(set_exception_handler(array($handler, 'handleException')));
        } else {
            restore_error_handler();
        }

        $handler->throwAt($levels & $handler->thrownErrors, true);

        return $handler;
    }

    /**
     * Sets a logger to non assigned errors levels.
     *
     * @param LoggerInterface $logger  A PSR-3 logger to put as default for the given levels
     * @param array|int       $levels  An array map of E_* to LogLevel::* or an integer bit field of E_* constants
     * @param bool            $replace Whether to replace or not any existing logger
     */
    public function setDefaultLogger(LoggerInterface $logger, $levels = null, $replace = false)
    {
        $loggers = array();

        if (is_array($levels)) {
            foreach ($levels as $type => $logLevel) {
                if (empty($this->loggers[$type][0]) || $replace) {
                    $loggers[$type] = array($logger, $logLevel);
                }
            }
        } else {
            if (null === $levels) {
                $levels = E_ALL | E_STRICT;
            }
            foreach ($this->loggers as $type => $log) {
                if (($type & $levels) && (empty($log[0]) || $replace)) {
                    $log[0] = $logger;
                    $loggers[$type] = $log;
                }
            }
        }

        $this->setLoggers($loggers);
    }

    /**
     * Sets a logger for each error level.
     *
     * @param array $loggers Error levels to [LoggerInterface|null, LogLevel::*] map
     *
     * @return array The previous map
     *
     * @throws \InvalidArgumentException
     */
    public function setLoggers(array $loggers)
    {
        $prevLogged = $this->loggedErrors;
        $prev = $this->loggers;

        foreach ($loggers as $type => $log) {
            if (!isset($prev[$type])) {
                throw new \InvalidArgumentException('Unknown error type: '.$type);
            }
            if (!is_array($log)) {
                $log = array($log);
            } elseif (!array_key_exists(0, $log)) {
                throw new \InvalidArgumentException('No logger provided');
            }
            if (null === $log[0]) {
                $this->loggedErrors &= ~$type;
            } elseif ($log[0] instanceof LoggerInterface) {
                $this->loggedErrors |= $type;
            } else {
                throw new \InvalidArgumentException('Invalid logger provided');
            }
            $this->loggers[$type] = $log + $prev[$type];
        }
        $this->reRegister($prevLogged | $this->thrownErrors);

        return $prev;
    }

    /**
     * Sets a user exception handler.
     *
     * @param callable $handler A handler that will be called on Exception
     *
     * @return callable|null The previous exception handler
     *
     * @throws \InvalidArgumentException
     */
    public function setExceptionHandler($handler)
    {
        if (null !== $handler && !is_callable($handler)) {
            throw new \LogicException('The exception handler must be a valid PHP callable.');
        }
        $prev = $this->exceptionHandler;
        $this->exceptionHandler = $handler;

        return $prev;
    }

    /**
     * Sets the PHP error levels that throw an exception when a PHP error occurs.
     *
     * @param int  $levels  A bit field of E_* constants for thrown errors
     * @param bool $replace Replace or amend the previous value
     *
     * @return int The previous value
     */
    public function throwAt($levels, $replace = false)
    {
        $prev = $this->thrownErrors;
        $this->thrownErrors = ($levels | E_RECOVERABLE_ERROR | E_USER_ERROR) & ~E_USER_DEPRECATED & ~E_DEPRECATED;
        if (!$replace) {
            $this->thrownErrors |= $prev;
        }
        $this->reRegister($prev | $this->loggedErrors);

        return $prev;
    }

    /**
     * Sets the PHP error levels for which local variables are preserved.
     *
     * @param int  $levels  A bit field of E_* constants for scoped errors
     * @param bool $replace Replace or amend the previous value
     *
     * @return int The previous value
     */
    public function scopeAt($levels, $replace = false)
    {
        $prev = $this->scopedErrors;
        $this->scopedErrors = (int) $levels;
        if (!$replace) {
            $this->scopedErrors |= $prev;
        }

        return $prev;
    }

    /**
     * Sets the PHP error levels for which the stack trace is preserved.
     *
     * @param int  $levels  A bit field of E_* constants for traced errors
     * @param bool $replace Replace or amend the previous value
     *
     * @return int The previous value
     */
    public function traceAt($levels, $replace = false)
    {
        $prev = $this->tracedErrors;
        $this->tracedErrors = (int) $levels;
        if (!$replace) {
            $this->tracedErrors |= $prev;
        }

        return $prev;
    }

    /**
     * Sets the error levels where the @-operator is ignored.
     *
     * @param int  $levels  A bit field of E_* constants for screamed errors
     * @param bool $replace Replace or amend the previous value
     *
     * @return int The previous value
     */
    public function screamAt($levels, $replace = false)
    {
        $prev = $this->screamedErrors;
        $this->screamedErrors = (int) $levels;
        if (!$replace) {
            $this->screamedErrors |= $prev;
        }

        return $prev;
    }

    /**
     * Re-registers as a PHP error handler if levels changed.
     */
    private function reRegister($prev)
    {
        if ($prev !== $this->thrownErrors | $this->loggedErrors) {
            $handler = set_error_handler('var_dump', 0);
            $handler = is_array($handler) ? $handler[0] : null;
            restore_error_handler();
            if ($handler === $this) {
                restore_error_handler();
                set_error_handler(array($this, 'handleError'), $this->thrownErrors | $this->loggedErrors);
            }
        }
    }

    /**
     * Handles errors by filtering then logging them according to the configured bit fields.
     *
     * @param int    $type    One of the E_* constants
     * @param string $file
     * @param int    $line
     * @param array  $context
     *
     * @return bool Returns false when no handling happens so that the PHP engine can handle the error itself.
     *
     * @throws \ErrorException When $this->thrownErrors requests so
     *
     * @internal
     */
    public function handleError($type, $message, $file, $line, array $context, array $backtrace = null)
    {
        $level = error_reporting() | E_RECOVERABLE_ERROR | E_USER_ERROR;
        $log = $this->loggedErrors & $type;
        $throw = $this->thrownErrors & $type & $level;
        $type &= $level | $this->screamedErrors;

        if (!$type || (!$log && !$throw)) {
            return $type && $log;
        }

<<<<<<< HEAD
=======
        if (PHP_VERSION_ID < 50400 && isset($context['GLOBALS']) && ($this->scopedErrors & $type)) {
            $e = $context;                  // Whatever the signature of the method,
            unset($e['GLOBALS'], $context); // $context is always a reference in 5.3
            $context = $e;
        }

        if (null !== $backtrace && $type & E_ERROR) {
            // E_ERROR fatal errors are triggered on HHVM when
            // hhvm.error_handling.call_user_handler_on_fatals=1
            // which is the way to get their backtrace.
            $this->handleFatalError(compact('type', 'message', 'file', 'line', 'backtrace'));

            return true;
        }

>>>>>>> 6a2d3a4a
        if ($throw) {
            if (($this->scopedErrors & $type) && class_exists(ContextErrorException::class)) {
                // Checking for class existence is a work around for https://bugs.php.net/42098
                $throw = new ContextErrorException($this->levels[$type].': '.$message, 0, $type, $file, $line, $context);
            } else {
                $throw = new \ErrorException($this->levels[$type].': '.$message, 0, $type, $file, $line);
            }

            throw $throw;
        }

        // For duplicated errors, log the trace only once
        $e = md5("{$type}/{$line}/{$file}\x00{$message}", true);
        $trace = true;

        if (!($this->tracedErrors & $type) || isset($this->loggedTraces[$e])) {
            $trace = false;
        } else {
            $this->loggedTraces[$e] = 1;
        }

        $e = compact('type', 'file', 'line', 'level');

        if ($type & $level) {
            if ($this->scopedErrors & $type) {
                $e['scope_vars'] = $context;
                if ($trace) {
                    $e['stack'] = $backtrace ?: debug_backtrace(DEBUG_BACKTRACE_PROVIDE_OBJECT);
                }
            } elseif ($trace) {
                if (null === $backtrace) {
                    $e['stack'] = debug_backtrace(DEBUG_BACKTRACE_IGNORE_ARGS);
                } else {
                    foreach ($backtrace as &$frame) {
                        unset($frame['args'], $frame);
                    }
                    $e['stack'] = $backtrace;
                }
            }
        }

        if ($this->isRecursive) {
            $log = 0;
        } elseif (self::$stackedErrorLevels) {
            self::$stackedErrors[] = array($this->loggers[$type][0], ($type & $level) ? $this->loggers[$type][1] : LogLevel::DEBUG, $message, $e);
        } else {
            try {
                $this->isRecursive = true;
                $this->loggers[$type][0]->log(($type & $level) ? $this->loggers[$type][1] : LogLevel::DEBUG, $message, $e);
                $this->isRecursive = false;
            } catch (\Exception $e) {
                $this->isRecursive = false;

                throw $e;
            }
        }

        return $type && $log;
    }

    /**
     * Handles an exception by logging then forwarding it to an other handler.
     *
     * @param \Exception|\Throwable $exception An exception to handle
     * @param array                 $error     An array as returned by error_get_last()
     *
     * @internal
     */
    public function handleException($exception, array $error = null)
    {
        if (!$exception instanceof \Exception) {
            $exception = new FatalThrowableError($exception);
        }
        $type = $exception instanceof FatalErrorException ? $exception->getSeverity() : E_ERROR;

        if ($this->loggedErrors & $type) {
            $e = array(
                'type' => $type,
                'file' => $exception->getFile(),
                'line' => $exception->getLine(),
                'level' => error_reporting(),
                'stack' => $exception->getTrace(),
            );
            if ($exception instanceof FatalErrorException) {
                if ($exception instanceof FatalThrowableError) {
                    $error = array(
                        'type' => $type,
                        'message' => $message = $exception->getMessage(),
                        'file' => $e['file'],
                        'line' => $e['line'],
                    );
                } else {
                    $message = 'Fatal '.$exception->getMessage();
                }
            } elseif ($exception instanceof \ErrorException) {
                $message = 'Uncaught '.$exception->getMessage();
                if ($exception instanceof ContextErrorException) {
                    $e['context'] = $exception->getContext();
                }
            } else {
                $message = 'Uncaught Exception: '.$exception->getMessage();
            }
            if ($this->loggedErrors & $e['type']) {
                $this->loggers[$e['type']][0]->log($this->loggers[$e['type']][1], $message, $e);
            }
        }
        if ($exception instanceof FatalErrorException && !$exception instanceof OutOfMemoryException && $error) {
            foreach ($this->getFatalErrorHandlers() as $handler) {
                if ($e = $handler->handleError($error, $exception)) {
                    $exception = $e;
                    break;
                }
            }
        }
        if (empty($this->exceptionHandler)) {
            throw $exception; // Give back $exception to the native handler
        }
        try {
            call_user_func($this->exceptionHandler, $exception);
        } catch (\Exception $handlerException) {
        } catch (\Throwable $handlerException) {
        }
        if (isset($handlerException)) {
            $this->exceptionHandler = null;
            $this->handleException($handlerException);
        }
    }

    /**
     * Shutdown registered function for handling PHP fatal errors.
     *
     * @param array $error An array as returned by error_get_last()
     *
     * @internal
     */
    public static function handleFatalError(array $error = null)
    {
        if (null === self::$reservedMemory) {
            return;
        }

        self::$reservedMemory = null;

        $handler = set_error_handler('var_dump', 0);
        $handler = is_array($handler) ? $handler[0] : null;
        restore_error_handler();

        if (!$handler instanceof self) {
            return;
        }

        if (null === $error) {
            $error = error_get_last();
        }

        try {
            while (self::$stackedErrorLevels) {
                static::unstackErrors();
            }
        } catch (\Exception $exception) {
            // Handled below
        }

        if ($error && $error['type'] &= E_PARSE | E_ERROR | E_CORE_ERROR | E_COMPILE_ERROR) {
            // Let's not throw anymore but keep logging
            $handler->throwAt(0, true);
            $trace = isset($error['backtrace']) ? $error['backtrace'] : null;

            if (0 === strpos($error['message'], 'Allowed memory') || 0 === strpos($error['message'], 'Out of memory')) {
                $exception = new OutOfMemoryException($handler->levels[$error['type']].': '.$error['message'], 0, $error['type'], $error['file'], $error['line'], 2, false, $trace);
            } else {
                $exception = new FatalErrorException($handler->levels[$error['type']].': '.$error['message'], 0, $error['type'], $error['file'], $error['line'], 2, true, $trace);
            }
        } elseif (!isset($exception)) {
            return;
        }

        try {
            $handler->handleException($exception, $error);
        } catch (FatalErrorException $e) {
            // Ignore this re-throw
        }
    }

    /**
     * Configures the error handler for delayed handling.
     * Ensures also that non-catchable fatal errors are never silenced.
     *
     * As shown by http://bugs.php.net/42098 and http://bugs.php.net/60724
     * PHP has a compile stage where it behaves unusually. To workaround it,
     * we plug an error handler that only stacks errors for later.
     *
     * The most important feature of this is to prevent
     * autoloading until unstackErrors() is called.
     */
    public static function stackErrors()
    {
        self::$stackedErrorLevels[] = error_reporting(error_reporting() | E_PARSE | E_ERROR | E_CORE_ERROR | E_COMPILE_ERROR);
    }

    /**
     * Unstacks stacked errors and forwards to the logger.
     */
    public static function unstackErrors()
    {
        $level = array_pop(self::$stackedErrorLevels);

        if (null !== $level) {
            $e = error_reporting($level);
            if ($e !== ($level | E_PARSE | E_ERROR | E_CORE_ERROR | E_COMPILE_ERROR)) {
                // If the user changed the error level, do not overwrite it
                error_reporting($e);
            }
        }

        if (empty(self::$stackedErrorLevels)) {
            $errors = self::$stackedErrors;
            self::$stackedErrors = array();

            foreach ($errors as $e) {
                $e[0]->log($e[1], $e[2], $e[3]);
            }
        }
    }

    /**
     * Gets the fatal error handlers.
     *
     * Override this method if you want to define more fatal error handlers.
     *
     * @return FatalErrorHandlerInterface[] An array of FatalErrorHandlerInterface
     */
    protected function getFatalErrorHandlers()
    {
        return array(
            new UndefinedFunctionFatalErrorHandler(),
            new UndefinedMethodFatalErrorHandler(),
            new ClassNotFoundFatalErrorHandler(),
        );
    }
}<|MERGE_RESOLUTION|>--- conflicted
+++ resolved
@@ -341,14 +341,6 @@
             return $type && $log;
         }
 
-<<<<<<< HEAD
-=======
-        if (PHP_VERSION_ID < 50400 && isset($context['GLOBALS']) && ($this->scopedErrors & $type)) {
-            $e = $context;                  // Whatever the signature of the method,
-            unset($e['GLOBALS'], $context); // $context is always a reference in 5.3
-            $context = $e;
-        }
-
         if (null !== $backtrace && $type & E_ERROR) {
             // E_ERROR fatal errors are triggered on HHVM when
             // hhvm.error_handling.call_user_handler_on_fatals=1
@@ -358,7 +350,6 @@
             return true;
         }
 
->>>>>>> 6a2d3a4a
         if ($throw) {
             if (($this->scopedErrors & $type) && class_exists(ContextErrorException::class)) {
                 // Checking for class existence is a work around for https://bugs.php.net/42098
