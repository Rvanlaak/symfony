<?php
/*
 * This file is part of the Symfony package.
 *
 * (c) Fabien Potencier <fabien@symfony.com>
 *
 * For the full copyright and license information, please view the LICENSE
 * file that was distributed with this source code.
 */

namespace Symfony\Component\Ldap\Tests\Adapter\ExtLdap;

use PHPUnit\Framework\TestCase;
use Symfony\Bridge\PhpUnit\ForwardCompatTestTrait;
use Symfony\Component\Ldap\Adapter\ExtLdap\Connection;
use Symfony\Component\Ldap\Adapter\ExtLdap\EntryManager;
use Symfony\Component\Ldap\Entry;

class EntryManagerTest extends TestCase
{
<<<<<<< HEAD
    /**
     * @expectedException \Symfony\Component\Ldap\Exception\LdapException
     * @expectedExceptionMessage Entry "$$$$$$" malformed, could not parse RDN.
     */
    public function testMove()
    {
        $connection = $this->createMock(Connection::class);
        $connection
            ->expects($this->once())
            ->method('isBound')->willReturn(true);

        $entry = new Entry('$$$$$$');
        $entryManager = new EntryManager($connection);
        $entryManager->move($entry, 'a');
    }

    /**
     * @expectedException \Symfony\Component\Ldap\Exception\NotBoundException
     * @expectedExceptionMessage Query execution is not possible without binding the connection first.
     */
=======
    use ForwardCompatTestTrait;

>>>>>>> 8173dafd
    public function testGetResources()
    {
        $this->expectException('Symfony\Component\Ldap\Exception\NotBoundException');
        $this->expectExceptionMessage('Query execution is not possible without binding the connection first.');
        $connection = $this->getMockBuilder(Connection::class)->getMock();
        $connection
            ->expects($this->once())
            ->method('isBound')->willReturn(false);

        $entry = new Entry('$$$$$$');
        $entryManager = new EntryManager($connection);
        $entryManager->update($entry);
    }
}<|MERGE_RESOLUTION|>--- conflicted
+++ resolved
@@ -18,13 +18,12 @@
 
 class EntryManagerTest extends TestCase
 {
-<<<<<<< HEAD
-    /**
-     * @expectedException \Symfony\Component\Ldap\Exception\LdapException
-     * @expectedExceptionMessage Entry "$$$$$$" malformed, could not parse RDN.
-     */
+    use ForwardCompatTestTrait;
+
     public function testMove()
     {
+        $this->expectException('Symfony\Component\Ldap\Exception\LdapException');
+        $this->expectExceptionMessage('Entry "$$$$$$" malformed, could not parse RDN.');
         $connection = $this->createMock(Connection::class);
         $connection
             ->expects($this->once())
@@ -35,14 +34,6 @@
         $entryManager->move($entry, 'a');
     }
 
-    /**
-     * @expectedException \Symfony\Component\Ldap\Exception\NotBoundException
-     * @expectedExceptionMessage Query execution is not possible without binding the connection first.
-     */
-=======
-    use ForwardCompatTestTrait;
-
->>>>>>> 8173dafd
     public function testGetResources()
     {
         $this->expectException('Symfony\Component\Ldap\Exception\NotBoundException');
