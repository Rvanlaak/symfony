<?php

namespace Symfony\Component\Workflow\Tests;

use PHPUnit\Framework\TestCase;
use Symfony\Bridge\PhpUnit\ForwardCompatTestTrait;
use Symfony\Component\EventDispatcher\EventDispatcher;
use Symfony\Component\Workflow\Definition;
use Symfony\Component\Workflow\Event\Event;
use Symfony\Component\Workflow\Event\GuardEvent;
use Symfony\Component\Workflow\Event\TransitionEvent;
use Symfony\Component\Workflow\Exception\NotEnabledTransitionException;
use Symfony\Component\Workflow\Marking;
use Symfony\Component\Workflow\MarkingStore\MarkingStoreInterface;
use Symfony\Component\Workflow\MarkingStore\MethodMarkingStore;
use Symfony\Component\Workflow\MarkingStore\MultipleStateMarkingStore;
use Symfony\Component\Workflow\Transition;
use Symfony\Component\Workflow\TransitionBlocker;
use Symfony\Component\Workflow\Workflow;

class WorkflowTest extends TestCase
{
    use ForwardCompatTestTrait;
    use WorkflowBuilderTrait;

    public function testGetMarkingWithInvalidStoreReturn()
    {
<<<<<<< HEAD
        $subject = new Subject();
=======
        $this->expectException('Symfony\Component\Workflow\Exception\LogicException');
        $this->expectExceptionMessage('The value returned by the MarkingStore is not an instance of "Symfony\Component\Workflow\Marking" for workflow "unnamed".');
        $subject = new \stdClass();
        $subject->marking = null;
>>>>>>> 8173dafd
        $workflow = new Workflow(new Definition([], []), $this->getMockBuilder(MarkingStoreInterface::class)->getMock());

        $workflow->getMarking($subject);
    }

    public function testGetMarkingWithEmptyDefinition()
    {
<<<<<<< HEAD
        $subject = new Subject();
=======
        $this->expectException('Symfony\Component\Workflow\Exception\LogicException');
        $this->expectExceptionMessage('The Marking is empty and there is no initial place for workflow "unnamed".');
        $subject = new \stdClass();
        $subject->marking = null;
>>>>>>> 8173dafd
        $workflow = new Workflow(new Definition([], []), new MultipleStateMarkingStore());

        $workflow->getMarking($subject);
    }

    public function testGetMarkingWithImpossiblePlace()
    {
<<<<<<< HEAD
        $subject = new Subject();
        $subject->setMarking(['nope' => 1]);
=======
        $this->expectException('Symfony\Component\Workflow\Exception\LogicException');
        $this->expectExceptionMessage('Place "nope" is not valid for workflow "unnamed".');
        $subject = new \stdClass();
        $subject->marking = ['nope' => 1];
>>>>>>> 8173dafd
        $workflow = new Workflow(new Definition([], []), new MultipleStateMarkingStore());

        $workflow->getMarking($subject);
    }

    public function testGetMarkingWithEmptyInitialMarking()
    {
        $definition = $this->createComplexWorkflowDefinition();
        $subject = new Subject();
        $workflow = new Workflow($definition, new MultipleStateMarkingStore());

        $marking = $workflow->getMarking($subject);

        $this->assertInstanceOf(Marking::class, $marking);
        $this->assertTrue($marking->has('a'));
        $this->assertSame(['a' => 1], $subject->getMarking());
    }

    public function testGetMarkingWithExistingMarking()
    {
        $definition = $this->createComplexWorkflowDefinition();
        $subject = new Subject();
        $subject->setMarking(['b' => 1, 'c' => 1]);
        $workflow = new Workflow($definition, new MultipleStateMarkingStore());

        $marking = $workflow->getMarking($subject);

        $this->assertInstanceOf(Marking::class, $marking);
        $this->assertTrue($marking->has('b'));
        $this->assertTrue($marking->has('c'));
    }

    public function testCanWithUnexistingTransition()
    {
        $definition = $this->createComplexWorkflowDefinition();
        $subject = new Subject();
        $workflow = new Workflow($definition, new MultipleStateMarkingStore());

        $this->assertFalse($workflow->can($subject, 'foobar'));
    }

    public function testCan()
    {
        $definition = $this->createComplexWorkflowDefinition();
        $subject = new Subject();
        $workflow = new Workflow($definition, new MultipleStateMarkingStore());

        $this->assertTrue($workflow->can($subject, 't1'));
        $this->assertFalse($workflow->can($subject, 't2'));

        $subject->setMarking(['b' => 1]);

        $this->assertFalse($workflow->can($subject, 't1'));
        // In a workflow net, all "from" places should contain a token to enable
        // the transition.
        $this->assertFalse($workflow->can($subject, 't2'));

        $subject->setMarking(['b' => 1, 'c' => 1]);

        $this->assertFalse($workflow->can($subject, 't1'));
        $this->assertTrue($workflow->can($subject, 't2'));

        $subject->setMarking(['f' => 1]);

        $this->assertFalse($workflow->can($subject, 't5'));
        $this->assertTrue($workflow->can($subject, 't6'));
    }

    public function testCanWithGuard()
    {
        $definition = $this->createComplexWorkflowDefinition();
        $subject = new Subject();
        $eventDispatcher = new EventDispatcher();
        $eventDispatcher->addListener('workflow.workflow_name.guard.t1', function (GuardEvent $event) {
            $event->setBlocked(true);
        });
        $workflow = new Workflow($definition, new MultipleStateMarkingStore(), $eventDispatcher, 'workflow_name');

        $this->assertFalse($workflow->can($subject, 't1'));
    }

    public function testCanDoesNotTriggerGuardEventsForNotEnabledTransitions()
    {
        $definition = $this->createComplexWorkflowDefinition();
        $subject = new Subject();

        $dispatchedEvents = [];
        $eventDispatcher = new EventDispatcher();

        $workflow = new Workflow($definition, new MultipleStateMarkingStore(), $eventDispatcher, 'workflow_name');
        $workflow->apply($subject, 't1');
        $workflow->apply($subject, 't2');

        $eventDispatcher->addListener('workflow.workflow_name.guard.t3', function () use (&$dispatchedEvents) {
            $dispatchedEvents[] = 'workflow_name.guard.t3';
        });
        $eventDispatcher->addListener('workflow.workflow_name.guard.t4', function () use (&$dispatchedEvents) {
            $dispatchedEvents[] = 'workflow_name.guard.t4';
        });

        $workflow->can($subject, 't3');

        $this->assertSame(['workflow_name.guard.t3'], $dispatchedEvents);
    }

<<<<<<< HEAD
=======
    public function testApplyWithImpossibleTransition()
    {
        $this->expectException('Symfony\Component\Workflow\Exception\LogicException');
        $this->expectExceptionMessage('Unable to apply transition "t2" for workflow "unnamed".');
        $definition = $this->createComplexWorkflowDefinition();
        $subject = new \stdClass();
        $subject->marking = null;
        $workflow = new Workflow($definition, new MultipleStateMarkingStore());

        $workflow->apply($subject, 't2');
    }

>>>>>>> 8173dafd
    public function testCanWithSameNameTransition()
    {
        $definition = $this->createWorkflowWithSameNameTransition();
        $workflow = new Workflow($definition, new MultipleStateMarkingStore());

        $subject = new Subject();
        $this->assertTrue($workflow->can($subject, 'a_to_bc'));
        $this->assertFalse($workflow->can($subject, 'b_to_c'));
        $this->assertFalse($workflow->can($subject, 'to_a'));

        $subject->setMarking(['b' => 1]);
        $this->assertFalse($workflow->can($subject, 'a_to_bc'));
        $this->assertTrue($workflow->can($subject, 'b_to_c'));
        $this->assertTrue($workflow->can($subject, 'to_a'));
    }

    /**
     * @expectedException \Symfony\Component\Workflow\Exception\UndefinedTransitionException
     * @expectedExceptionMessage Transition "404 Not Found" is not defined for workflow "unnamed".
     */
    public function testBuildTransitionBlockerListReturnsUndefinedTransition()
    {
        $definition = $this->createSimpleWorkflowDefinition();
        $subject = new Subject();
        $workflow = new Workflow($definition, new MethodMarkingStore());

        $workflow->buildTransitionBlockerList($subject, '404 Not Found');
    }

    public function testBuildTransitionBlockerList()
    {
        $definition = $this->createComplexWorkflowDefinition();
        $subject = new Subject();
        $workflow = new Workflow($definition, new MultipleStateMarkingStore());

        $this->assertTrue($workflow->buildTransitionBlockerList($subject, 't1')->isEmpty());
        $this->assertFalse($workflow->buildTransitionBlockerList($subject, 't2')->isEmpty());

        $subject->setMarking(['b' => 1]);

        $this->assertFalse($workflow->buildTransitionBlockerList($subject, 't1')->isEmpty());
        $this->assertFalse($workflow->buildTransitionBlockerList($subject, 't2')->isEmpty());

        $subject->setMarking(['b' => 1, 'c' => 1]);

        $this->assertFalse($workflow->buildTransitionBlockerList($subject, 't1')->isEmpty());
        $this->assertTrue($workflow->buildTransitionBlockerList($subject, 't2')->isEmpty());

        $subject->setMarking(['f' => 1]);

        $this->assertFalse($workflow->buildTransitionBlockerList($subject, 't5')->isEmpty());
        $this->assertTrue($workflow->buildTransitionBlockerList($subject, 't6')->isEmpty());
    }

    public function testBuildTransitionBlockerListReturnsReasonsProvidedByMarking()
    {
        $definition = $this->createComplexWorkflowDefinition();
        $subject = new Subject();
        $workflow = new Workflow($definition, new MultipleStateMarkingStore());

        $transitionBlockerList = $workflow->buildTransitionBlockerList($subject, 't2');
        $this->assertCount(1, $transitionBlockerList);
        $blockers = iterator_to_array($transitionBlockerList);
        $this->assertSame('The marking does not enable the transition.', $blockers[0]->getMessage());
        $this->assertSame('19beefc8-6b1e-4716-9d07-a39bd6d16e34', $blockers[0]->getCode());
    }

    public function testBuildTransitionBlockerListReturnsReasonsProvidedInGuards()
    {
        $definition = $this->createSimpleWorkflowDefinition();
        $subject = new Subject();
        $dispatcher = new EventDispatcher();
        $workflow = new Workflow($definition, new MultipleStateMarkingStore(), $dispatcher);

        $dispatcher->addListener('workflow.guard', function (GuardEvent $event) {
            $event->addTransitionBlocker(new TransitionBlocker('Transition blocker 1', 'blocker_1'));
            $event->addTransitionBlocker(new TransitionBlocker('Transition blocker 2', 'blocker_2'));
        });
        $dispatcher->addListener('workflow.guard', function (GuardEvent $event) {
            $event->addTransitionBlocker(new TransitionBlocker('Transition blocker 3', 'blocker_3'));
        });
        $dispatcher->addListener('workflow.guard', function (GuardEvent $event) {
            $event->setBlocked(true);
        });

        $transitionBlockerList = $workflow->buildTransitionBlockerList($subject, 't1');
        $this->assertCount(4, $transitionBlockerList);
        $blockers = iterator_to_array($transitionBlockerList);
        $this->assertSame('Transition blocker 1', $blockers[0]->getMessage());
        $this->assertSame('blocker_1', $blockers[0]->getCode());
        $this->assertSame('Transition blocker 2', $blockers[1]->getMessage());
        $this->assertSame('blocker_2', $blockers[1]->getCode());
        $this->assertSame('Transition blocker 3', $blockers[2]->getMessage());
        $this->assertSame('blocker_3', $blockers[2]->getCode());
        $this->assertSame('Unknown reason.', $blockers[3]->getMessage());
        $this->assertSame('e8b5bbb9-5913-4b98-bfa6-65dbd228a82a', $blockers[3]->getCode());
    }

    /**
     * @expectedException \Symfony\Component\Workflow\Exception\UndefinedTransitionException
     * @expectedExceptionMessage Transition "404 Not Found" is not defined for workflow "unnamed".
     */
    public function testApplyWithNotExisingTransition()
    {
        $definition = $this->createComplexWorkflowDefinition();
        $subject = new Subject();
        $workflow = new Workflow($definition, new MultipleStateMarkingStore());

        $workflow->apply($subject, '404 Not Found');
    }

    public function testApplyWithNotEnabledTransition()
    {
        $definition = $this->createComplexWorkflowDefinition();
        $subject = new Subject();
        $workflow = new Workflow($definition, new MultipleStateMarkingStore());

        try {
            $workflow->apply($subject, 't2');

            $this->fail('Should throw an exception');
        } catch (NotEnabledTransitionException $e) {
            $this->assertSame('Transition "t2" is not enabled for workflow "unnamed".', $e->getMessage());
            $this->assertCount(1, $e->getTransitionBlockerList());
            $list = iterator_to_array($e->getTransitionBlockerList());
            $this->assertSame('The marking does not enable the transition.', $list[0]->getMessage());
            $this->assertSame($e->getWorkflow(), $workflow);
            $this->assertSame($e->getSubject(), $subject);
            $this->assertSame($e->getTransitionName(), 't2');
        }
    }

    public function testApply()
    {
        $definition = $this->createComplexWorkflowDefinition();
        $subject = new Subject();
        $workflow = new Workflow($definition, new MultipleStateMarkingStore());

        $marking = $workflow->apply($subject, 't1');

        $this->assertInstanceOf(Marking::class, $marking);
        $this->assertFalse($marking->has('a'));
        $this->assertTrue($marking->has('b'));
        $this->assertTrue($marking->has('c'));
    }

    public function testApplyWithSameNameTransition()
    {
        $subject = new Subject();
        $definition = $this->createWorkflowWithSameNameTransition();
        $workflow = new Workflow($definition, new MultipleStateMarkingStore());

        $marking = $workflow->apply($subject, 'a_to_bc');

        $this->assertFalse($marking->has('a'));
        $this->assertTrue($marking->has('b'));
        $this->assertTrue($marking->has('c'));

        $marking = $workflow->apply($subject, 'to_a');

        $this->assertTrue($marking->has('a'));
        $this->assertFalse($marking->has('b'));
        $this->assertFalse($marking->has('c'));

        $marking = $workflow->apply($subject, 'a_to_bc');
        $marking = $workflow->apply($subject, 'b_to_c');

        $this->assertFalse($marking->has('a'));
        $this->assertFalse($marking->has('b'));
        $this->assertTrue($marking->has('c'));

        $marking = $workflow->apply($subject, 'to_a');

        $this->assertTrue($marking->has('a'));
        $this->assertFalse($marking->has('b'));
        $this->assertFalse($marking->has('c'));
    }

    public function testApplyWithSameNameTransition2()
    {
        $subject = new Subject();
        $subject->setMarking(['a' => 1, 'b' => 1]);

        $places = range('a', 'd');
        $transitions = [];
        $transitions[] = new Transition('t', 'a', 'c');
        $transitions[] = new Transition('t', 'b', 'd');
        $definition = new Definition($places, $transitions);
        $workflow = new Workflow($definition, new MultipleStateMarkingStore());

        $marking = $workflow->apply($subject, 't');

        $this->assertFalse($marking->has('a'));
        $this->assertFalse($marking->has('b'));
        $this->assertTrue($marking->has('c'));
        $this->assertTrue($marking->has('d'));
    }

    public function testApplyWithSameNameTransition3()
    {
        $subject = new Subject();
        $subject->setMarking(['a' => 1]);

        $places = range('a', 'd');
        $transitions = [];
        $transitions[] = new Transition('t', 'a', 'b');
        $transitions[] = new Transition('t', 'b', 'c');
        $transitions[] = new Transition('t', 'c', 'd');
        $definition = new Definition($places, $transitions);
        $workflow = new Workflow($definition, new MultipleStateMarkingStore());

        $marking = $workflow->apply($subject, 't');
        // We want to make sure we do not end up in "d"
        $this->assertTrue($marking->has('b'));
        $this->assertFalse($marking->has('d'));
    }

    public function testApplyWithEventDispatcher()
    {
        $definition = $this->createComplexWorkflowDefinition();
        $subject = new Subject();
        $eventDispatcher = new EventDispatcherMock();
        $workflow = new Workflow($definition, new MultipleStateMarkingStore(), $eventDispatcher, 'workflow_name');

        $eventNameExpected = [
            'workflow.entered',
            'workflow.workflow_name.entered',
            'workflow.guard',
            'workflow.workflow_name.guard',
            'workflow.workflow_name.guard.t1',
            'workflow.leave',
            'workflow.workflow_name.leave',
            'workflow.workflow_name.leave.a',
            'workflow.transition',
            'workflow.workflow_name.transition',
            'workflow.workflow_name.transition.t1',
            'workflow.enter',
            'workflow.workflow_name.enter',
            'workflow.workflow_name.enter.b',
            'workflow.workflow_name.enter.c',
            'workflow.entered',
            'workflow.workflow_name.entered',
            'workflow.workflow_name.entered.b',
            'workflow.workflow_name.entered.c',
            'workflow.completed',
            'workflow.workflow_name.completed',
            'workflow.workflow_name.completed.t1',
            // Following events are fired because of announce() method
            'workflow.announce',
            'workflow.workflow_name.announce',
            'workflow.guard',
            'workflow.workflow_name.guard',
            'workflow.workflow_name.guard.t2',
            'workflow.workflow_name.announce.t2',
        ];

        $marking = $workflow->apply($subject, 't1');

        $this->assertSame($eventNameExpected, $eventDispatcher->dispatchedEvents);
    }

    public function testApplyDoesNotTriggerExtraGuardWithEventDispatcher()
    {
        $transitions[] = new Transition('a-b', 'a', 'b');
        $transitions[] = new Transition('a-c', 'a', 'c');
        $definition = new Definition(['a', 'b', 'c'], $transitions);

        $subject = new Subject();
        $eventDispatcher = new EventDispatcherMock();
        $workflow = new Workflow($definition, new MultipleStateMarkingStore(), $eventDispatcher, 'workflow_name');

        $eventNameExpected = [
            'workflow.entered',
            'workflow.workflow_name.entered',
            'workflow.guard',
            'workflow.workflow_name.guard',
            'workflow.workflow_name.guard.a-b',
            'workflow.leave',
            'workflow.workflow_name.leave',
            'workflow.workflow_name.leave.a',
            'workflow.transition',
            'workflow.workflow_name.transition',
            'workflow.workflow_name.transition.a-b',
            'workflow.enter',
            'workflow.workflow_name.enter',
            'workflow.workflow_name.enter.b',
            'workflow.entered',
            'workflow.workflow_name.entered',
            'workflow.workflow_name.entered.b',
            'workflow.completed',
            'workflow.workflow_name.completed',
            'workflow.workflow_name.completed.a-b',
            'workflow.announce',
            'workflow.workflow_name.announce',
        ];

        $marking = $workflow->apply($subject, 'a-b');

        $this->assertSame($eventNameExpected, $eventDispatcher->dispatchedEvents);
    }

    public function testApplyWithContext()
    {
        $definition = $this->createComplexWorkflowDefinition();
        $subject = new Subject();
        $eventDispatcher = new EventDispatcher();
        $eventDispatcher->addListener('workflow.transition', function (TransitionEvent $event) {
            $event->setContext(array_merge($event->getContext(), ['user' => 'admin']));
        });
        $workflow = new Workflow($definition, new MethodMarkingStore(), $eventDispatcher);

        $workflow->apply($subject, 't1', ['foo' => 'bar']);

        $this->assertSame(['foo' => 'bar', 'user' => 'admin'], $subject->getContext());
    }

    public function testEventName()
    {
        $definition = $this->createComplexWorkflowDefinition();
        $subject = new Subject();
        $dispatcher = new EventDispatcher();
        $name = 'workflow_name';
        $workflow = new Workflow($definition, new MultipleStateMarkingStore(), $dispatcher, $name);

        $assertWorkflowName = function (Event $event) use ($name) {
            $this->assertEquals($name, $event->getWorkflowName());
        };

        $eventNames = [
            'workflow.guard',
            'workflow.leave',
            'workflow.transition',
            'workflow.enter',
            'workflow.entered',
            'workflow.announce',
        ];

        foreach ($eventNames as $eventName) {
            $dispatcher->addListener($eventName, $assertWorkflowName);
        }

        $workflow->apply($subject, 't1');
    }

    public function testMarkingStateOnApplyWithEventDispatcher()
    {
        $definition = new Definition(range('a', 'f'), [new Transition('t', range('a', 'c'), range('d', 'f'))]);

        $subject = new Subject();
        $subject->setMarking(['a' => 1, 'b' => 1, 'c' => 1]);

        $dispatcher = new EventDispatcher();

        $workflow = new Workflow($definition, new MultipleStateMarkingStore(), $dispatcher, 'test');

        $assertInitialState = function (Event $event) {
            $this->assertEquals(new Marking(['a' => 1, 'b' => 1, 'c' => 1]), $event->getMarking());
        };
        $assertTransitionState = function (Event $event) {
            $this->assertEquals(new Marking([]), $event->getMarking());
        };

        $dispatcher->addListener('workflow.leave', $assertInitialState);
        $dispatcher->addListener('workflow.test.leave', $assertInitialState);
        $dispatcher->addListener('workflow.test.leave.a', $assertInitialState);
        $dispatcher->addListener('workflow.test.leave.b', $assertInitialState);
        $dispatcher->addListener('workflow.test.leave.c', $assertInitialState);
        $dispatcher->addListener('workflow.transition', $assertTransitionState);
        $dispatcher->addListener('workflow.test.transition', $assertTransitionState);
        $dispatcher->addListener('workflow.test.transition.t', $assertTransitionState);
        $dispatcher->addListener('workflow.enter', $assertTransitionState);
        $dispatcher->addListener('workflow.test.enter', $assertTransitionState);
        $dispatcher->addListener('workflow.test.enter.d', $assertTransitionState);
        $dispatcher->addListener('workflow.test.enter.e', $assertTransitionState);
        $dispatcher->addListener('workflow.test.enter.f', $assertTransitionState);

        $workflow->apply($subject, 't');
    }

    public function testGetEnabledTransitions()
    {
        $definition = $this->createComplexWorkflowDefinition();
        $subject = new Subject();
        $eventDispatcher = new EventDispatcher();
        $eventDispatcher->addListener('workflow.workflow_name.guard.t1', function (GuardEvent $event) {
            $event->setBlocked(true);
        });
        $workflow = new Workflow($definition, new MultipleStateMarkingStore(), $eventDispatcher, 'workflow_name');

        $this->assertEmpty($workflow->getEnabledTransitions($subject));

        $subject->setMarking(['d' => 1]);
        $transitions = $workflow->getEnabledTransitions($subject);
        $this->assertCount(2, $transitions);
        $this->assertSame('t3', $transitions[0]->getName());
        $this->assertSame('t4', $transitions[1]->getName());

        $subject->setMarking(['c' => 1, 'e' => 1]);
        $transitions = $workflow->getEnabledTransitions($subject);
        $this->assertCount(1, $transitions);
        $this->assertSame('t5', $transitions[0]->getName());
    }

    public function testGetEnabledTransitionsWithSameNameTransition()
    {
        $definition = $this->createWorkflowWithSameNameTransition();
        $subject = new Subject();
        $workflow = new Workflow($definition, new MultipleStateMarkingStore());

        $transitions = $workflow->getEnabledTransitions($subject);
        $this->assertCount(1, $transitions);
        $this->assertSame('a_to_bc', $transitions[0]->getName());

        $subject->setMarking(['b' => 1, 'c' => 1]);
        $transitions = $workflow->getEnabledTransitions($subject);
        $this->assertCount(3, $transitions);
        $this->assertSame('b_to_c', $transitions[0]->getName());
        $this->assertSame('to_a', $transitions[1]->getName());
        $this->assertSame('to_a', $transitions[2]->getName());
    }
}

class EventDispatcherMock implements \Symfony\Component\EventDispatcher\EventDispatcherInterface
{
    public $dispatchedEvents = [];

    public function dispatch($event, string $eventName = null)
    {
        $this->dispatchedEvents[] = $eventName;
    }

    public function addListener($eventName, $listener, $priority = 0)
    {
    }

    public function addSubscriber(\Symfony\Component\EventDispatcher\EventSubscriberInterface $subscriber)
    {
    }

    public function removeListener($eventName, $listener)
    {
    }

    public function removeSubscriber(\Symfony\Component\EventDispatcher\EventSubscriberInterface $subscriber)
    {
    }

    public function getListeners($eventName = null)
    {
    }

    public function getListenerPriority($eventName, $listener)
    {
    }

    public function hasListeners($eventName = null)
    {
    }
}<|MERGE_RESOLUTION|>--- conflicted
+++ resolved
@@ -25,14 +25,9 @@
 
     public function testGetMarkingWithInvalidStoreReturn()
     {
-<<<<<<< HEAD
-        $subject = new Subject();
-=======
         $this->expectException('Symfony\Component\Workflow\Exception\LogicException');
         $this->expectExceptionMessage('The value returned by the MarkingStore is not an instance of "Symfony\Component\Workflow\Marking" for workflow "unnamed".');
-        $subject = new \stdClass();
-        $subject->marking = null;
->>>>>>> 8173dafd
+        $subject = new Subject();
         $workflow = new Workflow(new Definition([], []), $this->getMockBuilder(MarkingStoreInterface::class)->getMock());
 
         $workflow->getMarking($subject);
@@ -40,14 +35,9 @@
 
     public function testGetMarkingWithEmptyDefinition()
     {
-<<<<<<< HEAD
-        $subject = new Subject();
-=======
         $this->expectException('Symfony\Component\Workflow\Exception\LogicException');
         $this->expectExceptionMessage('The Marking is empty and there is no initial place for workflow "unnamed".');
-        $subject = new \stdClass();
-        $subject->marking = null;
->>>>>>> 8173dafd
+        $subject = new Subject();
         $workflow = new Workflow(new Definition([], []), new MultipleStateMarkingStore());
 
         $workflow->getMarking($subject);
@@ -55,15 +45,10 @@
 
     public function testGetMarkingWithImpossiblePlace()
     {
-<<<<<<< HEAD
-        $subject = new Subject();
-        $subject->setMarking(['nope' => 1]);
-=======
         $this->expectException('Symfony\Component\Workflow\Exception\LogicException');
         $this->expectExceptionMessage('Place "nope" is not valid for workflow "unnamed".');
-        $subject = new \stdClass();
-        $subject->marking = ['nope' => 1];
->>>>>>> 8173dafd
+        $subject = new Subject();
+        $subject->setMarking(['nope' => 1]);
         $workflow = new Workflow(new Definition([], []), new MultipleStateMarkingStore());
 
         $workflow->getMarking($subject);
@@ -169,21 +154,6 @@
         $this->assertSame(['workflow_name.guard.t3'], $dispatchedEvents);
     }
 
-<<<<<<< HEAD
-=======
-    public function testApplyWithImpossibleTransition()
-    {
-        $this->expectException('Symfony\Component\Workflow\Exception\LogicException');
-        $this->expectExceptionMessage('Unable to apply transition "t2" for workflow "unnamed".');
-        $definition = $this->createComplexWorkflowDefinition();
-        $subject = new \stdClass();
-        $subject->marking = null;
-        $workflow = new Workflow($definition, new MultipleStateMarkingStore());
-
-        $workflow->apply($subject, 't2');
-    }
-
->>>>>>> 8173dafd
     public function testCanWithSameNameTransition()
     {
         $definition = $this->createWorkflowWithSameNameTransition();
@@ -200,12 +170,10 @@
         $this->assertTrue($workflow->can($subject, 'to_a'));
     }
 
-    /**
-     * @expectedException \Symfony\Component\Workflow\Exception\UndefinedTransitionException
-     * @expectedExceptionMessage Transition "404 Not Found" is not defined for workflow "unnamed".
-     */
     public function testBuildTransitionBlockerListReturnsUndefinedTransition()
     {
+        $this->expectException('Symfony\Component\Workflow\Exception\UndefinedTransitionException');
+        $this->expectExceptionMessage('Transition "404 Not Found" is not defined for workflow "unnamed".');
         $definition = $this->createSimpleWorkflowDefinition();
         $subject = new Subject();
         $workflow = new Workflow($definition, new MethodMarkingStore());
@@ -282,12 +250,10 @@
         $this->assertSame('e8b5bbb9-5913-4b98-bfa6-65dbd228a82a', $blockers[3]->getCode());
     }
 
-    /**
-     * @expectedException \Symfony\Component\Workflow\Exception\UndefinedTransitionException
-     * @expectedExceptionMessage Transition "404 Not Found" is not defined for workflow "unnamed".
-     */
     public function testApplyWithNotExisingTransition()
     {
+        $this->expectException('Symfony\Component\Workflow\Exception\UndefinedTransitionException');
+        $this->expectExceptionMessage('Transition "404 Not Found" is not defined for workflow "unnamed".');
         $definition = $this->createComplexWorkflowDefinition();
         $subject = new Subject();
         $workflow = new Workflow($definition, new MultipleStateMarkingStore());
