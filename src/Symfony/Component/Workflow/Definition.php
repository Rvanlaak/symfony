<?php

/*
 * This file is part of the Symfony package.
 *
 * (c) Fabien Potencier <fabien@symfony.com>
 *
 * For the full copyright and license information, please view the LICENSE
 * file that was distributed with this source code.
 */

namespace Symfony\Component\Workflow;

use Symfony\Component\Workflow\Exception\LogicException;
use Symfony\Component\Workflow\Metadata\InMemoryMetadataStore;
use Symfony\Component\Workflow\Metadata\MetadataStoreInterface;

/**
 * @author Fabien Potencier <fabien@symfony.com>
 * @author Grégoire Pineau <lyrixx@lyrixx.info>
 * @author Tobias Nyholm <tobias.nyholm@gmail.com>
 */
final class Definition
{
    private $places = array();
    private $transitions = array();
    private $initialPlace;
    private $metadataStore;

    /**
     * @param string[]     $places
     * @param Transition[] $transitions
     */
    public function __construct(array $places, array $transitions, string $initialPlace = null, MetadataStoreInterface $metadataStore = null)
    {
        foreach ($places as $place) {
            $this->addPlace($place);
        }

        foreach ($transitions as $transition) {
            $this->addTransition($transition);
        }

        $this->setInitialPlace($initialPlace);

        $this->metadataStore = $metadataStore ?: new InMemoryMetadataStore();
    }

    /**
     * @return string|null
     */
    public function getInitialPlace()
    {
        return $this->initialPlace;
    }

    /**
     * @return string[]
     */
    public function getPlaces(): array
    {
        return $this->places;
    }

    /**
     * @return Transition[]
     */
    public function getTransitions(): array
    {
        return $this->transitions;
    }

    public function getMetadataStore(): MetadataStoreInterface
    {
        return $this->metadataStore;
    }

    private function setInitialPlace(string $place = null)
    {
        if (null === $place) {
            return;
        }

        if (!isset($this->places[$place])) {
            throw new LogicException(sprintf('Place "%s" cannot be the initial place as it does not exist.', $place));
        }

        $this->initialPlace = $place;
    }

    private function addPlace(string $place)
    {
<<<<<<< HEAD
        if (!count($this->places)) {
=======
        if (!preg_match('{^[\w_-]+$}', $place)) {
            throw new InvalidArgumentException(sprintf('The place "%s" contains invalid characters.', $place));
        }

        if (!\count($this->places)) {
>>>>>>> b9433001
            $this->initialPlace = $place;
        }

        $this->places[$place] = $place;
    }

    private function addTransition(Transition $transition)
    {
        $name = $transition->getName();

        foreach ($transition->getFroms() as $from) {
            if (!isset($this->places[$from])) {
                throw new LogicException(sprintf('Place "%s" referenced in transition "%s" does not exist.', $from, $name));
            }
        }

        foreach ($transition->getTos() as $to) {
            if (!isset($this->places[$to])) {
                throw new LogicException(sprintf('Place "%s" referenced in transition "%s" does not exist.', $to, $name));
            }
        }

        $this->transitions[] = $transition;
    }
}<|MERGE_RESOLUTION|>--- conflicted
+++ resolved
@@ -90,15 +90,7 @@
 
     private function addPlace(string $place)
     {
-<<<<<<< HEAD
-        if (!count($this->places)) {
-=======
-        if (!preg_match('{^[\w_-]+$}', $place)) {
-            throw new InvalidArgumentException(sprintf('The place "%s" contains invalid characters.', $place));
-        }
-
         if (!\count($this->places)) {
->>>>>>> b9433001
             $this->initialPlace = $place;
         }
 
