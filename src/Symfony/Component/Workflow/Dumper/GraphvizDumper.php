--- conflicted
+++ resolved
@@ -29,13 +29,8 @@
     // All values should be strings
     protected static $defaultOptions = [
         'graph' => ['ratio' => 'compress', 'rankdir' => 'LR'],
-<<<<<<< HEAD
-        'node' => ['fontsize' => 9, 'fontname' => 'Arial', 'color' => '#333333', 'fillcolor' => 'lightblue', 'fixedsize' => 'false', 'width' => 1],
-        'edge' => ['fontsize' => 9, 'fontname' => 'Arial', 'color' => '#333333', 'arrowhead' => 'normal', 'arrowsize' => 0.5],
-=======
-        'node' => ['fontsize' => '9', 'fontname' => 'Arial', 'color' => '#333333', 'fillcolor' => 'lightblue', 'fixedsize' => '1', 'width' => '1'],
+        'node' => ['fontsize' => '9', 'fontname' => 'Arial', 'color' => '#333333', 'fillcolor' => 'lightblue', 'fixedsize' => 'false', 'width' => '1'],
         'edge' => ['fontsize' => '9', 'fontname' => 'Arial', 'color' => '#333333', 'arrowhead' => 'normal', 'arrowsize' => '0.5'],
->>>>>>> f75be008
     ];
 
     /**
