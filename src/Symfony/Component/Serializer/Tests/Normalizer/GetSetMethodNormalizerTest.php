--- conflicted
+++ resolved
@@ -231,25 +231,7 @@
         return new GetSetMethodNormalizer($classMetadataFactory, new MetadataAwareNameConverter($classMetadataFactory));
     }
 
-<<<<<<< HEAD
-    protected function getNormalizerForCircularReference(): GetSetMethodNormalizer
-=======
-    /**
-     * @dataProvider provideCallbacks
-     */
-    public function testLegacyCallbacks($callbacks, $value, $result)
-    {
-        $this->normalizer->setCallbacks($callbacks);
-
-        $obj = new CallbacksObject($value);
-        $this->assertEquals(
-            $result,
-            $this->normalizer->normalize($obj, 'any')
-        );
-    }
-
     protected function getNormalizerForCircularReference(array $defaultContext): GetSetMethodNormalizer
->>>>>>> 6a79f3e0
     {
         $classMetadataFactory = new ClassMetadataFactory(new AnnotationLoader(new AnnotationReader()));
         $normalizer = new GetSetMethodNormalizer($classMetadataFactory, new MetadataAwareNameConverter($classMetadataFactory), null, null, null, $defaultContext);
