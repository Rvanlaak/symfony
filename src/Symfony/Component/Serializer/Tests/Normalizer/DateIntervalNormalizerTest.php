--- conflicted
+++ resolved
@@ -63,7 +63,6 @@
      */
     public function testNormalizeUsingFormatPassedInConstructor($format, $output, $input)
     {
-<<<<<<< HEAD
         $this->doTestNormalizeUsingFormatPassedInConstructor($format, $output, $input);
     }
 
@@ -78,10 +77,7 @@
     private function doTestNormalizeUsingFormatPassedInConstructor($format, $output, $input, bool $legacy = false)
     {
         $normalizer = $legacy ? new DateIntervalNormalizer($format) : new DateIntervalNormalizer([DateIntervalNormalizer::FORMAT_KEY => $format]);
-        $this->assertEquals($output, $normalizer->normalize(new \DateInterval($input)));
-=======
-        $this->assertEquals($output, (new DateIntervalNormalizer($format))->normalize($this->getInterval($input)));
->>>>>>> d851a794
+        $this->assertEquals($output, $normalizer->normalize($this->getInterval($input)));
     }
 
     public function testNormalizeInvalidObjectThrowsException()
@@ -115,7 +111,6 @@
      */
     public function testDenormalizeUsingFormatPassedInConstructor($format, $input, $output)
     {
-<<<<<<< HEAD
         $this->doTestDenormalizeUsingFormatPassedInConstructor($format, $input, $output);
     }
 
@@ -130,10 +125,7 @@
     private function doTestDenormalizeUsingFormatPassedInConstructor($format, $input, $output, bool $legacy = false)
     {
         $normalizer = $legacy ? new DateIntervalNormalizer($format) : new DateIntervalNormalizer([DateIntervalNormalizer::FORMAT_KEY => $format]);
-        $this->assertDateIntervalEquals(new \DateInterval($output), $normalizer->denormalize($input, \DateInterval::class));
-=======
-        $this->assertDateIntervalEquals($this->getInterval($output), (new DateIntervalNormalizer($format))->denormalize($input, \DateInterval::class));
->>>>>>> d851a794
+        $this->assertDateIntervalEquals($this->getInterval($output), $normalizer->denormalize($input, \DateInterval::class));
     }
 
     public function testDenormalizeExpectsString()
