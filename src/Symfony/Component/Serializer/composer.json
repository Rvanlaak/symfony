--- conflicted
+++ resolved
@@ -31,16 +31,10 @@
         "phpdocumentor/reflection-docblock": "^3.0|^4.0"
     },
     "conflict": {
-<<<<<<< HEAD
+        "phpdocumentor/type-resolver": "<0.2.1",
         "symfony/dependency-injection": "<3.4",
         "symfony/property-access": "<3.4",
         "symfony/property-info": "<3.4",
-=======
-        "phpdocumentor/type-resolver": "<0.2.1",
-        "symfony/dependency-injection": "<3.2",
-        "symfony/property-access": ">=3.0,<3.0.4|>=2.8,<2.8.4",
-        "symfony/property-info": "<3.1",
->>>>>>> 7a598552
         "symfony/yaml": "<3.4"
     },
     "suggest": {
