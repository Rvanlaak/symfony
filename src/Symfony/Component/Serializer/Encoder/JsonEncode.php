--- conflicted
+++ resolved
@@ -55,14 +55,9 @@
 
         $encodedJson = json_encode($data, $context['json_encode_options']);
 
-<<<<<<< HEAD
-        if (JSON_ERROR_NONE !== $this->lastError = json_last_error()) {
-            throw new UnexpectedValueException(json_last_error_msg());
-=======
         $this->lastError = json_last_error();
         if (JSON_ERROR_NONE !== $this->lastError && (false === $encodedJson || \PHP_VERSION_ID < 50500 || !($context['json_encode_options'] & JSON_PARTIAL_OUTPUT_ON_ERROR))) {
-            throw new UnexpectedValueException(JsonEncoder::getLastErrorMessage());
->>>>>>> fad59b3c
+            throw new UnexpectedValueException(json_last_error_msg());
         }
 
         return $encodedJson;
