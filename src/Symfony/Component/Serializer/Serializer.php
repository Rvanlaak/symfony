<?php

/*
 * This file is part of the Symfony package.
 *
 * (c) Fabien Potencier <fabien@symfony.com>
 *
 * For the full copyright and license information, please view the LICENSE
 * file that was distributed with this source code.
 */

namespace Symfony\Component\Serializer;

use Symfony\Component\Serializer\Encoder\ChainDecoder;
use Symfony\Component\Serializer\Encoder\ChainEncoder;
use Symfony\Component\Serializer\Encoder\EncoderInterface;
use Symfony\Component\Serializer\Encoder\DecoderInterface;
use Symfony\Component\Serializer\Normalizer\NormalizerInterface;
use Symfony\Component\Serializer\Normalizer\DenormalizerInterface;
use Symfony\Component\Serializer\Exception\LogicException;
use Symfony\Component\Serializer\Exception\UnexpectedValueException;

/**
 * Serializer serializes and deserializes data.
 *
 * objects are turned into arrays by normalizers.
 * arrays are turned into various output formats by encoders.
 *
 * $serializer->serialize($obj, 'xml')
 * $serializer->decode($data, 'xml')
 * $serializer->denormalize($data, 'Class', 'xml')
 *
 * @author Jordi Boggiano <j.boggiano@seld.be>
 * @author Johannes M. Schmitt <schmittjoh@gmail.com>
 * @author Lukas Kahwe Smith <smith@pooteeweet.org>
 * @author Kévin Dunglas <dunglas@gmail.com>
 */
class Serializer implements SerializerInterface, NormalizerInterface, DenormalizerInterface, EncoderInterface, DecoderInterface
{
    /**
     * @var Encoder\ChainEncoder
     */
    protected $encoder;

    /**
     * @var Encoder\ChainDecoder
     */
    protected $decoder;

    /**
     * @var array
     */
    protected $normalizers = array();

    /**
     * @var array
     */
    protected $normalizerCache = array();

    /**
     * @var array
     */
    protected $denormalizerCache = array();

    public function __construct(array $normalizers = array(), array $encoders = array())
    {
        foreach ($normalizers as $normalizer) {
            if ($normalizer instanceof SerializerAwareInterface) {
                $normalizer->setSerializer($this);
            }
        }
        $this->normalizers = $normalizers;

        $decoders = array();
        $realEncoders = array();
        foreach ($encoders as $encoder) {
            if ($encoder instanceof SerializerAwareInterface) {
                $encoder->setSerializer($this);
            }
            if ($encoder instanceof DecoderInterface) {
                $decoders[] = $encoder;
            }
            if ($encoder instanceof EncoderInterface) {
                $realEncoders[] = $encoder;
            }
        }
        $this->encoder = new ChainEncoder($realEncoders);
        $this->decoder = new ChainDecoder($decoders);
    }

    /**
     * {@inheritdoc}
     */
    final public function serialize($data, $format, array $context = array())
    {
        if (!$this->supportsEncoding($format)) {
            throw new UnexpectedValueException(sprintf('Serialization for the format %s is not supported', $format));
        }

        if ($this->encoder->needsNormalization($format)) {
            $data = $this->normalize($data, $format, $context);
        }

        return $this->encode($data, $format, $context);
    }

    /**
     * {@inheritdoc}
     */
    final public function deserialize($data, $type, $format, array $context = array())
    {
        if (!$this->supportsDecoding($format)) {
            throw new UnexpectedValueException(sprintf('Deserialization for the format %s is not supported', $format));
        }

        $data = $this->decode($data, $format, $context);

        return $this->denormalize($data, $type, $format, $context);
    }

    /**
     * {@inheritdoc}
     */
    public function normalize($data, $format = null, array $context = array())
    {
        // If a normalizer supports the given data, use it
        if ($normalizer = $this->getNormalizer($data, $format)) {
            return $normalizer->normalize($data, $format, $context);
        }

        if (null === $data || is_scalar($data)) {
            return $data;
        }

        if (is_array($data) || $data instanceof \Traversable) {
            $normalized = array();
            foreach ($data as $key => $val) {
                $normalized[$key] = $this->normalize($val, $format, $context);
            }

            return $normalized;
        }

        if (is_object($data)) {
            if (!$this->normalizers) {
                throw new LogicException('You must register at least one normalizer to be able to normalize objects.');
            }

            throw new UnexpectedValueException(sprintf('Could not normalize object of type %s, no supporting normalizer found.', get_class($data)));
        }

        throw new UnexpectedValueException(sprintf('An unexpected value could not be normalized: %s', var_export($data, true)));
    }

    /**
     * {@inheritdoc}
     */
    public function denormalize($data, $type, $format = null, array $context = array())
    {
        return $this->denormalizeObject($data, $type, $format, $context);
    }

    /**
     * {@inheritdoc}
     */
    public function supportsNormalization($data, $format = null)
    {
        return null !== $this->getNormalizer($data, $format);
    }

    /**
     * {@inheritdoc}
     */
    public function supportsDenormalization($data, $type, $format = null)
    {
        return null !== $this->getDenormalizer($data, $type, $format);
    }

    /**
<<<<<<< HEAD
     * Returns a matching normalizer.
     *
     * @param mixed  $data   Data to get the serializer for
     * @param string $format format name, present to give the option to normalizers to act differently based on formats
     *
     * @return NormalizerInterface|null
=======
     * {@inheritdoc}
     * 
     * @throws RuntimeException
>>>>>>> 0baa58d4
     */
    private function getNormalizer($data, $format)
    {
        foreach ($this->normalizers as $normalizer) {
            if ($normalizer instanceof NormalizerInterface && $normalizer->supportsNormalization($data, $format)) {
                return $normalizer;
            }
        }
    }

    /**
<<<<<<< HEAD
     * Returns a matching denormalizer.
     *
     * @param mixed  $data   data to restore
     * @param string $class  the expected class to instantiate
     * @param string $format format name, present to give the option to normalizers to act differently based on formats
     *
     * @return DenormalizerInterface|null
=======
     * {@inheritdoc}
     * 
     * @throws RuntimeException
>>>>>>> 0baa58d4
     */
    private function getDenormalizer($data, $class, $format)
    {
        foreach ($this->normalizers as $normalizer) {
            if ($normalizer instanceof DenormalizerInterface && $normalizer->supportsDenormalization($data, $class, $format)) {
                return $normalizer;
            }
        }
    }

    /**
     * {@inheritdoc}
     */
    final public function encode($data, $format, array $context = array())
    {
        return $this->encoder->encode($data, $format, $context);
    }

    /**
     * {@inheritdoc}
     */
    final public function decode($data, $format, array $context = array())
    {
        return $this->decoder->decode($data, $format, $context);
    }

    /**
     * Denormalizes data back into an object of the given class.
     *
     * @param mixed  $data    data to restore
     * @param string $class   the expected class to instantiate
     * @param string $format  format name, present to give the option to normalizers to act differently based on formats
     * @param array  $context The context data for this particular denormalization
     *
     * @return object
     *
     * @throws LogicException
     * @throws UnexpectedValueException
     */
    private function denormalizeObject($data, $class, $format, array $context = array())
    {
        if (!$this->normalizers) {
            throw new LogicException('You must register at least one normalizer to be able to denormalize objects.');
        }

        if ($normalizer = $this->getDenormalizer($data, $class, $format)) {
            return $normalizer->denormalize($data, $class, $format, $context);
        }

        throw new UnexpectedValueException(sprintf('Could not denormalize object of type %s, no supporting normalizer found.', $class));
    }

    /**
     * {@inheritdoc}
     */
    public function supportsEncoding($format)
    {
        return $this->encoder->supportsEncoding($format);
    }

    /**
     * {@inheritdoc}
     */
    public function supportsDecoding($format)
    {
        return $this->decoder->supportsDecoding($format);
    }
}<|MERGE_RESOLUTION|>--- conflicted
+++ resolved
@@ -177,18 +177,14 @@
     }
 
     /**
-<<<<<<< HEAD
      * Returns a matching normalizer.
      *
      * @param mixed  $data   Data to get the serializer for
      * @param string $format format name, present to give the option to normalizers to act differently based on formats
      *
      * @return NormalizerInterface|null
-=======
-     * {@inheritdoc}
-     * 
+     *
      * @throws RuntimeException
->>>>>>> 0baa58d4
      */
     private function getNormalizer($data, $format)
     {
@@ -200,7 +196,6 @@
     }
 
     /**
-<<<<<<< HEAD
      * Returns a matching denormalizer.
      *
      * @param mixed  $data   data to restore
@@ -208,11 +203,8 @@
      * @param string $format format name, present to give the option to normalizers to act differently based on formats
      *
      * @return DenormalizerInterface|null
-=======
-     * {@inheritdoc}
-     * 
+     *
      * @throws RuntimeException
->>>>>>> 0baa58d4
      */
     private function getDenormalizer($data, $class, $format)
     {
