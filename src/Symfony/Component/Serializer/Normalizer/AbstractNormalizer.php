<?php

/*
 * This file is part of the Symfony package.
 *
 * (c) Fabien Potencier <fabien@symfony.com>
 *
 * For the full copyright and license information, please view the LICENSE
 * file that was distributed with this source code.
 */

namespace Symfony\Component\Serializer\Normalizer;

use Symfony\Component\Serializer\Exception\CircularReferenceException;
use Symfony\Component\Serializer\Exception\InvalidArgumentException;
use Symfony\Component\Serializer\Exception\LogicException;
use Symfony\Component\Serializer\Exception\MissingConstructorArgumentsException;
use Symfony\Component\Serializer\Exception\RuntimeException;
use Symfony\Component\Serializer\Mapping\AttributeMetadataInterface;
use Symfony\Component\Serializer\Mapping\Factory\ClassMetadataFactoryInterface;
use Symfony\Component\Serializer\NameConverter\NameConverterInterface;
use Symfony\Component\Serializer\SerializerAwareInterface;
use Symfony\Component\Serializer\SerializerAwareTrait;

/**
 * Normalizer implementation.
 *
 * @author Kévin Dunglas <dunglas@gmail.com>
 */
abstract class AbstractNormalizer implements NormalizerInterface, DenormalizerInterface, SerializerAwareInterface, CacheableSupportsMethodInterface
{
    use ObjectToPopulateTrait;
    use SerializerAwareTrait;

    /* constants to configure the context */

    /**
     * How many loops of circular reference to allow while normalizing.
     *
     * The default value of 1 means that when we encounter the same object a
     * second time, we consider that a circular reference.
     *
     * You can raise this value for special cases, e.g. in combination with the
     * max depth setting of the object normalizer.
     */
    public const CIRCULAR_REFERENCE_LIMIT = 'circular_reference_limit';

    /**
     * Instead of creating a new instance of an object, update the specified object.
     *
     * If you have a nested structure, child objects will be overwritten with
     * new instances unless you set DEEP_OBJECT_TO_POPULATE to true.
     */
    public const OBJECT_TO_POPULATE = 'object_to_populate';

    /**
     * Only (de)normalize attributes that are in the specified groups.
     */
    public const GROUPS = 'groups';

    /**
     * Limit (de)normalize to the specified names.
     *
     * For nested structures, this list needs to reflect the object tree.
     */
    public const ATTRIBUTES = 'attributes';

    /**
     * If ATTRIBUTES are specified, and the source has fields that are not part of that list,
     * either ignore those attributes (true) or throw an ExtraAttributesException (false).
     */
    public const ALLOW_EXTRA_ATTRIBUTES = 'allow_extra_attributes';

    /**
     * Hashmap of default values for constructor arguments.
     *
     * The names need to match the parameter names in the constructor arguments.
     */
    public const DEFAULT_CONSTRUCTOR_ARGUMENTS = 'default_constructor_arguments';

    /**
     * Hashmap of field name => callable to normalize this field.
     *
     * The callable is called if the field is encountered with the arguments:
     *
     * - mixed  $attributeValue value of this field
     * - object $object         the whole object being normalized
     * - string $attributeName  name of the attribute being normalized
     * - string $format         the requested format
     * - array  $context        the serialization context
     */
    public const CALLBACKS = 'callbacks';

    /**
     * Handler to call when a circular reference has been detected.
     *
     * If you specify no handler, a CircularReferenceException is thrown.
     *
     * The method will be called with ($object, $format, $context) and its
     * return value is returned as the result of the normalize call.
     */
    public const CIRCULAR_REFERENCE_HANDLER = 'circular_reference_handler';

    /**
     * Skip the specified attributes when normalizing an object tree.
     *
     * This list is applied to each element of nested structures.
     *
     * Note: The behaviour for nested structures is different from ATTRIBUTES
     * for historical reason. Aligning the behaviour would be a BC break.
     */
    public const IGNORED_ATTRIBUTES = 'ignored_attributes';

    /**
     * @internal
     */
    protected const CIRCULAR_REFERENCE_LIMIT_COUNTERS = 'circular_reference_limit_counters';

    protected $defaultContext = [
        self::ALLOW_EXTRA_ATTRIBUTES => true,
        self::CIRCULAR_REFERENCE_LIMIT => 1,
        self::IGNORED_ATTRIBUTES => [],
    ];

    /**
     * @deprecated since Symfony 4.2
     */
    protected $circularReferenceLimit = 1;

    /**
     * @deprecated since Symfony 4.2
     *
     * @var callable|null
     */
    protected $circularReferenceHandler;

    /**
     * @var ClassMetadataFactoryInterface|null
     */
    protected $classMetadataFactory;

    /**
     * @var NameConverterInterface|null
     */
    protected $nameConverter;

    /**
     * @deprecated since Symfony 4.2
     */
    protected $callbacks = [];

    /**
     * @deprecated since Symfony 4.2
     */
    protected $ignoredAttributes = [];

    /**
     * @deprecated since Symfony 4.2
     */
    protected $camelizedAttributes = [];

    /**
     * Sets the {@link ClassMetadataFactoryInterface} to use.
     */
    public function __construct(ClassMetadataFactoryInterface $classMetadataFactory = null, NameConverterInterface $nameConverter = null, array $defaultContext = [])
    {
        $this->classMetadataFactory = $classMetadataFactory;
        $this->nameConverter = $nameConverter;
        $this->defaultContext = array_merge($this->defaultContext, $defaultContext);

        if (isset($this->defaultContext[self::CALLBACKS])) {
            if (!\is_array($this->defaultContext[self::CALLBACKS])) {
                throw new InvalidArgumentException(sprintf('The "%s" default context option must be an array of callables.', self::CALLBACKS));
            }

            foreach ($this->defaultContext[self::CALLBACKS] as $attribute => $callback) {
                if (!\is_callable($callback)) {
                    throw new InvalidArgumentException(sprintf('Invalid callback found for attribute "%s" in the "%s" default context option.', $attribute, self::CALLBACKS));
                }
            }
        }

        if (isset($this->defaultContext[self::CIRCULAR_REFERENCE_HANDLER]) && !\is_callable($this->defaultContext[self::CIRCULAR_REFERENCE_HANDLER])) {
            throw new InvalidArgumentException(sprintf('Invalid callback found in the "%s" default context option.', self::CIRCULAR_REFERENCE_HANDLER));
        }
    }

    /**
     * Sets circular reference limit.
     *
     * @deprecated since Symfony 4.2
     *
     * @param int $circularReferenceLimit Limit of iterations for the same object
     *
     * @return self
     */
    public function setCircularReferenceLimit($circularReferenceLimit)
    {
        @trigger_error(sprintf('The "%s()" method is deprecated since Symfony 4.2, use the "circular_reference_limit" key of the context instead.', __METHOD__), E_USER_DEPRECATED);

        $this->defaultContext[self::CIRCULAR_REFERENCE_LIMIT] = $this->circularReferenceLimit = $circularReferenceLimit;

        return $this;
    }

    /**
     * Sets circular reference handler.
     *
     * @deprecated since Symfony 4.2
     *
     * @return self
     */
    public function setCircularReferenceHandler(callable $circularReferenceHandler)
    {
        @trigger_error(sprintf('The "%s()" method is deprecated since Symfony 4.2, use the "circular_reference_handler" key of the context instead.', __METHOD__), E_USER_DEPRECATED);

        $this->defaultContext[self::CIRCULAR_REFERENCE_HANDLER] = $this->circularReferenceHandler = $circularReferenceHandler;

        return $this;
    }

    /**
     * Sets normalization callbacks.
     *
     * @deprecated since Symfony 4.2
     *
     * @param callable[] $callbacks Help normalize the result
     *
     * @return self
     *
     * @throws InvalidArgumentException if a non-callable callback is set
     */
    public function setCallbacks(array $callbacks)
    {
        @trigger_error(sprintf('The "%s()" method is deprecated since Symfony 4.2, use the "callbacks" key of the context instead.', __METHOD__), E_USER_DEPRECATED);

        foreach ($callbacks as $attribute => $callback) {
            if (!\is_callable($callback)) {
                throw new InvalidArgumentException(sprintf('The given callback for attribute "%s" is not callable.', $attribute));
            }
        }
        $this->defaultContext[self::CALLBACKS] = $this->callbacks = $callbacks;

        return $this;
    }

    /**
     * Sets ignored attributes for normalization and denormalization.
     *
     * @deprecated since Symfony 4.2
     *
     * @return self
     */
    public function setIgnoredAttributes(array $ignoredAttributes)
    {
        @trigger_error(sprintf('The "%s()" method is deprecated since Symfony 4.2, use the "ignored_attributes" key of the context instead.', __METHOD__), E_USER_DEPRECATED);

        $this->defaultContext[self::IGNORED_ATTRIBUTES] = $this->ignoredAttributes = $ignoredAttributes;

        return $this;
    }

    /**
     * {@inheritdoc}
     */
    public function hasCacheableSupportsMethod(): bool
    {
        return false;
    }

    /**
     * Detects if the configured circular reference limit is reached.
     *
     * @param object $object
     * @param array  $context
     *
     * @return bool
     *
     * @throws CircularReferenceException
     */
    protected function isCircularReference($object, &$context)
    {
        $objectHash = spl_object_hash($object);

        $circularReferenceLimit = $context[self::CIRCULAR_REFERENCE_LIMIT] ?? $this->defaultContext[self::CIRCULAR_REFERENCE_LIMIT] ?? $this->circularReferenceLimit;
        if (isset($context[self::CIRCULAR_REFERENCE_LIMIT_COUNTERS][$objectHash])) {
            if ($context[self::CIRCULAR_REFERENCE_LIMIT_COUNTERS][$objectHash] >= $circularReferenceLimit) {
                unset($context[self::CIRCULAR_REFERENCE_LIMIT_COUNTERS][$objectHash]);

                return true;
            }

            ++$context[self::CIRCULAR_REFERENCE_LIMIT_COUNTERS][$objectHash];
        } else {
            $context[self::CIRCULAR_REFERENCE_LIMIT_COUNTERS][$objectHash] = 1;
        }

        return false;
    }

    /**
     * Handles a circular reference.
     *
     * If a circular reference handler is set, it will be called. Otherwise, a
     * {@class CircularReferenceException} will be thrown.
     *
     * @final since Symfony 4.2
     *
     * @param object      $object
     * @param string|null $format
     * @param array       $context
     *
     * @return mixed
     *
     * @throws CircularReferenceException
     */
    protected function handleCircularReference($object/*, string $format = null, array $context = []*/)
    {
        if (\func_num_args() < 2 && __CLASS__ !== static::class && __CLASS__ !== (new \ReflectionMethod($this, __FUNCTION__))->getDeclaringClass()->getName() && !$this instanceof \PHPUnit\Framework\MockObject\MockObject && !$this instanceof \Prophecy\Prophecy\ProphecySubjectInterface) {
            @trigger_error(sprintf('The "%s()" method will have two new "string $format = null" and "array $context = []" arguments in version 5.0, not defining it is deprecated since Symfony 4.2.', __METHOD__), E_USER_DEPRECATED);
        }
        $format = \func_num_args() > 1 ? func_get_arg(1) : null;
        $context = \func_num_args() > 2 ? func_get_arg(2) : [];

        $circularReferenceHandler = $context[self::CIRCULAR_REFERENCE_HANDLER] ?? $this->defaultContext[self::CIRCULAR_REFERENCE_HANDLER] ?? $this->circularReferenceHandler;
        if ($circularReferenceHandler) {
            return $circularReferenceHandler($object, $format, $context);
        }

        throw new CircularReferenceException(sprintf('A circular reference has been detected when serializing the object of class "%s" (configured limit: %d).', \get_class($object), $this->circularReferenceLimit));
    }

    /**
     * Gets attributes to normalize using groups.
     *
     * @param string|object $classOrObject
     * @param bool          $attributesAsString If false, return an array of {@link AttributeMetadataInterface}
     *
     * @throws LogicException if the 'allow_extra_attributes' context variable is false and no class metadata factory is provided
     *
     * @return string[]|AttributeMetadataInterface[]|bool
     */
    protected function getAllowedAttributes($classOrObject, array $context, $attributesAsString = false)
    {
        $allowExtraAttributes = $context[self::ALLOW_EXTRA_ATTRIBUTES] ?? $this->defaultContext[self::ALLOW_EXTRA_ATTRIBUTES];
        if (!$this->classMetadataFactory) {
            if (!$allowExtraAttributes) {
                throw new LogicException(sprintf('A class metadata factory must be provided in the constructor when setting "%s" to false.', self::ALLOW_EXTRA_ATTRIBUTES));
            }

            return false;
        }

        $tmpGroups = $context[self::GROUPS] ?? $this->defaultContext[self::GROUPS] ?? null;
        $groups = (\is_array($tmpGroups) || is_scalar($tmpGroups)) ? (array) $tmpGroups : false;
        if (false === $groups && $allowExtraAttributes) {
            return false;
        }

        $allowedAttributes = [];
        foreach ($this->classMetadataFactory->getMetadataFor($classOrObject)->getAttributesMetadata() as $attributeMetadata) {
            $name = $attributeMetadata->getName();

            if (
                (false === $groups || array_intersect($attributeMetadata->getGroups(), $groups)) &&
                $this->isAllowedAttribute($classOrObject, $name, null, $context)
            ) {
                $allowedAttributes[] = $attributesAsString ? $name : $attributeMetadata;
            }
        }

        return $allowedAttributes;
    }

    /**
     * Is this attribute allowed?
     *
     * @param object|string $classOrObject
     * @param string        $attribute
     * @param string|null   $format
     *
     * @return bool
     */
    protected function isAllowedAttribute($classOrObject, $attribute, $format = null, array $context = [])
    {
        $ignoredAttributes = $context[self::IGNORED_ATTRIBUTES] ?? $this->defaultContext[self::IGNORED_ATTRIBUTES] ?? $this->ignoredAttributes;
        if (\in_array($attribute, $ignoredAttributes)) {
            return false;
        }

        $attributes = $context[self::ATTRIBUTES] ?? $this->defaultContext[self::ATTRIBUTES] ?? null;
        if (isset($attributes[$attribute])) {
            // Nested attributes
            return true;
        }

        if (\is_array($attributes)) {
            return \in_array($attribute, $attributes, true);
        }

        return true;
    }

    /**
     * Normalizes the given data to an array. It's particularly useful during
     * the denormalization process.
     *
     * @param object|array $data
     *
     * @return array
     */
    protected function prepareForDenormalization($data)
    {
        return (array) $data;
    }

    /**
     * Returns the method to use to construct an object. This method must be either
     * the object constructor or static.
     *
     * @param string     $class
     * @param array|bool $allowedAttributes
     *
     * @return \ReflectionMethod|null
     */
    protected function getConstructor(array &$data, $class, array &$context, \ReflectionClass $reflectionClass, $allowedAttributes)
    {
        return $reflectionClass->getConstructor();
    }

    /**
     * Instantiates an object using constructor parameters when needed.
     *
     * This method also allows to denormalize data into an existing object if
     * it is present in the context with the object_to_populate. This object
     * is removed from the context before being returned to avoid side effects
     * when recursively normalizing an object graph.
     *
     * @param string     $class
     * @param array|bool $allowedAttributes
     *
     * @return object
     *
     * @throws RuntimeException
     * @throws MissingConstructorArgumentsException
     */
    protected function instantiateObject(array &$data, $class, array &$context, \ReflectionClass $reflectionClass, $allowedAttributes, string $format = null)
    {
        if (null !== $object = $this->extractObjectToPopulate($class, $context, self::OBJECT_TO_POPULATE)) {
            unset($context[self::OBJECT_TO_POPULATE]);

            return $object;
        }
        // clean up even if no match
        unset($context[static::OBJECT_TO_POPULATE]);

        $constructor = $this->getConstructor($data, $class, $context, $reflectionClass, $allowedAttributes);
        if ($constructor) {
            if (true !== $constructor->isPublic()) {
                return $reflectionClass->newInstanceWithoutConstructor();
            }

            $constructorParameters = $constructor->getParameters();

            $params = [];
            foreach ($constructorParameters as $constructorParameter) {
                $paramName = $constructorParameter->name;
                $key = $this->nameConverter ? $this->nameConverter->normalize($paramName, $class, $format, $context) : $paramName;

                $allowed = false === $allowedAttributes || \in_array($paramName, $allowedAttributes);
                $ignored = !$this->isAllowedAttribute($class, $paramName, $format, $context);
                if ($constructorParameter->isVariadic()) {
                    if ($allowed && !$ignored && (isset($data[$key]) || \array_key_exists($key, $data))) {
                        if (!\is_array($data[$paramName])) {
                            throw new RuntimeException(sprintf('Cannot create an instance of "%s" from serialized data because the variadic parameter "%s" can only accept an array.', $class, $constructorParameter->name));
                        }

                        $variadicParameters = [];
                        foreach ($data[$paramName] as $parameterData) {
                            $variadicParameters[] = $this->denormalizeParameter($reflectionClass, $constructorParameter, $paramName, $parameterData, $context, $format);
                        }

                        $params = array_merge($params, $variadicParameters);
                        unset($data[$key]);
                    }
                } elseif ($allowed && !$ignored && (isset($data[$key]) || \array_key_exists($key, $data))) {
                    $parameterData = $data[$key];
                    if (null === $parameterData && $constructorParameter->allowsNull()) {
                        $params[] = null;
                        // Don't run set for a parameter passed to the constructor
                        unset($data[$key]);
                        continue;
                    }

                    // Don't run set for a parameter passed to the constructor
                    $params[] = $this->denormalizeParameter($reflectionClass, $constructorParameter, $paramName, $parameterData, $context, $format);
                    unset($data[$key]);
                } elseif (\array_key_exists($key, $context[static::DEFAULT_CONSTRUCTOR_ARGUMENTS][$class] ?? [])) {
                    $params[] = $context[static::DEFAULT_CONSTRUCTOR_ARGUMENTS][$class][$key];
                } elseif (\array_key_exists($key, $this->defaultContext[self::DEFAULT_CONSTRUCTOR_ARGUMENTS][$class] ?? [])) {
                    $params[] = $this->defaultContext[self::DEFAULT_CONSTRUCTOR_ARGUMENTS][$class][$key];
                } elseif ($constructorParameter->isDefaultValueAvailable()) {
                    $params[] = $constructorParameter->getDefaultValue();
                } else {
                    throw new MissingConstructorArgumentsException(sprintf('Cannot create an instance of "%s" from serialized data because its constructor requires parameter "%s" to be present.', $class, $constructorParameter->name));
                }
            }

            if ($constructor->isConstructor()) {
                return $reflectionClass->newInstanceArgs($params);
            } else {
                return $constructor->invokeArgs(null, $params);
            }
        }

        return new $class();
    }

    /**
     * @internal
     */
    protected function denormalizeParameter(\ReflectionClass $class, \ReflectionParameter $parameter, $parameterName, $parameterData, array $context, $format = null)
    {
        try {
<<<<<<< HEAD
            if (($parameterType = $parameter->getType()) && !$parameterType->isBuiltin()) {
=======
            if (\PHP_VERSION_ID < 70100 && null !== $parameterClass = $parameter->getClass()) {
                $parameterClass = $parameterClass->name;
            } elseif (\PHP_VERSION_ID >= 70100 && ($parameterType = $parameter->getType()) instanceof \ReflectionNamedType && !$parameterType->isBuiltin()) {
>>>>>>> cf66f033
                $parameterClass = $parameterType->getName();
                new \ReflectionClass($parameterClass); // throws a \ReflectionException if the class doesn't exist

                if (!$this->serializer instanceof DenormalizerInterface) {
                    throw new LogicException(sprintf('Cannot create an instance of "%s" from serialized data because the serializer inject in "%s" is not a denormalizer.', $parameterClass, static::class));
                }

                return $this->serializer->denormalize($parameterData, $parameterClass, $format, $this->createChildContext($context, $parameterName, $format));
            }
        } catch (\ReflectionException $e) {
            throw new RuntimeException(sprintf('Could not determine the class of the parameter "%s".', $parameterName), 0, $e);
        } catch (MissingConstructorArgumentsException $e) {
            if (!$parameter->getType()->allowsNull()) {
                throw $e;
            }

            return null;
        }

        return $parameterData;
    }

    /**
     * @param string $attribute Attribute name
     *
     * @internal
     */
    protected function createChildContext(array $parentContext, $attribute/*, ?string $format */): array
    {
        if (\func_num_args() < 3) {
            @trigger_error(sprintf('Method "%s::%s()" will have a third "?string $format" argument in version 5.0; not defining it is deprecated since Symfony 4.3.', static::class, __FUNCTION__), E_USER_DEPRECATED);
        }
        if (isset($parentContext[self::ATTRIBUTES][$attribute])) {
            $parentContext[self::ATTRIBUTES] = $parentContext[self::ATTRIBUTES][$attribute];
        } else {
            unset($parentContext[self::ATTRIBUTES]);
        }

        return $parentContext;
    }
}<|MERGE_RESOLUTION|>--- conflicted
+++ resolved
@@ -522,13 +522,7 @@
     protected function denormalizeParameter(\ReflectionClass $class, \ReflectionParameter $parameter, $parameterName, $parameterData, array $context, $format = null)
     {
         try {
-<<<<<<< HEAD
-            if (($parameterType = $parameter->getType()) && !$parameterType->isBuiltin()) {
-=======
-            if (\PHP_VERSION_ID < 70100 && null !== $parameterClass = $parameter->getClass()) {
-                $parameterClass = $parameterClass->name;
-            } elseif (\PHP_VERSION_ID >= 70100 && ($parameterType = $parameter->getType()) instanceof \ReflectionNamedType && !$parameterType->isBuiltin()) {
->>>>>>> cf66f033
+            if (($parameterType = $parameter->getType()) instanceof \ReflectionNamedType && !$parameterType->isBuiltin()) {
                 $parameterClass = $parameterType->getName();
                 new \ReflectionClass($parameterClass); // throws a \ReflectionException if the class doesn't exist
 
