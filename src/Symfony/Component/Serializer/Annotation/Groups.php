<?php

/*
 * This file is part of the Symfony package.
 *
 * (c) Fabien Potencier <fabien@symfony.com>
 *
 * For the full copyright and license information, please view the LICENSE
 * file that was distributed with this source code.
 */

namespace Symfony\Component\Serializer\Annotation;

use Symfony\Component\Serializer\Exception\InvalidArgumentException;

/**
 * Annotation class for @Groups().
 *
 * @Annotation
 * @NamedArgumentConstructor
 * @Target({"PROPERTY", "METHOD"})
 *
 * @author Kévin Dunglas <dunglas@gmail.com>
 */
#[\Attribute(\Attribute::TARGET_METHOD | \Attribute::TARGET_PROPERTY)]
class Groups
{
    /**
     * @var string[]
     */
    private $groups;

    /**
<<<<<<< HEAD
     * @param string|string[] $groups
     *
     * @throws InvalidArgumentException
=======
     * @param string[] $groups
>>>>>>> 43fc6b3b
     */
    public function __construct($groups)
    {
        if (\is_string($groups)) {
            $groups = (array) $groups;
        } elseif (!\is_array($groups)) {
            throw new \TypeError(sprintf('"%s": Parameter $groups is expected to be a string or an array of strings, got "%s".', __METHOD__, get_debug_type($groups)));
        } elseif (isset($groups['value'])) {
            trigger_deprecation('symfony/serializer', '5.3', 'Passing an array of properties as first argument to "%s" is deprecated. Use named arguments instead.', __METHOD__);

            $groups = (array) $groups['value'];
        }
        if (empty($groups)) {
            throw new InvalidArgumentException(sprintf('Parameter of annotation "%s" cannot be empty.', static::class));
        }

        foreach ($groups as $group) {
            if (!\is_string($group) || '' === $group) {
                throw new InvalidArgumentException(sprintf('Parameter of annotation "%s" must be a string or an array of non-empty strings.', static::class));
            }
        }

        $this->groups = $groups;
    }

    /**
     * @return string[]
     */
    public function getGroups()
    {
        return $this->groups;
    }
}<|MERGE_RESOLUTION|>--- conflicted
+++ resolved
@@ -31,13 +31,7 @@
     private $groups;
 
     /**
-<<<<<<< HEAD
      * @param string|string[] $groups
-     *
-     * @throws InvalidArgumentException
-=======
-     * @param string[] $groups
->>>>>>> 43fc6b3b
      */
     public function __construct($groups)
     {
