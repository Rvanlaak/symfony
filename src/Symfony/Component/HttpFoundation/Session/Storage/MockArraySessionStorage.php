--- conflicted
+++ resolved
@@ -249,11 +249,7 @@
      */
     protected function generateId()
     {
-<<<<<<< HEAD
-        return hash('sha256', uniqid(mt_rand()));
-=======
-        return sha1(uniqid('ss_mock_', true));
->>>>>>> 17ffb5a8
+        return hash('sha256', uniqid('ss_mock_', true));
     }
 
     protected function loadSession()
