<?php

/*
 * This file is part of the Symfony package.
 *
 * (c) Fabien Potencier <fabien@symfony.com>
 *
 * For the full copyright and license information, please view the LICENSE
 * file that was distributed with this source code.
 */

namespace Symfony\Component\HttpFoundation;

/**
 * Response represents an HTTP response.
 *
 * @author Fabien Potencier <fabien@symfony.com>
 */
class Response
{
    const HTTP_CONTINUE = 100;
    const HTTP_SWITCHING_PROTOCOLS = 101;
    const HTTP_PROCESSING = 102;            // RFC2518
    const HTTP_OK = 200;
    const HTTP_CREATED = 201;
    const HTTP_ACCEPTED = 202;
    const HTTP_NON_AUTHORITATIVE_INFORMATION = 203;
    const HTTP_NO_CONTENT = 204;
    const HTTP_RESET_CONTENT = 205;
    const HTTP_PARTIAL_CONTENT = 206;
    const HTTP_MULTI_STATUS = 207;          // RFC4918
    const HTTP_ALREADY_REPORTED = 208;      // RFC5842
    const HTTP_IM_USED = 226;               // RFC3229
    const HTTP_MULTIPLE_CHOICES = 300;
    const HTTP_MOVED_PERMANENTLY = 301;
    const HTTP_FOUND = 302;
    const HTTP_SEE_OTHER = 303;
    const HTTP_NOT_MODIFIED = 304;
    const HTTP_USE_PROXY = 305;
    const HTTP_RESERVED = 306;
    const HTTP_TEMPORARY_REDIRECT = 307;
    const HTTP_PERMANENTLY_REDIRECT = 308;  // RFC7238
    const HTTP_BAD_REQUEST = 400;
    const HTTP_UNAUTHORIZED = 401;
    const HTTP_PAYMENT_REQUIRED = 402;
    const HTTP_FORBIDDEN = 403;
    const HTTP_NOT_FOUND = 404;
    const HTTP_METHOD_NOT_ALLOWED = 405;
    const HTTP_NOT_ACCEPTABLE = 406;
    const HTTP_PROXY_AUTHENTICATION_REQUIRED = 407;
    const HTTP_REQUEST_TIMEOUT = 408;
    const HTTP_CONFLICT = 409;
    const HTTP_GONE = 410;
    const HTTP_LENGTH_REQUIRED = 411;
    const HTTP_PRECONDITION_FAILED = 412;
    const HTTP_REQUEST_ENTITY_TOO_LARGE = 413;
    const HTTP_REQUEST_URI_TOO_LONG = 414;
    const HTTP_UNSUPPORTED_MEDIA_TYPE = 415;
    const HTTP_REQUESTED_RANGE_NOT_SATISFIABLE = 416;
    const HTTP_EXPECTATION_FAILED = 417;
    const HTTP_I_AM_A_TEAPOT = 418;                                               // RFC2324
    const HTTP_MISDIRECTED_REQUEST = 421;                                         // RFC7540
    const HTTP_UNPROCESSABLE_ENTITY = 422;                                        // RFC4918
    const HTTP_LOCKED = 423;                                                      // RFC4918
    const HTTP_FAILED_DEPENDENCY = 424;                                           // RFC4918
    const HTTP_RESERVED_FOR_WEBDAV_ADVANCED_COLLECTIONS_EXPIRED_PROPOSAL = 425;   // RFC2817
    const HTTP_UPGRADE_REQUIRED = 426;                                            // RFC2817
    const HTTP_PRECONDITION_REQUIRED = 428;                                       // RFC6585
    const HTTP_TOO_MANY_REQUESTS = 429;                                           // RFC6585
    const HTTP_REQUEST_HEADER_FIELDS_TOO_LARGE = 431;                             // RFC6585
    const HTTP_UNAVAILABLE_FOR_LEGAL_REASONS = 451;
    const HTTP_INTERNAL_SERVER_ERROR = 500;
    const HTTP_NOT_IMPLEMENTED = 501;
    const HTTP_BAD_GATEWAY = 502;
    const HTTP_SERVICE_UNAVAILABLE = 503;
    const HTTP_GATEWAY_TIMEOUT = 504;
    const HTTP_VERSION_NOT_SUPPORTED = 505;
    const HTTP_VARIANT_ALSO_NEGOTIATES_EXPERIMENTAL = 506;                        // RFC2295
    const HTTP_INSUFFICIENT_STORAGE = 507;                                        // RFC4918
    const HTTP_LOOP_DETECTED = 508;                                               // RFC5842
    const HTTP_NOT_EXTENDED = 510;                                                // RFC2774
    const HTTP_NETWORK_AUTHENTICATION_REQUIRED = 511;                             // RFC6585

    /**
     * @var \Symfony\Component\HttpFoundation\ResponseHeaderBag
     */
    public $headers;

    /**
     * @var string
     */
    protected $content;

    /**
     * @var string
     */
    protected $version;

    /**
     * @var int
     */
    protected $statusCode;

    /**
     * @var string
     */
    protected $statusText;

    /**
     * @var string
     */
    protected $charset;

    /**
     * Status codes translation table.
     *
     * The list of codes is complete according to the
     * {@link http://www.iana.org/assignments/http-status-codes/ Hypertext Transfer Protocol (HTTP) Status Code Registry}
     * (last updated 2016-03-01).
     *
     * Unless otherwise noted, the status code is defined in RFC2616.
     *
     * @var array
     */
    public static $statusTexts = array(
        100 => 'Continue',
        101 => 'Switching Protocols',
        102 => 'Processing',            // RFC2518
        200 => 'OK',
        201 => 'Created',
        202 => 'Accepted',
        203 => 'Non-Authoritative Information',
        204 => 'No Content',
        205 => 'Reset Content',
        206 => 'Partial Content',
        207 => 'Multi-Status',          // RFC4918
        208 => 'Already Reported',      // RFC5842
        226 => 'IM Used',               // RFC3229
        300 => 'Multiple Choices',
        301 => 'Moved Permanently',
        302 => 'Found',
        303 => 'See Other',
        304 => 'Not Modified',
        305 => 'Use Proxy',
        307 => 'Temporary Redirect',
        308 => 'Permanent Redirect',    // RFC7238
        400 => 'Bad Request',
        401 => 'Unauthorized',
        402 => 'Payment Required',
        403 => 'Forbidden',
        404 => 'Not Found',
        405 => 'Method Not Allowed',
        406 => 'Not Acceptable',
        407 => 'Proxy Authentication Required',
        408 => 'Request Timeout',
        409 => 'Conflict',
        410 => 'Gone',
        411 => 'Length Required',
        412 => 'Precondition Failed',
        413 => 'Payload Too Large',
        414 => 'URI Too Long',
        415 => 'Unsupported Media Type',
        416 => 'Range Not Satisfiable',
        417 => 'Expectation Failed',
        418 => 'I\'m a teapot',                                               // RFC2324
        421 => 'Misdirected Request',                                         // RFC7540
        422 => 'Unprocessable Entity',                                        // RFC4918
        423 => 'Locked',                                                      // RFC4918
        424 => 'Failed Dependency',                                           // RFC4918
        425 => 'Reserved for WebDAV advanced collections expired proposal',   // RFC2817
        426 => 'Upgrade Required',                                            // RFC2817
        428 => 'Precondition Required',                                       // RFC6585
        429 => 'Too Many Requests',                                           // RFC6585
        431 => 'Request Header Fields Too Large',                             // RFC6585
        451 => 'Unavailable For Legal Reasons',                               // RFC7725
        500 => 'Internal Server Error',
        501 => 'Not Implemented',
        502 => 'Bad Gateway',
        503 => 'Service Unavailable',
        504 => 'Gateway Timeout',
        505 => 'HTTP Version Not Supported',
        506 => 'Variant Also Negotiates (Experimental)',                      // RFC2295
        507 => 'Insufficient Storage',                                        // RFC4918
        508 => 'Loop Detected',                                               // RFC5842
        510 => 'Not Extended',                                                // RFC2774
        511 => 'Network Authentication Required',                             // RFC6585
    );

    private static $deprecatedMethods = array(
        'setDate', 'getDate',
        'setExpires', 'getExpires',
        'setLastModified', 'getLastModified',
        'setProtocolVersion', 'getProtocolVersion',
        'setStatusCode', 'getStatusCode',
        'setCharset', 'getCharset',
        'setPrivate', 'setPublic',
        'getAge', 'getMaxAge', 'setMaxAge', 'setSharedMaxAge',
        'getTtl', 'setTtl', 'setClientTtl',
        'getEtag', 'setEtag',
        'hasVary', 'getVary', 'setVary',
        'isInvalid', 'isSuccessful', 'isRedirection',
        'isClientError', 'isOk', 'isForbidden',
        'isNotFound', 'isRedirect', 'isEmpty',
    );
    private static $deprecationsTriggered = array(
        __CLASS__ => true,
        BinaryFileResponse::class => true,
        JsonResponse::class => true,
        RedirectResponse::class => true,
        StreamedResponse::class => true,
    );

    /**
     * Constructor.
     *
     * @param mixed $content The response content, see setContent()
     * @param int   $status  The response status code
     * @param array $headers An array of response headers
     *
     * @throws \InvalidArgumentException When the HTTP status code is not valid
     */
    public function __construct($content = '', $status = 200, $headers = array())
    {
        $this->headers = new ResponseHeaderBag($headers);
        $this->setContent($content);
        $this->setStatusCode($status);
        $this->setProtocolVersion('1.0');

<<<<<<< HEAD
        // Deprecations
        $class = get_class($this);
        if ($this instanceof \PHPUnit_Framework_MockObject_MockObject || $this instanceof \Prophecy\Doubler\DoubleInterface) {
            $class = get_parent_class($class);
        }
        if (isset(self::$deprecationsTriggered[$class])) {
            return;
        }

        self::$deprecationsTriggered[$class] = true;
        foreach (self::$deprecatedMethods as $method) {
            $r = new \ReflectionMethod($class, $method);
            if (__CLASS__ !== $r->getDeclaringClass()->getName()) {
                @trigger_error(sprintf('Extending %s::%s() in %s is deprecated since version 3.2 and won\'t be supported anymore in 4.0 as it will be final.', __CLASS__, $method, $class), E_USER_DEPRECATED);
            }
=======
        /* RFC2616 - 14.18 says all Responses need to have a Date */
        if (!$this->headers->has('Date')) {
            $this->setDate(new \DateTime(null, new \DateTimeZone('UTC')));
>>>>>>> f971f4f5
        }
    }

    /**
     * Factory method for chainability.
     *
     * Example:
     *
     *     return Response::create($body, 200)
     *         ->setSharedMaxAge(300);
     *
     * @param mixed $content The response content, see setContent()
     * @param int   $status  The response status code
     * @param array $headers An array of response headers
     *
     * @return static
     */
    public static function create($content = '', $status = 200, $headers = array())
    {
        return new static($content, $status, $headers);
    }

    /**
     * Returns the Response as an HTTP string.
     *
     * The string representation of the Response is the same as the
     * one that will be sent to the client only if the prepare() method
     * has been called before.
     *
     * @return string The Response as an HTTP string
     *
     * @see prepare()
     */
    public function __toString()
    {
        return
            sprintf('HTTP/%s %s %s', $this->version, $this->statusCode, $this->statusText)."\r\n".
            $this->headers."\r\n".
            $this->getContent();
    }

    /**
     * Clones the current Response instance.
     */
    public function __clone()
    {
        $this->headers = clone $this->headers;
    }

    /**
     * Prepares the Response before it is sent to the client.
     *
     * This method tweaks the Response to ensure that it is
     * compliant with RFC 2616. Most of the changes are based on
     * the Request that is "associated" with this Response.
     *
     * @param Request $request A Request instance
     *
     * @return $this
     */
    public function prepare(Request $request)
    {
        $headers = $this->headers;

        if ($this->isInformational() || $this->isEmpty()) {
            $this->setContent(null);
            $headers->remove('Content-Type');
            $headers->remove('Content-Length');
        } else {
            // Content-type based on the Request
            if (!$headers->has('Content-Type')) {
                $format = $request->getRequestFormat();
                if (null !== $format && $mimeType = $request->getMimeType($format)) {
                    $headers->set('Content-Type', $mimeType);
                }
            }

            // Fix Content-Type
            $charset = $this->charset ?: 'UTF-8';
            if (!$headers->has('Content-Type')) {
                $headers->set('Content-Type', 'text/html; charset='.$charset);
            } elseif (0 === stripos($headers->get('Content-Type'), 'text/') && false === stripos($headers->get('Content-Type'), 'charset')) {
                // add the charset
                $headers->set('Content-Type', $headers->get('Content-Type').'; charset='.$charset);
            }

            // Fix Content-Length
            if ($headers->has('Transfer-Encoding')) {
                $headers->remove('Content-Length');
            }

            if ($request->isMethod('HEAD')) {
                // cf. RFC2616 14.13
                $length = $headers->get('Content-Length');
                $this->setContent(null);
                if ($length) {
                    $headers->set('Content-Length', $length);
                }
            }
        }

        // Fix protocol
        if ('HTTP/1.0' != $request->server->get('SERVER_PROTOCOL')) {
            $this->setProtocolVersion('1.1');
        }

        // Check if we need to send extra expire info headers
        if ('1.0' == $this->getProtocolVersion() && false !== strpos($this->headers->get('Cache-Control'), 'no-cache')) {
            $this->headers->set('pragma', 'no-cache');
            $this->headers->set('expires', -1);
        }

        $this->ensureIEOverSSLCompatibility($request);

        return $this;
    }

    /**
     * Sends HTTP headers.
     *
     * @return $this
     */
    public function sendHeaders()
    {
        // headers have already been sent by the developer
        if (headers_sent()) {
            return $this;
        }

        /* RFC2616 - 14.18 says all Responses need to have a Date */
        if (!$this->headers->has('Date')) {
            $this->setDate(\DateTime::createFromFormat('U', time()));
        }

        // headers
        foreach ($this->headers->allPreserveCase() as $name => $values) {
            foreach ($values as $value) {
                header($name.': '.$value, false, $this->statusCode);
            }
        }

        // status
        header(sprintf('HTTP/%s %s %s', $this->version, $this->statusCode, $this->statusText), true, $this->statusCode);

        // cookies
        foreach ($this->headers->getCookies() as $cookie) {
            if ($cookie->isRaw()) {
                setrawcookie($cookie->getName(), $cookie->getValue(), $cookie->getExpiresTime(), $cookie->getPath(), $cookie->getDomain(), $cookie->isSecure(), $cookie->isHttpOnly());
            } else {
                setcookie($cookie->getName(), $cookie->getValue(), $cookie->getExpiresTime(), $cookie->getPath(), $cookie->getDomain(), $cookie->isSecure(), $cookie->isHttpOnly());
            }
        }

        return $this;
    }

    /**
     * Sends content for the current web response.
     *
     * @return $this
     */
    public function sendContent()
    {
        echo $this->content;

        return $this;
    }

    /**
     * Sends HTTP headers and content.
     *
     * @return $this
     */
    public function send()
    {
        $this->sendHeaders();
        $this->sendContent();

        if (function_exists('fastcgi_finish_request')) {
            fastcgi_finish_request();
        } elseif ('cli' !== PHP_SAPI) {
            static::closeOutputBuffers(0, true);
        }

        return $this;
    }

    /**
     * Sets the response content.
     *
     * Valid types are strings, numbers, null, and objects that implement a __toString() method.
     *
     * @param mixed $content Content that can be cast to string
     *
     * @return $this
     *
     * @throws \UnexpectedValueException
     */
    public function setContent($content)
    {
        if (null !== $content && !is_string($content) && !is_numeric($content) && !is_callable(array($content, '__toString'))) {
            throw new \UnexpectedValueException(sprintf('The Response content must be a string or object implementing __toString(), "%s" given.', gettype($content)));
        }

        $this->content = (string) $content;

        return $this;
    }

    /**
     * Gets the current response content.
     *
     * @return string Content
     */
    public function getContent()
    {
        return $this->content;
    }

    /**
     * Sets the HTTP protocol version (1.0 or 1.1).
     *
     * @param string $version The HTTP protocol version
     *
     * @return $this
     */
    public function setProtocolVersion($version)
    {
        $this->version = $version;

        return $this;
    }

    /**
     * Gets the HTTP protocol version.
     *
     * @return string The HTTP protocol version
     */
    public function getProtocolVersion()
    {
        return $this->version;
    }

    /**
     * Sets the response status code.
     *
     * @param int   $code HTTP status code
     * @param mixed $text HTTP status text
     *
     * If the status text is null it will be automatically populated for the known
     * status codes and left empty otherwise.
     *
     * @return $this
     *
     * @throws \InvalidArgumentException When the HTTP status code is not valid
     */
    public function setStatusCode($code, $text = null)
    {
        $this->statusCode = $code = (int) $code;
        if ($this->isInvalid()) {
            throw new \InvalidArgumentException(sprintf('The HTTP status code "%s" is not valid.', $code));
        }

        if (null === $text) {
            $this->statusText = isset(self::$statusTexts[$code]) ? self::$statusTexts[$code] : 'unknown status';

            return $this;
        }

        if (false === $text) {
            $this->statusText = '';

            return $this;
        }

        $this->statusText = $text;

        return $this;
    }

    /**
     * Retrieves the status code for the current web response.
     *
     * @return int Status code
     */
    public function getStatusCode()
    {
        return $this->statusCode;
    }

    /**
     * Sets the response charset.
     *
     * @param string $charset Character set
     *
     * @return $this
     */
    public function setCharset($charset)
    {
        $this->charset = $charset;

        return $this;
    }

    /**
     * Retrieves the response charset.
     *
     * @return string Character set
     */
    public function getCharset()
    {
        return $this->charset;
    }

    /**
     * Returns true if the response is worth caching under any circumstance.
     *
     * Responses marked "private" with an explicit Cache-Control directive are
     * considered uncacheable.
     *
     * Responses with neither a freshness lifetime (Expires, max-age) nor cache
     * validator (Last-Modified, ETag) are considered uncacheable.
     *
     * @return bool true if the response is worth caching, false otherwise
     */
    public function isCacheable()
    {
        if (!in_array($this->statusCode, array(200, 203, 300, 301, 302, 404, 410))) {
            return false;
        }

        if ($this->headers->hasCacheControlDirective('no-store') || $this->headers->getCacheControlDirective('private')) {
            return false;
        }

        return $this->isValidateable() || $this->isFresh();
    }

    /**
     * Returns true if the response is "fresh".
     *
     * Fresh responses may be served from cache without any interaction with the
     * origin. A response is considered fresh when it includes a Cache-Control/max-age
     * indicator or Expires header and the calculated age is less than the freshness lifetime.
     *
     * @return bool true if the response is fresh, false otherwise
     */
    public function isFresh()
    {
        return $this->getTtl() > 0;
    }

    /**
     * Returns true if the response includes headers that can be used to validate
     * the response with the origin server using a conditional GET request.
     *
     * @return bool true if the response is validateable, false otherwise
     */
    public function isValidateable()
    {
        return $this->headers->has('Last-Modified') || $this->headers->has('ETag');
    }

    /**
     * Marks the response as "private".
     *
     * It makes the response ineligible for serving other clients.
     *
     * @return $this
     */
    public function setPrivate()
    {
        $this->headers->removeCacheControlDirective('public');
        $this->headers->addCacheControlDirective('private');

        return $this;
    }

    /**
     * Marks the response as "public".
     *
     * It makes the response eligible for serving other clients.
     *
     * @return $this
     */
    public function setPublic()
    {
        $this->headers->addCacheControlDirective('public');
        $this->headers->removeCacheControlDirective('private');

        return $this;
    }

    /**
     * Returns true if the response must be revalidated by caches.
     *
     * This method indicates that the response must not be served stale by a
     * cache in any circumstance without first revalidating with the origin.
     * When present, the TTL of the response should not be overridden to be
     * greater than the value provided by the origin.
     *
     * @return bool true if the response must be revalidated by a cache, false otherwise
     */
    public function mustRevalidate()
    {
        return $this->headers->hasCacheControlDirective('must-revalidate') || $this->headers->hasCacheControlDirective('proxy-revalidate');
    }

    /**
     * Returns the Date header as a DateTime instance.
     *
     * @return \DateTime A \DateTime instance
     *
     * @throws \RuntimeException When the header is not parseable
     */
    public function getDate()
    {
        /*
            RFC2616 - 14.18 says all Responses need to have a Date.
            Make sure we provide one even if it the header
            has been removed in the meantime.
         */
        if (!$this->headers->has('Date')) {
            $this->setDate(\DateTime::createFromFormat('U', time()));
        }

        return $this->headers->getDate('Date');
    }

    /**
     * Sets the Date header.
     *
     * @param \DateTime $date A \DateTime instance
     *
     * @return $this
     */
    public function setDate(\DateTime $date)
    {
        $date->setTimezone(new \DateTimeZone('UTC'));
        $this->headers->set('Date', $date->format('D, d M Y H:i:s').' GMT');

        return $this;
    }

    /**
     * Returns the age of the response.
     *
     * @return int The age of the response in seconds
     */
    public function getAge()
    {
        if (null !== $age = $this->headers->get('Age')) {
            return (int) $age;
        }

        return max(time() - $this->getDate()->format('U'), 0);
    }

    /**
     * Marks the response stale by setting the Age header to be equal to the maximum age of the response.
     *
     * @return $this
     */
    public function expire()
    {
        if ($this->isFresh()) {
            $this->headers->set('Age', $this->getMaxAge());
        }

        return $this;
    }

    /**
     * Returns the value of the Expires header as a DateTime instance.
     *
     * @return \DateTime|null A DateTime instance or null if the header does not exist
     */
    public function getExpires()
    {
        try {
            return $this->headers->getDate('Expires');
        } catch (\RuntimeException $e) {
            // according to RFC 2616 invalid date formats (e.g. "0" and "-1") must be treated as in the past
            return \DateTime::createFromFormat(DATE_RFC2822, 'Sat, 01 Jan 00 00:00:00 +0000');
        }
    }

    /**
     * Sets the Expires HTTP header with a DateTime instance.
     *
     * Passing null as value will remove the header.
     *
     * @param \DateTime|null $date A \DateTime instance or null to remove the header
     *
     * @return $this
     */
    public function setExpires(\DateTime $date = null)
    {
        if (null === $date) {
            $this->headers->remove('Expires');
        } else {
            $date = clone $date;
            $date->setTimezone(new \DateTimeZone('UTC'));
            $this->headers->set('Expires', $date->format('D, d M Y H:i:s').' GMT');
        }

        return $this;
    }

    /**
     * Returns the number of seconds after the time specified in the response's Date
     * header when the response should no longer be considered fresh.
     *
     * First, it checks for a s-maxage directive, then a max-age directive, and then it falls
     * back on an expires header. It returns null when no maximum age can be established.
     *
     * @return int|null Number of seconds
     */
    public function getMaxAge()
    {
        if ($this->headers->hasCacheControlDirective('s-maxage')) {
            return (int) $this->headers->getCacheControlDirective('s-maxage');
        }

        if ($this->headers->hasCacheControlDirective('max-age')) {
            return (int) $this->headers->getCacheControlDirective('max-age');
        }

        if (null !== $this->getExpires()) {
            return $this->getExpires()->format('U') - $this->getDate()->format('U');
        }
    }

    /**
     * Sets the number of seconds after which the response should no longer be considered fresh.
     *
     * This methods sets the Cache-Control max-age directive.
     *
     * @param int $value Number of seconds
     *
     * @return $this
     */
    public function setMaxAge($value)
    {
        $this->headers->addCacheControlDirective('max-age', $value);

        return $this;
    }

    /**
     * Sets the number of seconds after which the response should no longer be considered fresh by shared caches.
     *
     * This methods sets the Cache-Control s-maxage directive.
     *
     * @param int $value Number of seconds
     *
     * @return $this
     */
    public function setSharedMaxAge($value)
    {
        $this->setPublic();
        $this->headers->addCacheControlDirective('s-maxage', $value);

        return $this;
    }

    /**
     * Returns the response's time-to-live in seconds.
     *
     * It returns null when no freshness information is present in the response.
     *
     * When the responses TTL is <= 0, the response may not be served from cache without first
     * revalidating with the origin.
     *
     * @return int|null The TTL in seconds
     */
    public function getTtl()
    {
        if (null !== $maxAge = $this->getMaxAge()) {
            return $maxAge - $this->getAge();
        }
    }

    /**
     * Sets the response's time-to-live for shared caches.
     *
     * This method adjusts the Cache-Control/s-maxage directive.
     *
     * @param int $seconds Number of seconds
     *
     * @return $this
     */
    public function setTtl($seconds)
    {
        $this->setSharedMaxAge($this->getAge() + $seconds);

        return $this;
    }

    /**
     * Sets the response's time-to-live for private/client caches.
     *
     * This method adjusts the Cache-Control/max-age directive.
     *
     * @param int $seconds Number of seconds
     *
     * @return $this
     */
    public function setClientTtl($seconds)
    {
        $this->setMaxAge($this->getAge() + $seconds);

        return $this;
    }

    /**
     * Returns the Last-Modified HTTP header as a DateTime instance.
     *
     * @return \DateTime|null A DateTime instance or null if the header does not exist
     *
     * @throws \RuntimeException When the HTTP header is not parseable
     */
    public function getLastModified()
    {
        return $this->headers->getDate('Last-Modified');
    }

    /**
     * Sets the Last-Modified HTTP header with a DateTime instance.
     *
     * Passing null as value will remove the header.
     *
     * @param \DateTime|null $date A \DateTime instance or null to remove the header
     *
     * @return $this
     */
    public function setLastModified(\DateTime $date = null)
    {
        if (null === $date) {
            $this->headers->remove('Last-Modified');
        } else {
            $date = clone $date;
            $date->setTimezone(new \DateTimeZone('UTC'));
            $this->headers->set('Last-Modified', $date->format('D, d M Y H:i:s').' GMT');
        }

        return $this;
    }

    /**
     * Returns the literal value of the ETag HTTP header.
     *
     * @return string|null The ETag HTTP header or null if it does not exist
     */
    public function getEtag()
    {
        return $this->headers->get('ETag');
    }

    /**
     * Sets the ETag value.
     *
     * @param string|null $etag The ETag unique identifier or null to remove the header
     * @param bool        $weak Whether you want a weak ETag or not
     *
     * @return $this
     */
    public function setEtag($etag = null, $weak = false)
    {
        if (null === $etag) {
            $this->headers->remove('Etag');
        } else {
            if (0 !== strpos($etag, '"')) {
                $etag = '"'.$etag.'"';
            }

            $this->headers->set('ETag', (true === $weak ? 'W/' : '').$etag);
        }

        return $this;
    }

    /**
     * Sets the response's cache headers (validation and/or expiration).
     *
     * Available options are: etag, last_modified, max_age, s_maxage, private, and public.
     *
     * @param array $options An array of cache options
     *
     * @return $this
     *
     * @throws \InvalidArgumentException
     */
    public function setCache(array $options)
    {
        if ($diff = array_diff(array_keys($options), array('etag', 'last_modified', 'max_age', 's_maxage', 'private', 'public'))) {
            throw new \InvalidArgumentException(sprintf('Response does not support the following options: "%s".', implode('", "', array_values($diff))));
        }

        if (isset($options['etag'])) {
            $this->setEtag($options['etag']);
        }

        if (isset($options['last_modified'])) {
            $this->setLastModified($options['last_modified']);
        }

        if (isset($options['max_age'])) {
            $this->setMaxAge($options['max_age']);
        }

        if (isset($options['s_maxage'])) {
            $this->setSharedMaxAge($options['s_maxage']);
        }

        if (isset($options['public'])) {
            if ($options['public']) {
                $this->setPublic();
            } else {
                $this->setPrivate();
            }
        }

        if (isset($options['private'])) {
            if ($options['private']) {
                $this->setPrivate();
            } else {
                $this->setPublic();
            }
        }

        return $this;
    }

    /**
     * Modifies the response so that it conforms to the rules defined for a 304 status code.
     *
     * This sets the status, removes the body, and discards any headers
     * that MUST NOT be included in 304 responses.
     *
     * @return $this
     *
     * @see http://tools.ietf.org/html/rfc2616#section-10.3.5
     */
    public function setNotModified()
    {
        $this->setStatusCode(304);
        $this->setContent(null);

        // remove headers that MUST NOT be included with 304 Not Modified responses
        foreach (array('Allow', 'Content-Encoding', 'Content-Language', 'Content-Length', 'Content-MD5', 'Content-Type', 'Last-Modified') as $header) {
            $this->headers->remove($header);
        }

        return $this;
    }

    /**
     * Returns true if the response includes a Vary header.
     *
     * @return bool true if the response includes a Vary header, false otherwise
     */
    public function hasVary()
    {
        return null !== $this->headers->get('Vary');
    }

    /**
     * Returns an array of header names given in the Vary header.
     *
     * @return array An array of Vary names
     */
    public function getVary()
    {
        if (!$vary = $this->headers->get('Vary', null, false)) {
            return array();
        }

        $ret = array();
        foreach ($vary as $item) {
            $ret = array_merge($ret, preg_split('/[\s,]+/', $item));
        }

        return $ret;
    }

    /**
     * Sets the Vary header.
     *
     * @param string|array $headers
     * @param bool         $replace Whether to replace the actual value or not (true by default)
     *
     * @return $this
     */
    public function setVary($headers, $replace = true)
    {
        $this->headers->set('Vary', $headers, $replace);

        return $this;
    }

    /**
     * Determines if the Response validators (ETag, Last-Modified) match
     * a conditional value specified in the Request.
     *
     * If the Response is not modified, it sets the status code to 304 and
     * removes the actual content by calling the setNotModified() method.
     *
     * @param Request $request A Request instance
     *
     * @return bool true if the Response validators match the Request, false otherwise
     */
    public function isNotModified(Request $request)
    {
        if (!$request->isMethodCacheable()) {
            return false;
        }

        $notModified = false;
        $lastModified = $this->headers->get('Last-Modified');
        $modifiedSince = $request->headers->get('If-Modified-Since');

        if ($etags = $request->getETags()) {
            $notModified = in_array($this->getEtag(), $etags) || in_array('*', $etags);
        }

        if ($modifiedSince && $lastModified) {
            $notModified = strtotime($modifiedSince) >= strtotime($lastModified) && (!$etags || $notModified);
        }

        if ($notModified) {
            $this->setNotModified();
        }

        return $notModified;
    }

    /**
     * Is response invalid?
     *
     * @return bool
     *
     * @see http://www.w3.org/Protocols/rfc2616/rfc2616-sec10.html
     */
    public function isInvalid()
    {
        return $this->statusCode < 100 || $this->statusCode >= 600;
    }

    /**
     * Is response informative?
     *
     * @return bool
     */
    public function isInformational()
    {
        return $this->statusCode >= 100 && $this->statusCode < 200;
    }

    /**
     * Is response successful?
     *
     * @return bool
     */
    public function isSuccessful()
    {
        return $this->statusCode >= 200 && $this->statusCode < 300;
    }

    /**
     * Is the response a redirect?
     *
     * @return bool
     */
    public function isRedirection()
    {
        return $this->statusCode >= 300 && $this->statusCode < 400;
    }

    /**
     * Is there a client error?
     *
     * @return bool
     */
    public function isClientError()
    {
        return $this->statusCode >= 400 && $this->statusCode < 500;
    }

    /**
     * Was there a server side error?
     *
     * @return bool
     */
    public function isServerError()
    {
        return $this->statusCode >= 500 && $this->statusCode < 600;
    }

    /**
     * Is the response OK?
     *
     * @return bool
     */
    public function isOk()
    {
        return 200 === $this->statusCode;
    }

    /**
     * Is the response forbidden?
     *
     * @return bool
     */
    public function isForbidden()
    {
        return 403 === $this->statusCode;
    }

    /**
     * Is the response a not found error?
     *
     * @return bool
     */
    public function isNotFound()
    {
        return 404 === $this->statusCode;
    }

    /**
     * Is the response a redirect of some form?
     *
     * @param string $location
     *
     * @return bool
     */
    public function isRedirect($location = null)
    {
        return in_array($this->statusCode, array(201, 301, 302, 303, 307, 308)) && (null === $location ?: $location == $this->headers->get('Location'));
    }

    /**
     * Is the response empty?
     *
     * @return bool
     */
    public function isEmpty()
    {
        return in_array($this->statusCode, array(204, 304));
    }

    /**
     * Cleans or flushes output buffers up to target level.
     *
     * Resulting level can be greater than target level if a non-removable buffer has been encountered.
     *
     * @param int  $targetLevel The target output buffering level
     * @param bool $flush       Whether to flush or clean the buffers
     */
    public static function closeOutputBuffers($targetLevel, $flush)
    {
        $status = ob_get_status(true);
        $level = count($status);
        // PHP_OUTPUT_HANDLER_* are not defined on HHVM 3.3
        $flags = defined('PHP_OUTPUT_HANDLER_REMOVABLE') ? PHP_OUTPUT_HANDLER_REMOVABLE | ($flush ? PHP_OUTPUT_HANDLER_FLUSHABLE : PHP_OUTPUT_HANDLER_CLEANABLE) : -1;

        while ($level-- > $targetLevel && ($s = $status[$level]) && (!isset($s['del']) ? !isset($s['flags']) || $flags === ($s['flags'] & $flags) : $s['del'])) {
            if ($flush) {
                ob_end_flush();
            } else {
                ob_end_clean();
            }
        }
    }

    /**
     * Checks if we need to remove Cache-Control for SSL encrypted downloads when using IE < 9.
     *
     * @see http://support.microsoft.com/kb/323308
     */
    protected function ensureIEOverSSLCompatibility(Request $request)
    {
        if (false !== stripos($this->headers->get('Content-Disposition'), 'attachment') && preg_match('/MSIE (.*?);/i', $request->server->get('HTTP_USER_AGENT'), $match) == 1 && true === $request->isSecure()) {
            if ((int) preg_replace('/(MSIE )(.*?);/', '$2', $match[0]) < 9) {
                $this->headers->remove('Cache-Control');
            }
        }
    }
}<|MERGE_RESOLUTION|>--- conflicted
+++ resolved
@@ -226,7 +226,6 @@
         $this->setStatusCode($status);
         $this->setProtocolVersion('1.0');
 
-<<<<<<< HEAD
         // Deprecations
         $class = get_class($this);
         if ($this instanceof \PHPUnit_Framework_MockObject_MockObject || $this instanceof \Prophecy\Doubler\DoubleInterface) {
@@ -242,11 +241,11 @@
             if (__CLASS__ !== $r->getDeclaringClass()->getName()) {
                 @trigger_error(sprintf('Extending %s::%s() in %s is deprecated since version 3.2 and won\'t be supported anymore in 4.0 as it will be final.', __CLASS__, $method, $class), E_USER_DEPRECATED);
             }
-=======
+        }
+
         /* RFC2616 - 14.18 says all Responses need to have a Date */
         if (!$this->headers->has('Date')) {
             $this->setDate(new \DateTime(null, new \DateTimeZone('UTC')));
->>>>>>> f971f4f5
         }
     }
 
