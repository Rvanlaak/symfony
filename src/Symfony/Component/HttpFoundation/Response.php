<?php

/*
 * This file is part of the Symfony package.
 *
 * (c) Fabien Potencier <fabien@symfony.com>
 *
 * For the full copyright and license information, please view the LICENSE
 * file that was distributed with this source code.
 */

namespace Symfony\Component\HttpFoundation;

/**
 * Response represents an HTTP response.
 *
 * @author Fabien Potencier <fabien@symfony.com>
 */
class Response
{
    /**
     * @var \Symfony\Component\HttpFoundation\ResponseHeaderBag
     */
    public $headers;

    protected $content;
    protected $version;
    protected $statusCode;
    protected $statusText;
    protected $charset;

    static public $statusTexts = array(
        100 => 'Continue',
        101 => 'Switching Protocols',
        200 => 'OK',
        201 => 'Created',
        202 => 'Accepted',
        203 => 'Non-Authoritative Information',
        204 => 'No Content',
        205 => 'Reset Content',
        206 => 'Partial Content',
        300 => 'Multiple Choices',
        301 => 'Moved Permanently',
        302 => 'Found',
        303 => 'See Other',
        304 => 'Not Modified',
        305 => 'Use Proxy',
        307 => 'Temporary Redirect',
        400 => 'Bad Request',
        401 => 'Unauthorized',
        402 => 'Payment Required',
        403 => 'Forbidden',
        404 => 'Not Found',
        405 => 'Method Not Allowed',
        406 => 'Not Acceptable',
        407 => 'Proxy Authentication Required',
        408 => 'Request Timeout',
        409 => 'Conflict',
        410 => 'Gone',
        411 => 'Length Required',
        412 => 'Precondition Failed',
        413 => 'Request Entity Too Large',
        414 => 'Request-URI Too Long',
        415 => 'Unsupported Media Type',
        416 => 'Requested Range Not Satisfiable',
        417 => 'Expectation Failed',
        418 => 'I\'m a teapot',
        500 => 'Internal Server Error',
        501 => 'Not Implemented',
        502 => 'Bad Gateway',
        503 => 'Service Unavailable',
        504 => 'Gateway Timeout',
        505 => 'HTTP Version Not Supported',
    );

    /**
     * Constructor.
     *
     * @param string  $content The response content
     * @param integer $status  The response status code
     * @param array   $headers An array of response headers
     */
    public function __construct($content = '', $status = 200, $headers = array())
    {
        $this->headers = new ResponseHeaderBag($headers);
        $this->setContent($content);
        $this->setStatusCode($status);
        $this->setProtocolVersion('1.0');
        if (!$this->headers->has('Date')) {
            $this->setDate(new \DateTime(null, new \DateTimeZone('UTC')));
        }
    }

    /**
     * Returns the response content as it will be sent (with the headers).
     *
     * @return string The response content
     */
    public function __toString()
    {
        $this->fixContent();

        return
            sprintf('HTTP/%s %s %s', $this->version, $this->statusCode, $this->statusText)."\r\n".
            $this->headers."\r\n".
            $this->getContent();
    }

    /**
     * Clones the current Response instance.
     */
    public function __clone()
    {
        $this->headers = clone $this->headers;
    }

    /**
     * Sends HTTP headers.
     */
    public function sendHeaders()
    {
<<<<<<< HEAD
        // headers have already been sent by the developer
        if (headers_sent()) {
            return;
        }

        $this->fixContentType();
=======
        $this->fixContent();
>>>>>>> f7d0f651

        // status
        header(sprintf('HTTP/%s %s %s', $this->version, $this->statusCode, $this->statusText));

        // headers
        foreach ($this->headers->all() as $name => $values) {
            foreach ($values as $value) {
                header($name.': '.$value, false);
            }
        }

        // cookies
        foreach ($this->headers->getCookies() as $cookie) {
            setcookie($cookie->getName(), $cookie->getValue(), $cookie->getExpiresTime(), $cookie->getPath(), $cookie->getDomain(), $cookie->isSecure(), $cookie->isHttpOnly());
        }
    }

    /**
     * Sends content for the current web response.
     */
    public function sendContent()
    {
        echo $this->content;
    }

    /**
     * Sends HTTP headers and content.
     */
    public function send()
    {
        $this->sendHeaders();
        $this->sendContent();

        if (function_exists('fastcgi_finish_request')) {
            fastcgi_finish_request();
        }
    }

    /**
     * Sets the response content
     *
     * Valid types are strings, numbers, and objects that implement a __toString() method.
     *
     * @param mixed $content
     */
    public function setContent($content)
    {
        if (null !== $content && !is_string($content) && !is_numeric($content) && !is_callable(array($content, '__toString'))) {
            throw new \UnexpectedValueException('The Response content must be a string or object implementing __toString(), "'.gettype($content).'" given.');
        }

        $this->content = (string) $content;
    }

    /**
     * Gets the current response content
     *
     * @return string Content
     */
    public function getContent()
    {
        return $this->content;
    }

    /**
     * Sets the HTTP protocol version (1.0 or 1.1).
     *
     * @param string $version The HTTP protocol version
     */
    public function setProtocolVersion($version)
    {
        $this->version = $version;
    }

    /**
     * Gets the HTTP protocol version.
     *
     * @return string The HTTP protocol version
     */
    public function getProtocolVersion()
    {
        return $this->version;
    }

    /**
     * Sets response status code.
     *
     * @param integer $code HTTP status code
     * @param string  $text HTTP status text
     *
     * @throws \InvalidArgumentException When the HTTP status code is not valid
     */
    public function setStatusCode($code, $text = null)
    {
        $this->statusCode = (int) $code;
        if ($this->isInvalid()) {
            throw new \InvalidArgumentException(sprintf('The HTTP status code "%s" is not valid.', $code));
        }

        $this->statusText = false === $text ? '' : (null === $text ? self::$statusTexts[$this->statusCode] : $text);
    }

    /**
     * Retrieves status code for the current web response.
     *
     * @return string Status code
     */
    public function getStatusCode()
    {
        return $this->statusCode;
    }

    /**
     * Sets response charset.
     *
     * @param string $charset Character set
     */
    public function setCharset($charset)
    {
        $this->charset = $charset;
    }

    /**
     * Retrieves the response charset.
     *
     * @return string Character set
     */
    public function getCharset()
    {
        return $this->charset;
    }

    /**
     * Returns true if the response is worth caching under any circumstance.
     *
     * Responses marked "private" with an explicit Cache-Control directive are
     * considered uncacheable.
     *
     * Responses with neither a freshness lifetime (Expires, max-age) nor cache
     * validator (Last-Modified, ETag) are considered uncacheable.
     *
     * @return Boolean true if the response is worth caching, false otherwise
     */
    public function isCacheable()
    {
        if (!in_array($this->statusCode, array(200, 203, 300, 301, 302, 404, 410))) {
            return false;
        }

        if ($this->headers->hasCacheControlDirective('no-store') || $this->headers->getCacheControlDirective('private')) {
            return false;
        }

        return $this->isValidateable() || $this->isFresh();
    }

    /**
     * Returns true if the response is "fresh".
     *
     * Fresh responses may be served from cache without any interaction with the
     * origin. A response is considered fresh when it includes a Cache-Control/max-age
     * indicator or Expiration header and the calculated age is less than the freshness lifetime.
     *
     * @return Boolean true if the response is fresh, false otherwise
     */
    public function isFresh()
    {
        return $this->getTtl() > 0;
    }

    /**
     * Returns true if the response includes headers that can be used to validate
     * the response with the origin server using a conditional GET request.
     *
     * @return Boolean true if the response is validateable, false otherwise
     */
    public function isValidateable()
    {
        return $this->headers->has('Last-Modified') || $this->headers->has('ETag');
    }

    /**
     * Marks the response as "private".
     *
     * It makes the response ineligible for serving other clients.
     */
    public function setPrivate()
    {
        $this->headers->removeCacheControlDirective('public');
        $this->headers->addCacheControlDirective('private');
    }

    /**
     * Marks the response as "public".
     *
     * It makes the response eligible for serving other clients.
     */
    public function setPublic()
    {
        $this->headers->addCacheControlDirective('public');
        $this->headers->removeCacheControlDirective('private');
    }

    /**
     * Returns true if the response must be revalidated by caches.
     *
     * This method indicates that the response must not be served stale by a
     * cache in any circumstance without first revalidating with the origin.
     * When present, the TTL of the response should not be overridden to be
     * greater than the value provided by the origin.
     *
     * @return Boolean true if the response must be revalidated by a cache, false otherwise
     */
    public function mustRevalidate()
    {
        return $this->headers->hasCacheControlDirective('must-revalidate') || $this->headers->has('must-proxy-revalidate');
    }

    /**
     * Returns the Date header as a DateTime instance.
     *
     * @return \DateTime A \DateTime instance
     *
     * @throws \RuntimeException when the header is not parseable
     */
    public function getDate()
    {
        return $this->headers->getDate('Date');
    }

    /**
     * Sets the Date header.
     *
     * @param \DateTime $date A \DateTime instance
     */
    public function setDate(\DateTime $date)
    {
        $date->setTimezone(new \DateTimeZone('UTC'));
        $this->headers->set('Date', $date->format('D, d M Y H:i:s').' GMT');
    }

    /**
     * Returns the age of the response.
     *
     * @return integer The age of the response in seconds
     */
    public function getAge()
    {
        if ($age = $this->headers->get('Age')) {
            return $age;
        }

        return max(time() - $this->getDate()->format('U'), 0);
    }

    /**
     * Marks the response stale by setting the Age header to be equal to the maximum age of the response.
     */
    public function expire()
    {
        if ($this->isFresh()) {
            $this->headers->set('Age', $this->getMaxAge());
        }
    }

    /**
     * Returns the value of the Expires header as a DateTime instance.
     *
     * @return \DateTime A DateTime instance
     */
    public function getExpires()
    {
        return $this->headers->getDate('Expires');
    }

    /**
     * Sets the Expires HTTP header with a \DateTime instance.
     *
     * If passed a null value, it removes the header.
     *
     * @param \DateTime $date A \DateTime instance
     */
    public function setExpires(\DateTime $date = null)
    {
        if (null === $date) {
            $this->headers->remove('Expires');
        } else {
            $date = clone $date;
            $date->setTimezone(new \DateTimeZone('UTC'));
            $this->headers->set('Expires', $date->format('D, d M Y H:i:s').' GMT');
        }
    }

    /**
     * Sets the number of seconds after the time specified in the response's Date
     * header when the the response should no longer be considered fresh.
     *
     * First, it checks for a s-maxage directive, then a max-age directive, and then it falls
     * back on an expires header. It returns null when no maximum age can be established.
     *
     * @return integer|null Number of seconds
     */
    public function getMaxAge()
    {
        if ($age = $this->headers->getCacheControlDirective('s-maxage')) {
            return $age;
        }

        if ($age = $this->headers->getCacheControlDirective('max-age')) {
            return $age;
        }

        if (null !== $this->getExpires()) {
            return $this->getExpires()->format('U') - $this->getDate()->format('U');
        }

        return null;
    }

    /**
     * Sets the number of seconds after which the response should no longer be considered fresh.
     *
     * This methods sets the Cache-Control max-age directive.
     *
     * @param integer $value A number of seconds
     */
    public function setMaxAge($value)
    {
        $this->headers->addCacheControlDirective('max-age', $value);
    }

    /**
     * Sets the number of seconds after which the response should no longer be considered fresh by shared caches.
     *
     * This methods sets the Cache-Control s-maxage directive.
     *
     * @param integer $value A number of seconds
     */
    public function setSharedMaxAge($value)
    {
        $this->setPublic();
        $this->headers->addCacheControlDirective('s-maxage', $value);
    }

    /**
     * Returns the response's time-to-live in seconds.
     *
     * It returns null when no freshness information is present in the response.
     *
     * When the responses TTL is <= 0, the response may not be served from cache without first
     * revalidating with the origin.
     *
     * @return integer The TTL in seconds
     */
    public function getTtl()
    {
        if ($maxAge = $this->getMaxAge()) {
            return $maxAge - $this->getAge();
        }

        return null;
    }

    /**
     * Sets the response's time-to-live for shared caches.
     *
     * This method adjusts the Cache-Control/s-maxage directive.
     *
     * @param integer $seconds The number of seconds
     */
    public function setTtl($seconds)
    {
        $this->setSharedMaxAge($this->getAge() + $seconds);
    }

    /**
     * Sets the response's time-to-live for private/client caches.
     *
     * This method adjusts the Cache-Control/max-age directive.
     *
     * @param integer $seconds The number of seconds
     */
    public function setClientTtl($seconds)
    {
        $this->setMaxAge($this->getAge() + $seconds);
    }

    /**
     * Returns the Last-Modified HTTP header as a DateTime instance.
     *
     * @return \DateTime A DateTime instance
     */
    public function getLastModified()
    {
        return $this->headers->getDate('Last-Modified');
    }

    /**
     * Sets the Last-Modified HTTP header with a \DateTime instance.
     *
     * If passed a null value, it removes the header.
     *
     * @param \DateTime $date A \DateTime instance
     */
    public function setLastModified(\DateTime $date = null)
    {
        if (null === $date) {
            $this->headers->remove('Last-Modified');
        } else {
            $date = clone $date;
            $date->setTimezone(new \DateTimeZone('UTC'));
            $this->headers->set('Last-Modified', $date->format('D, d M Y H:i:s').' GMT');
        }
    }

    /**
     * Returns the literal value of ETag HTTP header.
     *
     * @return string The ETag HTTP header
     */
    public function getEtag()
    {
        return $this->headers->get('ETag');
    }

    /**
     * Sets the ETag value.
     *
     * @param string  $etag The ETag unique identifier
     * @param Boolean $weak Whether you want a weak ETag or not
     */
    public function setEtag($etag = null, $weak = false)
    {
        if (null === $etag) {
            $this->headers->remove('Etag');
        } else {
            if (0 !== strpos($etag, '"')) {
                $etag = '"'.$etag.'"';
            }

            $this->headers->set('ETag', (true === $weak ? 'W/' : '').$etag);
        }
    }

    /**
     * Sets Response cache headers (validation and/or expiration).
     *
     * Available options are: etag, last_modified, max_age, s_maxage, private, and public.
     *
     * @param array $options An array of cache options
     */
    public function setCache(array $options)
    {
        if ($diff = array_diff(array_keys($options), array('etag', 'last_modified', 'max_age', 's_maxage', 'private', 'public'))) {
            throw new \InvalidArgumentException(sprintf('Response does not support the following options: "%s".', implode('", "', array_keys($diff))));
        }

        if (isset($options['etag'])) {
            $this->setEtag($options['etag']);
        }

        if (isset($options['last_modified'])) {
            $this->setLastModified($options['last_modified']);
        }

        if (isset($options['max_age'])) {
            $this->setMaxAge($options['max_age']);
        }

        if (isset($options['s_maxage'])) {
            $this->setSharedMaxAge($options['s_maxage']);
        }

        if (isset($options['public'])) {
            if ($options['public']) {
                $this->setPublic();
            } else {
                $this->setPrivate();
            }
        }

        if (isset($options['private'])) {
            if ($options['private']) {
                $this->setPrivate();
            } else {
                $this->setPublic();
            }
        }
    }

    /**
     * Modifies the response so that it conforms to the rules defined for a 304 status code.
     *
     * This sets the status, removes the body, and discards any headers
     * that MUST NOT be included in 304 responses.
     *
     * @see http://tools.ietf.org/html/rfc2616#section-10.3.5
     */
    public function setNotModified()
    {
        $this->setStatusCode(304);
        $this->setContent(null);

        // remove headers that MUST NOT be included with 304 Not Modified responses
        foreach (array('Allow', 'Content-Encoding', 'Content-Language', 'Content-Length', 'Content-MD5', 'Content-Type', 'Last-Modified') as $header) {
            $this->headers->remove($header);
        }
    }

    /**
     * Returns true if the response includes a Vary header.
     *
     * @return true if the response includes a Vary header, false otherwise
     */
    public function hasVary()
    {
        return (Boolean) $this->headers->get('Vary');
    }

    /**
     * Returns an array of header names given in the Vary header.
     *
     * @return array An array of Vary names
     */
    public function getVary()
    {
        if (!$vary = $this->headers->get('Vary')) {
            return array();
        }

        return is_array($vary) ? $vary : preg_split('/[\s,]+/', $vary);
    }

    /**
     * Sets the Vary header.
     *
     * @param string|array $headers
     * @param Boolean      $replace Whether to replace the actual value of not (true by default)
     */
    public function setVary($headers, $replace = true)
    {
        $this->headers->set('Vary', $headers, $replace);
    }

    /**
     * Determines if the Response validators (ETag, Last-Modified) matches
     * a conditional value specified in the Request.
     *
     * If the Response is not modified, it sets the status code to 304 and
     * remove the actual content by calling the setNotModified() method.
     *
     * @param Request $request A Request instance
     *
     * @return Boolean true if the Response validators matches the Request, false otherwise
     */
    public function isNotModified(Request $request)
    {
        $lastModified = $request->headers->get('If-Modified-Since');
        $notModified = false;
        if ($etags = $request->getEtags()) {
            $notModified = (in_array($this->getEtag(), $etags) || in_array('*', $etags)) && (!$lastModified || $this->headers->get('Last-Modified') == $lastModified);
        } elseif ($lastModified) {
            $notModified = $lastModified == $this->headers->get('Last-Modified');
        }

        if ($notModified) {
            $this->setNotModified();
        }

        return $notModified;
    }

    // http://www.w3.org/Protocols/rfc2616/rfc2616-sec10.html
    public function isInvalid()
    {
        return $this->statusCode < 100 || $this->statusCode >= 600;
    }

    public function isInformational()
    {
        return $this->statusCode >= 100 && $this->statusCode < 200;
    }

    public function isSuccessful()
    {
        return $this->statusCode >= 200 && $this->statusCode < 300;
    }

    public function isRedirection()
    {
        return $this->statusCode >= 300 && $this->statusCode < 400;
    }

    public function isClientError()
    {
        return $this->statusCode >= 400 && $this->statusCode < 500;
    }

    public function isServerError()
    {
        return $this->statusCode >= 500 && $this->statusCode < 600;
    }

    public function isOk()
    {
        return 200 === $this->statusCode;
    }

    public function isForbidden()
    {
        return 403 === $this->statusCode;
    }

    public function isNotFound()
    {
        return 404 === $this->statusCode;
    }

    public function isRedirect($location = null)
    {
        return in_array($this->statusCode, array(201, 301, 302, 303, 307)) && (null === $location ?: $location == $this->headers->get('Location'));
    }

    public function isEmpty()
    {
        return in_array($this->statusCode, array(201, 204, 304));
    }

    protected function fixContent()
    {
        if ($this->isInformational() || in_array($this->statusCode, array(204, 304))) {
            $this->setContent('');
        }
        $this->fixContentType();
        $this->fixContentLength();
    }

    protected function fixContentType()
    {
        $charset = $this->charset ?: 'UTF-8';
        if (!$this->headers->has('Content-Type')) {
            $this->headers->set('Content-Type', 'text/html; charset='.$charset);
        } elseif ('text/' === substr($this->headers->get('Content-Type'), 0, 5) && false === strpos($this->headers->get('Content-Type'), 'charset')) {
            // add the charset
            $this->headers->set('Content-Type', $this->headers->get('Content-Type').'; charset='.$charset);
        }
    }
    
    protected function fixContentLength()
    {
        if (!$this->headers->has('Content-Length')) {
            $this->headers->set('Content-Length', strlen($this->content));
        }
        if ($this->headers->has('Transfer-Encoding')) {
            $this->headers->remove('Content-Length');
        }
    }
}<|MERGE_RESOLUTION|>--- conflicted
+++ resolved
@@ -119,16 +119,12 @@
      */
     public function sendHeaders()
     {
-<<<<<<< HEAD
         // headers have already been sent by the developer
         if (headers_sent()) {
             return;
         }
 
-        $this->fixContentType();
-=======
         $this->fixContent();
->>>>>>> f7d0f651
 
         // status
         header(sprintf('HTTP/%s %s %s', $this->version, $this->statusCode, $this->statusText));
