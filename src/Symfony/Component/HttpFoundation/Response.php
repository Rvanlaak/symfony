--- conflicted
+++ resolved
@@ -1092,13 +1092,7 @@
     /**
      * Is response invalid?
      *
-<<<<<<< HEAD
-     * @see http://www.w3.org/Protocols/rfc2616/rfc2616-sec10.html
-=======
-     * @return bool
-     *
      * @see https://www.w3.org/Protocols/rfc2616/rfc2616-sec10.html
->>>>>>> e4bb3a24
      *
      * @final
      */
