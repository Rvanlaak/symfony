--- conflicted
+++ resolved
@@ -16,13 +16,8 @@
         }
     ],
     "require": {
-<<<<<<< HEAD
         "php": ">=7.2.5",
-        "symfony/mailer": "^5.1"
-=======
-        "php": ">=7.1.3",
-        "symfony/mailer": "^4.4.21|^5.2.6"
->>>>>>> 58b1c61d
+        "symfony/mailer": "^5.2.6"
     },
     "require-dev": {
         "symfony/http-client": "^4.4|^5.0"
