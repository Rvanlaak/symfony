<?php

/*
 * This file is part of the Symfony package.
 *
 * (c) Fabien Potencier <fabien@symfony.com>
 *
 * For the full copyright and license information, please view the LICENSE
 * file that was distributed with this source code.
 */

namespace Symfony\Component\Yaml;

use Symfony\Component\Yaml\Exception\ParseException;
use Symfony\Component\Yaml\Tag\TaggedValue;

/**
 * Parser parses YAML strings to convert them to PHP arrays.
 *
 * @author Fabien Potencier <fabien@symfony.com>
 */
class Parser
{
    const TAG_PATTERN = '(?P<tag>![\w!.\/:-]+)';
    const BLOCK_SCALAR_HEADER_PATTERN = '(?P<separator>\||>)(?P<modifiers>\+|\-|\d+|\+\d+|\-\d+|\d+\+|\d+\-)?(?P<comments> +#.*)?';

    private $offset = 0;
    private $totalNumberOfLines;
    private $lines = array();
    private $currentLineNb = -1;
    private $currentLine = '';
    private $refs = array();
    private $skippedLineNumbers = array();
    private $locallySkippedLineNumbers = array();

    /**
     * Parses a YAML string to a PHP value.
     *
     * @param string $value A YAML string
     * @param int    $flags A bit field of PARSE_* constants to customize the YAML parser behavior
     *
     * @return mixed A PHP value
     *
     * @throws ParseException If the YAML is not valid
     */
    public function parse($value, $flags = 0)
    {
        if (false === preg_match('//u', $value)) {
            throw new ParseException('The YAML value does not appear to be valid UTF-8.');
        }

        $this->refs = array();

        $mbEncoding = null;
        $data = null;

        if (2 /* MB_OVERLOAD_STRING */ & (int) ini_get('mbstring.func_overload')) {
            $mbEncoding = mb_internal_encoding();
            mb_internal_encoding('UTF-8');
        }

        try {
            $data = $this->doParse($value, $flags);
        } finally {
            if (null !== $mbEncoding) {
                mb_internal_encoding($mbEncoding);
            }
            $this->lines = array();
            $this->currentLine = '';
            $this->refs = array();
            $this->skippedLineNumbers = array();
            $this->locallySkippedLineNumbers = array();
        }

        return $data;
    }

    private function doParse($value, $flags)
    {
        $this->currentLineNb = -1;
        $this->currentLine = '';
        $value = $this->cleanup($value);
        $this->lines = explode("\n", $value);
        $this->locallySkippedLineNumbers = array();

        if (null === $this->totalNumberOfLines) {
            $this->totalNumberOfLines = count($this->lines);
        }

        if (!$this->moveToNextLine()) {
            return null;
        }

        $data = array();
        $context = null;
        $allowOverwrite = false;

        while ($this->isCurrentLineEmpty()) {
            if (!$this->moveToNextLine()) {
                return null;
            }
        }

        // Resolves the tag and returns if end of the document
        if (null !== ($tag = $this->getLineTag($this->currentLine, $flags, false)) && !$this->moveToNextLine()) {
            return new TaggedValue($tag, '');
        }

        do {
            if ($this->isCurrentLineEmpty()) {
                continue;
            }

            // tab?
            if ("\t" === $this->currentLine[0]) {
                throw new ParseException('A YAML file cannot contain tabs as indentation.', $this->getRealCurrentLineNb() + 1, $this->currentLine);
            }

            $isRef = $mergeNode = false;
            if (self::preg_match('#^\-((?P<leadspaces>\s+)(?P<value>.+))?$#u', rtrim($this->currentLine), $values)) {
                if ($context && 'mapping' == $context) {
                    throw new ParseException('You cannot define a sequence item when in a mapping', $this->getRealCurrentLineNb() + 1, $this->currentLine);
                }
                $context = 'sequence';

                if (isset($values['value']) && self::preg_match('#^&(?P<ref>[^ ]+) *(?P<value>.*)#u', $values['value'], $matches)) {
                    $isRef = $matches['ref'];
                    $values['value'] = $matches['value'];
                }

                if (isset($values['value'][1]) && '?' === $values['value'][0] && ' ' === $values['value'][1]) {
                    throw new ParseException('Complex mappings are not supported.', $this->getRealCurrentLineNb() + 1, $this->currentLine);
                }

                // array
                if (!isset($values['value']) || '' == trim($values['value'], ' ') || 0 === strpos(ltrim($values['value'], ' '), '#')) {
                    $data[] = $this->parseBlock($this->getRealCurrentLineNb() + 1, $this->getNextEmbedBlock(null, true), $flags);
                } elseif (null !== $subTag = $this->getLineTag(ltrim($values['value'], ' '), $flags)) {
                    $data[] = new TaggedValue(
                        $subTag,
                        $this->parseBlock($this->getRealCurrentLineNb() + 1, $this->getNextEmbedBlock(null, true), $flags)
                    );
                } else {
                    if (isset($values['leadspaces'])
                        && self::preg_match('#^(?P<key>'.Inline::REGEX_QUOTED_STRING.'|[^ \'"\{\[].*?) *\:(\s+(?P<value>.+?))?\s*$#u', $this->trimTag($values['value']), $matches)
                    ) {
                        // this is a compact notation element, add to next block and parse
                        $block = $values['value'];
                        if ($this->isNextLineIndented()) {
                            $block .= "\n".$this->getNextEmbedBlock($this->getCurrentLineIndentation() + strlen($values['leadspaces']) + 1);
                        }

                        $data[] = $this->parseBlock($this->getRealCurrentLineNb(), $block, $flags);
                    } else {
                        $data[] = $this->parseValue($values['value'], $flags, $context);
                    }
                }
                if ($isRef) {
                    $this->refs[$isRef] = end($data);
                }
            } elseif (
                self::preg_match('#^(?P<key>'.Inline::REGEX_QUOTED_STRING.'|(?:!?!php/const:)?(?:![^\s]++\s++)?[^ \'"\[\{!].*?) *\:(\s++(?P<value>.+))?$#u', rtrim($this->currentLine), $values)
                && (false === strpos($values['key'], ' #') || in_array($values['key'][0], array('"', "'")))
            ) {
                if ($context && 'sequence' == $context) {
                    throw new ParseException('You cannot define a mapping item when in a sequence', $this->currentLineNb + 1, $this->currentLine);
                }
                $context = 'mapping';

                // force correct settings
                Inline::parse(null, $flags, $this->refs);
                try {
                    Inline::$parsedLineNumber = $this->getRealCurrentLineNb();
                    $i = 0;
                    $evaluateKey = !(Yaml::PARSE_KEYS_AS_STRINGS & $flags);

                    // constants in key will be evaluated anyway
                    if (isset($values['key'][0]) && '!' === $values['key'][0] && Yaml::PARSE_CONSTANT & $flags) {
                        $evaluateKey = true;
                    }

                    $key = Inline::parseScalar($values['key'], 0, null, $i, $evaluateKey);
                } catch (ParseException $e) {
                    $e->setParsedLine($this->getRealCurrentLineNb() + 1);
                    $e->setSnippet($this->currentLine);

                    throw $e;
                }

<<<<<<< HEAD
                if (!(Yaml::PARSE_KEYS_AS_STRINGS & $flags) && !is_string($key)) {
                    throw new ParseException('Non-string mapping keys are not supported. Pass the Yaml::PARSE_KEYS_AS_STRINGS flag to cast them to strings.', $this->getRealCurrentLineNb() + 1, $this->currentLine);
=======
                if (!(Yaml::PARSE_KEYS_AS_STRINGS & $flags) && !is_string($key) && !is_int($key)) {
                    $keyType = is_numeric($key) ? 'numeric key' : 'non-string key';
                    @trigger_error(sprintf('Implicit casting of %s to string is deprecated since version 3.3 and will throw \Symfony\Component\Yaml\Exception\ParseException in 4.0. Pass the PARSE_KEYS_AS_STRING flag to explicitly enable the type casts.', $keyType), E_USER_DEPRECATED);
>>>>>>> cc2363fa
                }

                // Convert float keys to strings, to avoid being converted to integers by PHP
                if (is_float($key)) {
                    $key = (string) $key;
                }

                if ('<<' === $key) {
                    $mergeNode = true;
                    $allowOverwrite = true;
                    if (isset($values['value']) && 0 === strpos($values['value'], '*')) {
                        $refName = substr(rtrim($values['value']), 1);
                        if (!array_key_exists($refName, $this->refs)) {
                            throw new ParseException(sprintf('Reference "%s" does not exist.', $refName), $this->getRealCurrentLineNb() + 1, $this->currentLine);
                        }

                        $refValue = $this->refs[$refName];

                        if (!is_array($refValue)) {
                            throw new ParseException('YAML merge keys used with a scalar value instead of an array.', $this->getRealCurrentLineNb() + 1, $this->currentLine);
                        }

                        $data += $refValue; // array union
                    } else {
                        if (isset($values['value']) && $values['value'] !== '') {
                            $value = $values['value'];
                        } else {
                            $value = $this->getNextEmbedBlock();
                        }
                        $parsed = $this->parseBlock($this->getRealCurrentLineNb() + 1, $value, $flags);

                        if (!is_array($parsed)) {
                            throw new ParseException('YAML merge keys used with a scalar value instead of an array.', $this->getRealCurrentLineNb() + 1, $this->currentLine);
                        }

                        if (isset($parsed[0])) {
                            // If the value associated with the merge key is a sequence, then this sequence is expected to contain mapping nodes
                            // and each of these nodes is merged in turn according to its order in the sequence. Keys in mapping nodes earlier
                            // in the sequence override keys specified in later mapping nodes.
                            foreach ($parsed as $parsedItem) {
                                if (!is_array($parsedItem)) {
                                    throw new ParseException('Merge items must be arrays.', $this->getRealCurrentLineNb() + 1, $parsedItem);
                                }

                                $data += $parsedItem; // array union
                            }
                        } else {
                            // If the value associated with the key is a single mapping node, each of its key/value pairs is inserted into the
                            // current mapping, unless the key already exists in it.
                            $data += $parsed; // array union
                        }
                    }
                } elseif (isset($values['value']) && self::preg_match('#^&(?P<ref>[^ ]++) *+(?P<value>.*)#u', $values['value'], $matches)) {
                    $isRef = $matches['ref'];
                    $values['value'] = $matches['value'];
                }

                $subTag = null;
                if ($mergeNode) {
                    // Merge keys
                } elseif (!isset($values['value']) || '' === $values['value'] || 0 === strpos($values['value'], '#') || (null !== $subTag = $this->getLineTag($values['value'], $flags))) {
                    // hash
                    // if next line is less indented or equal, then it means that the current value is null
                    if (!$this->isNextLineIndented() && !$this->isNextLineUnIndentedCollection()) {
                        // Spec: Keys MUST be unique; first one wins.
                        // But overwriting is allowed when a merge node is used in current block.
                        if ($allowOverwrite || !isset($data[$key])) {
                            if (null !== $subTag) {
                                $data[$key] = new TaggedValue($subTag, '');
                            } else {
                                $data[$key] = null;
                            }
                        } else {
<<<<<<< HEAD
                            throw new ParseException(sprintf('Duplicate key "%s" detected.', $key), $this->getRealCurrentLineNb() + 1, $this->currentLine);
=======
                            @trigger_error(sprintf('Duplicate key "%s" detected whilst parsing YAML. Silent handling of duplicate mapping keys in YAML is deprecated since version 3.2 and will throw \Symfony\Component\Yaml\Exception\ParseException in 4.0.', $key), E_USER_DEPRECATED);
>>>>>>> cc2363fa
                        }
                    } else {
                        // remember the parsed line number here in case we need it to provide some contexts in error messages below
                        $realCurrentLineNbKey = $this->getRealCurrentLineNb();
                        $value = $this->parseBlock($this->getRealCurrentLineNb() + 1, $this->getNextEmbedBlock(), $flags);
                        // Spec: Keys MUST be unique; first one wins.
                        // But overwriting is allowed when a merge node is used in current block.
                        if ($allowOverwrite || !isset($data[$key])) {
                            if (null !== $subTag) {
                                $data[$key] = new TaggedValue($subTag, $value);
                            } else {
                                $data[$key] = $value;
                            }
                        } else {
<<<<<<< HEAD
                            throw new ParseException(sprintf('Duplicate key "%s" detected.', $key), $realCurrentLineNbKey + 1, $this->currentLine);
=======
                            @trigger_error(sprintf('Duplicate key "%s" detected whilst parsing YAML. Silent handling of duplicate mapping keys in YAML is deprecated since version 3.2 and will throw \Symfony\Component\Yaml\Exception\ParseException in 4.0.', $key), E_USER_DEPRECATED);
>>>>>>> cc2363fa
                        }
                    }
                } else {
                    $value = $this->parseValue(rtrim($values['value']), $flags, $context);
                    // Spec: Keys MUST be unique; first one wins.
                    // But overwriting is allowed when a merge node is used in current block.
                    if ($allowOverwrite || !isset($data[$key])) {
                        $data[$key] = $value;
                    } else {
<<<<<<< HEAD
                        throw new ParseException(sprintf('Duplicate key "%s" detected.', $key), $this->getRealCurrentLineNb() + 1, $this->currentLine);
=======
                        @trigger_error(sprintf('Duplicate key "%s" detected whilst parsing YAML. Silent handling of duplicate mapping keys in YAML is deprecated since version 3.2 and will throw \Symfony\Component\Yaml\Exception\ParseException in 4.0.', $key), E_USER_DEPRECATED);
>>>>>>> cc2363fa
                    }
                }
                if ($isRef) {
                    $this->refs[$isRef] = $data[$key];
                }
            } else {
                // multiple documents are not supported
                if ('---' === $this->currentLine) {
                    throw new ParseException('Multiple documents are not supported.', $this->currentLineNb + 1, $this->currentLine);
                }

                if (isset($this->currentLine[1]) && '?' === $this->currentLine[0] && ' ' === $this->currentLine[1]) {
                    throw new ParseException('Complex mappings are not supported.', $this->getRealCurrentLineNb() + 1, $this->currentLine);
                }

                // 1-liner optionally followed by newline(s)
                if (is_string($value) && $this->lines[0] === trim($value)) {
                    try {
                        Inline::$parsedLineNumber = $this->getRealCurrentLineNb();
                        $value = Inline::parse($this->lines[0], $flags, $this->refs);
                    } catch (ParseException $e) {
                        $e->setParsedLine($this->getRealCurrentLineNb() + 1);
                        $e->setSnippet($this->currentLine);

                        throw $e;
                    }

                    return $value;
                }

                // try to parse the value as a multi-line string as a last resort
                if (0 === $this->currentLineNb) {
                    $parseError = false;
                    $previousLineWasNewline = false;
                    $value = '';

                    foreach ($this->lines as $line) {
                        try {
                            if (isset($line[0]) && ('"' === $line[0] || "'" === $line[0])) {
                                $parsedLine = $line;
                            } else {
                                $parsedLine = Inline::parse($line, $flags, $this->refs);
                            }

                            if (!is_string($parsedLine)) {
                                $parseError = true;
                                break;
                            }

                            if ('' === trim($parsedLine)) {
                                $value .= "\n";
                                $previousLineWasNewline = true;
                            } elseif ($previousLineWasNewline) {
                                $value .= trim($parsedLine);
                                $previousLineWasNewline = false;
                            } else {
                                $value .= ' '.trim($parsedLine);
                                $previousLineWasNewline = false;
                            }
                        } catch (ParseException $e) {
                            $parseError = true;
                            break;
                        }
                    }

                    if (!$parseError) {
                        return trim($value);
                    }
                }

                throw new ParseException('Unable to parse.', $this->getRealCurrentLineNb() + 1, $this->currentLine);
            }
        } while ($this->moveToNextLine());

        if (null !== $tag) {
            $data = new TaggedValue($tag, $data);
        }

        if (Yaml::PARSE_OBJECT_FOR_MAP & $flags && !is_object($data) && 'mapping' === $context) {
            $object = new \stdClass();

            foreach ($data as $key => $value) {
                $object->$key = $value;
            }

            $data = $object;
        }

        return empty($data) ? null : $data;
    }

    private function parseBlock($offset, $yaml, $flags)
    {
        $skippedLineNumbers = $this->skippedLineNumbers;

        foreach ($this->locallySkippedLineNumbers as $lineNumber) {
            if ($lineNumber < $offset) {
                continue;
            }

            $skippedLineNumbers[] = $lineNumber;
        }

        $parser = new self();
        $parser->offset = $offset;
        $parser->totalNumberOfLines = $this->totalNumberOfLines;
        $parser->skippedLineNumbers = $skippedLineNumbers;
        $parser->refs = &$this->refs;

        return $parser->doParse($yaml, $flags);
    }

    /**
     * Returns the current line number (takes the offset into account).
     *
     * @return int The current line number
     */
    private function getRealCurrentLineNb()
    {
        $realCurrentLineNumber = $this->currentLineNb + $this->offset;

        foreach ($this->skippedLineNumbers as $skippedLineNumber) {
            if ($skippedLineNumber > $realCurrentLineNumber) {
                break;
            }

            ++$realCurrentLineNumber;
        }

        return $realCurrentLineNumber;
    }

    /**
     * Returns the current line indentation.
     *
     * @return int The current line indentation
     */
    private function getCurrentLineIndentation()
    {
        return strlen($this->currentLine) - strlen(ltrim($this->currentLine, ' '));
    }

    /**
     * Returns the next embed block of YAML.
     *
     * @param int  $indentation The indent level at which the block is to be read, or null for default
     * @param bool $inSequence  True if the enclosing data structure is a sequence
     *
     * @return string A YAML string
     *
     * @throws ParseException When indentation problem are detected
     */
    private function getNextEmbedBlock($indentation = null, $inSequence = false)
    {
        $oldLineIndentation = $this->getCurrentLineIndentation();
        $blockScalarIndentations = array();

        if ($this->isBlockScalarHeader()) {
            $blockScalarIndentations[] = $oldLineIndentation;
        }

        if (!$this->moveToNextLine()) {
            return;
        }

        if (null === $indentation) {
            $newIndent = $this->getCurrentLineIndentation();

            $unindentedEmbedBlock = $this->isStringUnIndentedCollectionItem();

            if (!$this->isCurrentLineEmpty() && 0 === $newIndent && !$unindentedEmbedBlock) {
                throw new ParseException('Indentation problem.', $this->getRealCurrentLineNb() + 1, $this->currentLine);
            }
        } else {
            $newIndent = $indentation;
        }

        $data = array();
        if ($this->getCurrentLineIndentation() >= $newIndent) {
            $data[] = substr($this->currentLine, $newIndent);
        } else {
            $this->moveToPreviousLine();

            return;
        }

        if ($inSequence && $oldLineIndentation === $newIndent && isset($data[0][0]) && '-' === $data[0][0]) {
            // the previous line contained a dash but no item content, this line is a sequence item with the same indentation
            // and therefore no nested list or mapping
            $this->moveToPreviousLine();

            return;
        }

        $isItUnindentedCollection = $this->isStringUnIndentedCollectionItem();

        if (empty($blockScalarIndentations) && $this->isBlockScalarHeader()) {
            $blockScalarIndentations[] = $this->getCurrentLineIndentation();
        }

        $previousLineIndentation = $this->getCurrentLineIndentation();

        while ($this->moveToNextLine()) {
            $indent = $this->getCurrentLineIndentation();

            // terminate all block scalars that are more indented than the current line
            if (!empty($blockScalarIndentations) && $indent < $previousLineIndentation && trim($this->currentLine) !== '') {
                foreach ($blockScalarIndentations as $key => $blockScalarIndentation) {
                    if ($blockScalarIndentation >= $indent) {
                        unset($blockScalarIndentations[$key]);
                    }
                }
            }

            if (empty($blockScalarIndentations) && !$this->isCurrentLineComment() && $this->isBlockScalarHeader()) {
                $blockScalarIndentations[] = $indent;
            }

            $previousLineIndentation = $indent;

            if ($isItUnindentedCollection && !$this->isCurrentLineEmpty() && !$this->isStringUnIndentedCollectionItem() && $newIndent === $indent) {
                $this->moveToPreviousLine();
                break;
            }

            if ($this->isCurrentLineBlank()) {
                $data[] = substr($this->currentLine, $newIndent);
                continue;
            }

            // we ignore "comment" lines only when we are not inside a scalar block
            if (empty($blockScalarIndentations) && $this->isCurrentLineComment()) {
                // remember ignored comment lines (they are used later in nested
                // parser calls to determine real line numbers)
                //
                // CAUTION: beware to not populate the global property here as it
                // will otherwise influence the getRealCurrentLineNb() call here
                // for consecutive comment lines and subsequent embedded blocks
                $this->locallySkippedLineNumbers[] = $this->getRealCurrentLineNb();

                continue;
            }

            if ($indent >= $newIndent) {
                $data[] = substr($this->currentLine, $newIndent);
            } elseif (0 == $indent) {
                $this->moveToPreviousLine();

                break;
            } else {
                throw new ParseException('Indentation problem.', $this->getRealCurrentLineNb() + 1, $this->currentLine);
            }
        }

        return implode("\n", $data);
    }

    /**
     * Moves the parser to the next line.
     *
     * @return bool
     */
    private function moveToNextLine()
    {
        if ($this->currentLineNb >= count($this->lines) - 1) {
            return false;
        }

        $this->currentLine = $this->lines[++$this->currentLineNb];

        return true;
    }

    /**
     * Moves the parser to the previous line.
     *
     * @return bool
     */
    private function moveToPreviousLine()
    {
        if ($this->currentLineNb < 1) {
            return false;
        }

        $this->currentLine = $this->lines[--$this->currentLineNb];

        return true;
    }

    /**
     * Parses a YAML value.
     *
     * @param string $value   A YAML value
     * @param int    $flags   A bit field of PARSE_* constants to customize the YAML parser behavior
     * @param string $context The parser context (either sequence or mapping)
     *
     * @return mixed A PHP value
     *
     * @throws ParseException When reference does not exist
     */
    private function parseValue($value, $flags, $context)
    {
        if (0 === strpos($value, '*')) {
            if (false !== $pos = strpos($value, '#')) {
                $value = substr($value, 1, $pos - 2);
            } else {
                $value = substr($value, 1);
            }

            if (!array_key_exists($value, $this->refs)) {
                throw new ParseException(sprintf('Reference "%s" does not exist.', $value), $this->currentLineNb + 1, $this->currentLine);
            }

            return $this->refs[$value];
        }

        if (self::preg_match('/^(?:'.self::TAG_PATTERN.' +)?'.self::BLOCK_SCALAR_HEADER_PATTERN.'$/', $value, $matches)) {
            $modifiers = isset($matches['modifiers']) ? $matches['modifiers'] : '';

            $data = $this->parseBlockScalar($matches['separator'], preg_replace('#\d+#', '', $modifiers), (int) abs($modifiers));

            if ('' !== $matches['tag']) {
                if ('!!binary' === $matches['tag']) {
                    return Inline::evaluateBinaryScalar($data);
                } elseif ('!' !== $matches['tag']) {
                    @trigger_error(sprintf('Using the custom tag "%s" for the value "%s" is deprecated since version 3.3. It will be replaced by an instance of %s in 4.0.', $matches['tag'], $data, TaggedValue::class), E_USER_DEPRECATED);
                }
            }

            return $data;
        }

        try {
            $quotation = '' !== $value && ('"' === $value[0] || "'" === $value[0]) ? $value[0] : null;

            // do not take following lines into account when the current line is a quoted single line value
            if (null !== $quotation && self::preg_match('/^'.$quotation.'.*'.$quotation.'(\s*#.*)?$/', $value)) {
                return Inline::parse($value, $flags, $this->refs);
            }

            while ($this->moveToNextLine()) {
                // unquoted strings end before the first unindented line
                if (null === $quotation && $this->getCurrentLineIndentation() === 0) {
                    $this->moveToPreviousLine();

                    break;
                }

                $value .= ' '.trim($this->currentLine);

                // quoted string values end with a line that is terminated with the quotation character
                if ('' !== $this->currentLine && substr($this->currentLine, -1) === $quotation) {
                    break;
                }
            }

            Inline::$parsedLineNumber = $this->getRealCurrentLineNb();
            $parsedValue = Inline::parse($value, $flags, $this->refs);

            if ('mapping' === $context && is_string($parsedValue) && '"' !== $value[0] && "'" !== $value[0] && '[' !== $value[0] && '{' !== $value[0] && '!' !== $value[0] && false !== strpos($parsedValue, ': ')) {
                throw new ParseException('A colon cannot be used in an unquoted mapping value.');
            }

            return $parsedValue;
        } catch (ParseException $e) {
            $e->setParsedLine($this->getRealCurrentLineNb() + 1);
            $e->setSnippet($this->currentLine);

            throw $e;
        }
    }

    /**
     * Parses a block scalar.
     *
     * @param string $style       The style indicator that was used to begin this block scalar (| or >)
     * @param string $chomping    The chomping indicator that was used to begin this block scalar (+ or -)
     * @param int    $indentation The indentation indicator that was used to begin this block scalar
     *
     * @return string The text value
     */
    private function parseBlockScalar($style, $chomping = '', $indentation = 0)
    {
        $notEOF = $this->moveToNextLine();
        if (!$notEOF) {
            return '';
        }

        $isCurrentLineBlank = $this->isCurrentLineBlank();
        $blockLines = array();

        // leading blank lines are consumed before determining indentation
        while ($notEOF && $isCurrentLineBlank) {
            // newline only if not EOF
            if ($notEOF = $this->moveToNextLine()) {
                $blockLines[] = '';
                $isCurrentLineBlank = $this->isCurrentLineBlank();
            }
        }

        // determine indentation if not specified
        if (0 === $indentation) {
            if (self::preg_match('/^ +/', $this->currentLine, $matches)) {
                $indentation = strlen($matches[0]);
            }
        }

        if ($indentation > 0) {
            $pattern = sprintf('/^ {%d}(.*)$/', $indentation);

            while (
                $notEOF && (
                    $isCurrentLineBlank ||
                    self::preg_match($pattern, $this->currentLine, $matches)
                )
            ) {
                if ($isCurrentLineBlank && strlen($this->currentLine) > $indentation) {
                    $blockLines[] = substr($this->currentLine, $indentation);
                } elseif ($isCurrentLineBlank) {
                    $blockLines[] = '';
                } else {
                    $blockLines[] = $matches[1];
                }

                // newline only if not EOF
                if ($notEOF = $this->moveToNextLine()) {
                    $isCurrentLineBlank = $this->isCurrentLineBlank();
                }
            }
        } elseif ($notEOF) {
            $blockLines[] = '';
        }

        if ($notEOF) {
            $blockLines[] = '';
            $this->moveToPreviousLine();
        } elseif (!$notEOF && !$this->isCurrentLineLastLineInDocument()) {
            $blockLines[] = '';
        }

        // folded style
        if ('>' === $style) {
            $text = '';
            $previousLineIndented = false;
            $previousLineBlank = false;

            for ($i = 0, $blockLinesCount = count($blockLines); $i < $blockLinesCount; ++$i) {
                if ('' === $blockLines[$i]) {
                    $text .= "\n";
                    $previousLineIndented = false;
                    $previousLineBlank = true;
                } elseif (' ' === $blockLines[$i][0]) {
                    $text .= "\n".$blockLines[$i];
                    $previousLineIndented = true;
                    $previousLineBlank = false;
                } elseif ($previousLineIndented) {
                    $text .= "\n".$blockLines[$i];
                    $previousLineIndented = false;
                    $previousLineBlank = false;
                } elseif ($previousLineBlank || 0 === $i) {
                    $text .= $blockLines[$i];
                    $previousLineIndented = false;
                    $previousLineBlank = false;
                } else {
                    $text .= ' '.$blockLines[$i];
                    $previousLineIndented = false;
                    $previousLineBlank = false;
                }
            }
        } else {
            $text = implode("\n", $blockLines);
        }

        // deal with trailing newlines
        if ('' === $chomping) {
            $text = preg_replace('/\n+$/', "\n", $text);
        } elseif ('-' === $chomping) {
            $text = preg_replace('/\n+$/', '', $text);
        }

        return $text;
    }

    /**
     * Returns true if the next line is indented.
     *
     * @return bool Returns true if the next line is indented, false otherwise
     */
    private function isNextLineIndented()
    {
        $currentIndentation = $this->getCurrentLineIndentation();
        $EOF = !$this->moveToNextLine();

        while (!$EOF && $this->isCurrentLineEmpty()) {
            $EOF = !$this->moveToNextLine();
        }

        if ($EOF) {
            return false;
        }

        $ret = $this->getCurrentLineIndentation() > $currentIndentation;

        $this->moveToPreviousLine();

        return $ret;
    }

    /**
     * Returns true if the current line is blank or if it is a comment line.
     *
     * @return bool Returns true if the current line is empty or if it is a comment line, false otherwise
     */
    private function isCurrentLineEmpty()
    {
        return $this->isCurrentLineBlank() || $this->isCurrentLineComment();
    }

    /**
     * Returns true if the current line is blank.
     *
     * @return bool Returns true if the current line is blank, false otherwise
     */
    private function isCurrentLineBlank()
    {
        return '' == trim($this->currentLine, ' ');
    }

    /**
     * Returns true if the current line is a comment line.
     *
     * @return bool Returns true if the current line is a comment line, false otherwise
     */
    private function isCurrentLineComment()
    {
        //checking explicitly the first char of the trim is faster than loops or strpos
        $ltrimmedLine = ltrim($this->currentLine, ' ');

        return '' !== $ltrimmedLine && $ltrimmedLine[0] === '#';
    }

    private function isCurrentLineLastLineInDocument()
    {
        return ($this->offset + $this->currentLineNb) >= ($this->totalNumberOfLines - 1);
    }

    /**
     * Cleanups a YAML string to be parsed.
     *
     * @param string $value The input YAML string
     *
     * @return string A cleaned up YAML string
     */
    private function cleanup($value)
    {
        $value = str_replace(array("\r\n", "\r"), "\n", $value);

        // strip YAML header
        $count = 0;
        $value = preg_replace('#^\%YAML[: ][\d\.]+.*\n#u', '', $value, -1, $count);
        $this->offset += $count;

        // remove leading comments
        $trimmedValue = preg_replace('#^(\#.*?\n)+#s', '', $value, -1, $count);
        if ($count == 1) {
            // items have been removed, update the offset
            $this->offset += substr_count($value, "\n") - substr_count($trimmedValue, "\n");
            $value = $trimmedValue;
        }

        // remove start of the document marker (---)
        $trimmedValue = preg_replace('#^\-\-\-.*?\n#s', '', $value, -1, $count);
        if ($count == 1) {
            // items have been removed, update the offset
            $this->offset += substr_count($value, "\n") - substr_count($trimmedValue, "\n");
            $value = $trimmedValue;

            // remove end of the document marker (...)
            $value = preg_replace('#\.\.\.\s*$#', '', $value);
        }

        return $value;
    }

    /**
     * Returns true if the next line starts unindented collection.
     *
     * @return bool Returns true if the next line starts unindented collection, false otherwise
     */
    private function isNextLineUnIndentedCollection()
    {
        $currentIndentation = $this->getCurrentLineIndentation();
        $notEOF = $this->moveToNextLine();

        while ($notEOF && $this->isCurrentLineEmpty()) {
            $notEOF = $this->moveToNextLine();
        }

        if (false === $notEOF) {
            return false;
        }

        $ret = $this->getCurrentLineIndentation() === $currentIndentation && $this->isStringUnIndentedCollectionItem();

        $this->moveToPreviousLine();

        return $ret;
    }

    /**
     * Returns true if the string is un-indented collection item.
     *
     * @return bool Returns true if the string is un-indented collection item, false otherwise
     */
    private function isStringUnIndentedCollectionItem()
    {
        return '-' === rtrim($this->currentLine) || 0 === strpos($this->currentLine, '- ');
    }

    /**
     * Tests whether or not the current line is the header of a block scalar.
     *
     * @return bool
     */
    private function isBlockScalarHeader()
    {
        return (bool) self::preg_match('~'.self::BLOCK_SCALAR_HEADER_PATTERN.'$~', $this->currentLine);
    }

    /**
     * A local wrapper for `preg_match` which will throw a ParseException if there
     * is an internal error in the PCRE engine.
     *
     * This avoids us needing to check for "false" every time PCRE is used
     * in the YAML engine
     *
     * @throws ParseException on a PCRE internal error
     *
     * @see preg_last_error()
     *
     * @internal
     */
    public static function preg_match($pattern, $subject, &$matches = null, $flags = 0, $offset = 0)
    {
        if (false === $ret = preg_match($pattern, $subject, $matches, $flags, $offset)) {
            switch (preg_last_error()) {
                case PREG_INTERNAL_ERROR:
                    $error = 'Internal PCRE error.';
                    break;
                case PREG_BACKTRACK_LIMIT_ERROR:
                    $error = 'pcre.backtrack_limit reached.';
                    break;
                case PREG_RECURSION_LIMIT_ERROR:
                    $error = 'pcre.recursion_limit reached.';
                    break;
                case PREG_BAD_UTF8_ERROR:
                    $error = 'Malformed UTF-8 data.';
                    break;
                case PREG_BAD_UTF8_OFFSET_ERROR:
                    $error = 'Offset doesn\'t correspond to the begin of a valid UTF-8 code point.';
                    break;
                default:
                    $error = 'Error.';
            }

            throw new ParseException($error);
        }

        return $ret;
    }

    /**
     * Trim the tag on top of the value.
     *
     * Prevent values such as `!foo {quz: bar}` to be considered as
     * a mapping block.
     */
    private function trimTag($value)
    {
        if ('!' === $value[0]) {
            return ltrim(substr($value, 1, strcspn($value, " \r\n", 1)), ' ');
        }

        return $value;
    }

    private function getLineTag($value, $flags, $nextLineCheck = true)
    {
        if ('' === $value || '!' !== $value[0] || 1 !== self::preg_match('/^'.self::TAG_PATTERN.' *( +#.*)?$/', $value, $matches)) {
            return;
        }

        if ($nextLineCheck && !$this->isNextLineIndented()) {
            return;
        }

        $tag = substr($matches['tag'], 1);

        // Built-in tags
        if ($tag && '!' === $tag[0]) {
            throw new ParseException(sprintf('The built-in tag "!%s" is not implemented.', $tag));
        }

        if (Yaml::PARSE_CUSTOM_TAGS & $flags) {
            return $tag;
        }

        throw new ParseException(sprintf('Tags support is not enabled. You must use the flag `Yaml::PARSE_CUSTOM_TAGS` to use "%s".', $matches['tag']));
    }
}<|MERGE_RESOLUTION|>--- conflicted
+++ resolved
@@ -187,14 +187,8 @@
                     throw $e;
                 }
 
-<<<<<<< HEAD
-                if (!(Yaml::PARSE_KEYS_AS_STRINGS & $flags) && !is_string($key)) {
+                if (!(Yaml::PARSE_KEYS_AS_STRINGS & $flags) && !is_string($key) && !is_int($key)) {
                     throw new ParseException('Non-string mapping keys are not supported. Pass the Yaml::PARSE_KEYS_AS_STRINGS flag to cast them to strings.', $this->getRealCurrentLineNb() + 1, $this->currentLine);
-=======
-                if (!(Yaml::PARSE_KEYS_AS_STRINGS & $flags) && !is_string($key) && !is_int($key)) {
-                    $keyType = is_numeric($key) ? 'numeric key' : 'non-string key';
-                    @trigger_error(sprintf('Implicit casting of %s to string is deprecated since version 3.3 and will throw \Symfony\Component\Yaml\Exception\ParseException in 4.0. Pass the PARSE_KEYS_AS_STRING flag to explicitly enable the type casts.', $keyType), E_USER_DEPRECATED);
->>>>>>> cc2363fa
                 }
 
                 // Convert float keys to strings, to avoid being converted to integers by PHP
@@ -268,11 +262,7 @@
                                 $data[$key] = null;
                             }
                         } else {
-<<<<<<< HEAD
                             throw new ParseException(sprintf('Duplicate key "%s" detected.', $key), $this->getRealCurrentLineNb() + 1, $this->currentLine);
-=======
-                            @trigger_error(sprintf('Duplicate key "%s" detected whilst parsing YAML. Silent handling of duplicate mapping keys in YAML is deprecated since version 3.2 and will throw \Symfony\Component\Yaml\Exception\ParseException in 4.0.', $key), E_USER_DEPRECATED);
->>>>>>> cc2363fa
                         }
                     } else {
                         // remember the parsed line number here in case we need it to provide some contexts in error messages below
@@ -287,11 +277,7 @@
                                 $data[$key] = $value;
                             }
                         } else {
-<<<<<<< HEAD
                             throw new ParseException(sprintf('Duplicate key "%s" detected.', $key), $realCurrentLineNbKey + 1, $this->currentLine);
-=======
-                            @trigger_error(sprintf('Duplicate key "%s" detected whilst parsing YAML. Silent handling of duplicate mapping keys in YAML is deprecated since version 3.2 and will throw \Symfony\Component\Yaml\Exception\ParseException in 4.0.', $key), E_USER_DEPRECATED);
->>>>>>> cc2363fa
                         }
                     }
                 } else {
@@ -301,11 +287,7 @@
                     if ($allowOverwrite || !isset($data[$key])) {
                         $data[$key] = $value;
                     } else {
-<<<<<<< HEAD
                         throw new ParseException(sprintf('Duplicate key "%s" detected.', $key), $this->getRealCurrentLineNb() + 1, $this->currentLine);
-=======
-                        @trigger_error(sprintf('Duplicate key "%s" detected whilst parsing YAML. Silent handling of duplicate mapping keys in YAML is deprecated since version 3.2 and will throw \Symfony\Component\Yaml\Exception\ParseException in 4.0.', $key), E_USER_DEPRECATED);
->>>>>>> cc2363fa
                     }
                 }
                 if ($isRef) {
