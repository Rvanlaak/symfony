<?php

/*
 * This file is part of the Symfony package.
 *
 * (c) Fabien Potencier <fabien@symfony.com>
 *
 * For the full copyright and license information, please view the LICENSE
 * file that was distributed with this source code.
 */

namespace Symfony\Component\Yaml;

/**
 * Dumper dumps PHP variables to YAML strings.
 *
 * @author Fabien Potencier <fabien@symfony.com>
 */
class Dumper
{
    /**
     * The amount of spaces to use for indentation of nested nodes.
     *
     * @var integer
     */
<<<<<<< HEAD
    protected $indentation = 4;
=======
    protected $indentation = 2;
>>>>>>> e17e2327

    /**
     * Sets the indentation.
     *
     * @param integer $num The amount of spaces to use for intendation of nested nodes.
     */
    public function setIndentation($num)
    {
<<<<<<< HEAD
        $this->indentation = (int) $num;
=======
        $this->indentation = $num;
>>>>>>> e17e2327
    }

    /**
     * Dumps a PHP value to YAML.
     *
     * @param mixed   $input                  The PHP value
     * @param integer $inline                 The level where you switch to inline YAML
     * @param Boolean $exceptionOnInvalidType true if an exception must be thrown on invalid types (a PHP resource or object), false otherwise
     * @param Boolean $objectSupport          true if object support is enabled, false otherwise
     * @param integer $indent                 The level of indentation (used internally)
     *
     * @return string  The YAML representation of the PHP value
     */
    public function dump($input, $inline = 0, $exceptionOnInvalidType = false, $objectSupport = false, $indent = 0)
    {
        $output = '';
        $prefix = $indent ? str_repeat(' ', $indent) : '';

        if ($inline <= 0 || !is_array($input) || empty($input)) {
            $output .= $prefix.Inline::dump($input, $exceptionOnInvalidType, $objectSupport);
        } else {
            $isAHash = array_keys($input) !== range(0, count($input) - 1);

            foreach ($input as $key => $value) {
                $willBeInlined = $inline - 1 <= 0 || !is_array($value) || empty($value);

                $output .= sprintf('%s%s%s%s',
                    $prefix,
                    $isAHash ? Inline::dump($key, $exceptionOnInvalidType, $objectSupport).':' : '-',
                    $willBeInlined ? ' ' : "\n",
<<<<<<< HEAD
                    $this->dump($value, $inline - 1, $willBeInlined ? 0 : $indent + $this->indentation)
=======
                    $this->dump($value, $inline - 1, $exceptionOnInvalidType, $objectSupport, $willBeInlined ? 0 : $indent + $this->indentation)
>>>>>>> e17e2327
                ).($willBeInlined ? "\n" : '');
            }
        }

        return $output;
    }
}<|MERGE_RESOLUTION|>--- conflicted
+++ resolved
@@ -23,11 +23,7 @@
      *
      * @var integer
      */
-<<<<<<< HEAD
     protected $indentation = 4;
-=======
-    protected $indentation = 2;
->>>>>>> e17e2327
 
     /**
      * Sets the indentation.
@@ -36,11 +32,7 @@
      */
     public function setIndentation($num)
     {
-<<<<<<< HEAD
         $this->indentation = (int) $num;
-=======
-        $this->indentation = $num;
->>>>>>> e17e2327
     }
 
     /**
@@ -71,11 +63,7 @@
                     $prefix,
                     $isAHash ? Inline::dump($key, $exceptionOnInvalidType, $objectSupport).':' : '-',
                     $willBeInlined ? ' ' : "\n",
-<<<<<<< HEAD
-                    $this->dump($value, $inline - 1, $willBeInlined ? 0 : $indent + $this->indentation)
-=======
                     $this->dump($value, $inline - 1, $exceptionOnInvalidType, $objectSupport, $willBeInlined ? 0 : $indent + $this->indentation)
->>>>>>> e17e2327
                 ).($willBeInlined ? "\n" : '');
             }
         }
