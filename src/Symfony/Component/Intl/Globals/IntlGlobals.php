<?php

/*
 * This file is part of the Symfony package.
 *
 * (c) Fabien Potencier <fabien@symfony.com>
 *
 * For the full copyright and license information, please view the LICENSE
 * file that was distributed with this source code.
 */

namespace Symfony\Component\Intl\Globals;

use Symfony\Polyfill\Intl\Icu\Icu;

/**
 * Provides fake static versions of the global functions in the intl extension.
 *
 * @author Bernhard Schussek <bschussek@gmail.com>
 *
 * @internal
 *
 * @deprecated since Symfony 5.3, use symfony/polyfill-intl-icu ^1.21 instead
 */
abstract class IntlGlobals
{
    /**
     * Indicates that no error occurred.
     */
    public const U_ZERO_ERROR = 0;

    /**
     * Indicates that an invalid argument was passed.
     */
    public const U_ILLEGAL_ARGUMENT_ERROR = 1;

    /**
     * Indicates that the parse() operation failed.
     */
    public const U_PARSE_ERROR = 9;

    /**
     * All known error codes.
     */
    private const ERROR_CODES = [
        self::U_ZERO_ERROR => 'U_ZERO_ERROR',
        self::U_ILLEGAL_ARGUMENT_ERROR => 'U_ILLEGAL_ARGUMENT_ERROR',
        self::U_PARSE_ERROR => 'U_PARSE_ERROR',
    ];

    /**
     * The error code of the last operation.
     */
    private static $errorCode = self::U_ZERO_ERROR;

    /**
     * The error code of the last operation.
     */
    private static $errorMessage = 'U_ZERO_ERROR';

    /**
     * Returns whether the error code indicates a failure.
     *
     * @param int $errorCode The error code returned by IntlGlobals::getErrorCode()
     */
    public static function isFailure(int $errorCode): bool
    {
<<<<<<< HEAD
        if (class_exists(Icu::class)) {
            return Icu::isFailure($errorCode);
        }

        trigger_deprecation('symfony/intl', '5.3', 'Polyfills are deprecated, try running "composer require symfony/polyfill-intl-icu ^1.21" instead.');

        return isset(self::$errorCodes[$errorCode])
=======
        return isset(self::ERROR_CODES[$errorCode])
>>>>>>> a5ef152e
            && $errorCode > self::U_ZERO_ERROR;
    }

    /**
     * Returns the error code of the last operation.
     *
     * Returns IntlGlobals::U_ZERO_ERROR if no error occurred.
     *
     * @return int
     */
    public static function getErrorCode()
    {
        if (class_exists(Icu::class)) {
            return Icu::getErrorCode();
        }

        trigger_deprecation('symfony/intl', '5.3', 'Polyfills are deprecated, try running "composer require symfony/polyfill-intl-icu ^1.21" instead.');

        return self::$errorCode;
    }

    /**
     * Returns the error message of the last operation.
     *
     * Returns "U_ZERO_ERROR" if no error occurred.
     */
    public static function getErrorMessage(): string
    {
        if (class_exists(Icu::class)) {
            return Icu::getErrorMessage();
        }

        trigger_deprecation('symfony/intl', '5.3', 'Polyfills are deprecated, try running "composer require symfony/polyfill-intl-icu ^1.21" instead.');

        return self::$errorMessage;
    }

    /**
     * Returns the symbolic name for a given error code.
     *
     * @param int $code The error code returned by IntlGlobals::getErrorCode()
     */
    public static function getErrorName(int $code): string
    {
<<<<<<< HEAD
        if (class_exists(Icu::class)) {
            return Icu::getErrorName($code);
        }

        trigger_deprecation('symfony/intl', '5.3', 'Polyfills are deprecated, try running "composer require symfony/polyfill-intl-icu ^1.21" instead.');

        return self::$errorCodes[$code] ?? '[BOGUS UErrorCode]';
=======
        return self::ERROR_CODES[$code] ?? '[BOGUS UErrorCode]';
>>>>>>> a5ef152e
    }

    /**
     * Sets the current error.
     *
     * @param int    $code    One of the error constants in this class
     * @param string $message The ICU class error message
     *
     * @throws \InvalidArgumentException If the code is not one of the error constants in this class
     */
    public static function setError(int $code, string $message = '')
    {
<<<<<<< HEAD
        if (class_exists(Icu::class)) {
            return Icu::setError($code, $message);
        }

        if (!isset(self::$errorCodes[$code])) {
=======
        if (!isset(self::ERROR_CODES[$code])) {
>>>>>>> a5ef152e
            throw new \InvalidArgumentException(sprintf('No such error code: "%s".', $code));
        }

        self::$errorMessage = $message ? sprintf('%s: %s', $message, self::ERROR_CODES[$code]) : self::ERROR_CODES[$code];
        self::$errorCode = $code;
    }
}<|MERGE_RESOLUTION|>--- conflicted
+++ resolved
@@ -65,17 +65,13 @@
      */
     public static function isFailure(int $errorCode): bool
     {
-<<<<<<< HEAD
         if (class_exists(Icu::class)) {
             return Icu::isFailure($errorCode);
         }
 
         trigger_deprecation('symfony/intl', '5.3', 'Polyfills are deprecated, try running "composer require symfony/polyfill-intl-icu ^1.21" instead.');
 
-        return isset(self::$errorCodes[$errorCode])
-=======
         return isset(self::ERROR_CODES[$errorCode])
->>>>>>> a5ef152e
             && $errorCode > self::U_ZERO_ERROR;
     }
 
@@ -120,17 +116,13 @@
      */
     public static function getErrorName(int $code): string
     {
-<<<<<<< HEAD
         if (class_exists(Icu::class)) {
             return Icu::getErrorName($code);
         }
 
         trigger_deprecation('symfony/intl', '5.3', 'Polyfills are deprecated, try running "composer require symfony/polyfill-intl-icu ^1.21" instead.');
 
-        return self::$errorCodes[$code] ?? '[BOGUS UErrorCode]';
-=======
         return self::ERROR_CODES[$code] ?? '[BOGUS UErrorCode]';
->>>>>>> a5ef152e
     }
 
     /**
@@ -143,15 +135,11 @@
      */
     public static function setError(int $code, string $message = '')
     {
-<<<<<<< HEAD
         if (class_exists(Icu::class)) {
             return Icu::setError($code, $message);
         }
 
-        if (!isset(self::$errorCodes[$code])) {
-=======
         if (!isset(self::ERROR_CODES[$code])) {
->>>>>>> a5ef152e
             throw new \InvalidArgumentException(sprintf('No such error code: "%s".', $code));
         }
 
