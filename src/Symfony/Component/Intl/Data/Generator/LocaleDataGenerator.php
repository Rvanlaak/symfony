--- conflicted
+++ resolved
@@ -34,18 +34,6 @@
     private $fallbackMapping;
     private $fallbackCache = [];
 
-<<<<<<< HEAD
-    public function __construct(BundleCompilerInterface $compiler, string $dirName, LanguageDataProvider $languageDataProvider, ScriptDataProvider $scriptDataProvider, RegionDataProvider $regionDataProvider)
-    {
-        parent::__construct($compiler, $dirName);
-
-        $this->languageDataProvider = $languageDataProvider;
-        $this->scriptDataProvider = $scriptDataProvider;
-        $this->regionDataProvider = $regionDataProvider;
-    }
-
-=======
->>>>>>> 75d1dd45
     /**
      * {@inheritdoc}
      */
