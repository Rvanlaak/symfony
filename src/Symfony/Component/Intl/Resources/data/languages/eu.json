{
    "Version": "2.1.43.65",
    "Names": {
        "aa": "afarera",
        "ab": "abkhaziera",
        "ace": "acehnera",
        "ach": "acholiera",
        "ada": "adangmera",
        "ady": "adigera",
        "af": "afrikaans",
        "agq": "aghemera",
        "ain": "ainuera",
        "ak": "akanera",
        "ale": "aleutera",
        "alt": "hegoaldeko altaiera",
        "am": "amharera",
        "an": "aragoiera",
        "anp": "angikera",
        "ar": "arabiera",
        "ar_001": "arabiera moderno estandarra",
        "arn": "maputxe",
        "arp": "arapaho",
        "as": "assamera",
        "asa": "asua",
        "ast": "asturiera",
        "av": "avarera",
        "awa": "awadhiera",
        "ay": "aimara",
        "az": "azerbaijanera",
        "ba": "baxkirera",
        "ban": "baliera",
        "bas": "basaa",
        "be": "bielorrusiera",
        "bem": "bembera",
        "bez": "benera",
        "bg": "bulgariera",
        "bho": "bhojpurera",
        "bi": "bislama",
        "bin": "edoera",
        "bla": "siksikera",
        "bm": "bambarera",
        "bn": "bengalera",
        "bo": "tibetera",
        "br": "bretoiera",
        "brx": "bodoera",
        "bs": "bosniera",
        "bug": "buginera",
        "byn": "bilena",
        "ca": "katalan",
        "ce": "txetxenera",
        "ceb": "cebuera",
        "cgg": "chigera",
        "ch": "chamorrera",
        "chk": "chuukera",
        "chm": "mariera",
        "cho": "choctaw",
        "chr": "txerokiera",
        "chy": "cheyennera",
        "ckb": "sorania",
        "co": "korsikera",
        "crs": "Seychelleetako kreolera",
        "cs": "txekiera",
        "cu": "elizako eslaviera",
        "cv": "txuvaxera",
        "cy": "gales",
        "da": "daniera",
        "dak": "dakotera",
        "dar": "dargvera",
        "dav": "taitera",
        "de": "aleman",
        "de_AT": "Austriako aleman",
        "de_CH": "Suitzako aleman garai",
        "dgr": "dogribera",
        "dje": "zarma",
        "dsb": "behe-sorabiera",
        "dua": "dualera",
        "dv": "divehiera",
        "dyo": "fonyi jolera",
        "dz": "dzongkha",
        "dzg": "dazaga",
        "ebu": "embua",
        "ee": "eweera",
        "efi": "efikera",
        "eka": "akajuka",
        "el": "greziera",
        "en": "ingeles",
        "en_AU": "Australiako ingeles",
        "en_CA": "Kanadako ingeles",
        "en_GB": "Britania Handiko ingeles",
        "en_US": "AEBko ingeles",
        "eo": "esperanto",
        "es": "espainiera",
        "es_419": "Latinoamerikako espainiera",
        "es_ES": "espainiera (Europa)",
        "es_MX": "Mexikoko espainiera",
        "et": "estoniera",
        "eu": "euskara",
        "ewo": "ewondera",
        "fa": "persiera",
        "ff": "fula",
        "fi": "finlandiera",
        "fil": "filipinera",
        "fj": "fijiera",
        "fo": "faroera",
        "fon": "fona",
        "fr": "frantses",
        "fr_CA": "Kanadako frantses",
        "fr_CH": "Suitzako frantses",
        "fur": "friuliera",
        "fy": "frisiera",
        "ga": "gaeliko",
        "gaa": "ga",
        "gag": "gagauzera",
        "gd": "Eskoziako gaeliko",
        "gez": "ge’ez",
        "gil": "gilbertera",
        "gl": "galiziera",
        "gn": "guaraniera",
        "gor": "gorontaloa",
        "gsw": "Suitzako aleman",
        "gu": "gujaratera",
        "guz": "gusiiera",
        "gv": "manxera",
        "gwi": "gwichʼin",
        "ha": "hausa",
        "haw": "hawaiiera",
        "he": "hebreera",
        "hi": "hindi",
        "hil": "hiligainon",
        "hmn": "hmong",
        "hr": "kroaziera",
        "hsb": "goi-sorabiera",
        "ht": "Haitiko kreolera",
        "hu": "hungariera",
        "hup": "hupera",
        "hy": "armeniera",
        "hz": "hereroera",
        "ia": "interlingua",
        "iba": "ibanera",
        "ibb": "ibibioera",
        "id": "indonesiera",
        "ie": "interlingue",
        "ig": "igboera",
        "ii": "Sichuango yiera",
        "ilo": "ilokanera",
        "inh": "ingushera",
        "io": "ido",
        "is": "islandiera",
        "it": "italiera",
        "iu": "inuktitut",
        "ja": "japoniera",
        "jbo": "lojbanera",
        "jgo": "ngomba",
        "jmc": "machamera",
        "jv": "javera",
        "ka": "georgiera",
        "kab": "kabilera",
        "kac": "jingpoera",
        "kaj": "kaiji",
        "kam": "kambera",
        "kbd": "kabardiera",
        "kcg": "kataba",
        "kde": "makondera",
        "kea": "Cabo Verdeko kreolera",
        "kfo": "koroa",
        "kg": "kikongoa",
        "kha": "kashia",
        "khq": "koyra chiiniera",
        "ki": "kikuyuera",
        "kj": "kuanyama",
        "kk": "kazakhera",
        "kkj": "kakoa",
        "kl": "groenlandiera",
        "kln": "kalenjinera",
        "km": "khemerera",
        "kmb": "kimbundua",
        "kn": "kannada",
        "ko": "koreera",
        "koi": "komi-permyakera",
        "kok": "konkanera",
        "kpe": "kpellea",
        "kr": "kanuriera",
        "krc": "karachayera-balkarera",
        "krl": "kareliera",
        "kru": "kurukhera",
        "ks": "kaxmirera",
        "ksb": "shambalera",
        "ksf": "bafiera",
        "ksh": "koloniera",
        "ku": "kurduera",
        "kum": "kumykera",
        "kv": "komiera",
        "kw": "kornubiera",
        "ky": "kirgizera",
        "la": "latin",
        "lad": "ladino",
        "lag": "langiera",
        "lb": "luxenburgera",
        "lez": "lezgiera",
        "lg": "gandera",
        "li": "limburgera",
        "lkt": "lakotera",
        "ln": "lingala",
        "lo": "laosera",
        "loz": "loziera",
        "lrc": "iparraldeko lurera",
        "lt": "lituaniera",
        "lu": "luba-katangera",
        "lua": "txilubera",
        "lun": "lundera",
        "luo": "luoera",
        "lus": "mizoa",
        "luy": "luhyera",
        "lv": "letoniera",
        "mad": "madurera",
        "mag": "magahiera",
        "mai": "maithilera",
        "mak": "makasarera",
        "mas": "masaiera",
        "mdf": "mokxera",
        "men": "mendeera",
        "mer": "meruera",
        "mfe": "Mauritaniako kreolera",
        "mg": "malgaxe",
        "mgh": "makhuwa-meettoera",
        "mgo": "metera",
        "mh": "marshallera",
        "mi": "maoriera",
        "mic": "mikmakera",
        "min": "minangkabauera",
        "mk": "mazedoniera",
        "ml": "malabarera",
        "mn": "mongoliera",
        "mni": "manipurera",
        "moh": "mohawkera",
        "mos": "moreera",
        "mr": "marathera",
        "ms": "malaysiera",
        "mt": "maltera",
        "mua": "mudangera",
        "mus": "creera",
        "mwl": "mirandera",
        "my": "birmaniera",
        "myv": "erziera",
        "mzn": "mazandarandera",
        "na": "nauruera",
        "nap": "napoliera",
        "naq": "namera",
        "nb": "bokmål (norvegiera)",
        "nd": "iparraldeko ndebeleera",
        "nds_NL": "behe-saxoiera",
        "ne": "nepalera",
        "new": "newarera",
        "ng": "ndongera",
        "nia": "niasera",
        "niu": "niueera",
        "nl": "nederlandera",
        "nl_BE": "flandriera",
        "nmg": "kwasiera",
        "nn": "nynorsk (norvegiera)",
        "nnh": "ngiemboonera",
        "no": "norvegiera",
        "nog": "nogaiera",
        "nqo": "n’koera",
        "nr": "hegoaldeko ndebelera",
        "nso": "pediera",
        "nus": "nuerera",
        "nv": "navajoera",
        "ny": "chewera",
        "nyn": "ankolera",
        "oc": "okzitaniera",
        "om": "oromoera",
        "or": "oriya",
        "os": "osetiera",
        "pa": "punjabera",
        "pag": "pangasinanera",
        "pam": "pampangera",
        "pap": "papiamento",
        "pau": "palauera",
        "pcm": "Nigeriako pidgina",
        "pl": "poloniera",
        "prg": "prusiera",
        "ps": "paxtuera",
        "pt": "portuges",
        "pt_BR": "Brasilgo portuges",
        "pt_PT": "Europako portuges",
        "qu": "kitxua",
        "quc": "quicheera",
        "rap": "rapa nui",
        "rar": "rarotongera",
        "rm": "erretorromaniera",
        "rn": "rundiera",
        "ro": "errumaniera",
        "ro_MD": "moldaviera",
        "rof": "romboera",
        "root": "erroa",
        "ru": "errusiera",
        "rup": "aromaniera",
        "rw": "kinyaruanda",
        "rwk": "rwaera",
        "sa": "sanskrito",
        "sad": "sandaweera",
        "sah": "sakhera",
        "saq": "samburuera",
        "sat": "santalera",
        "sba": "ngambayera",
        "sbp": "sanguera",
        "sc": "sardiniera",
        "scn": "siziliera",
        "sco": "eskoziera",
        "sd": "sindhi",
        "se": "iparraldeko samiera",
        "seh": "senera",
        "ses": "koyraboro sennia",
        "sg": "sango",
        "sh": "serbokroaziera",
        "shi": "tachelhita",
        "shn": "shanera",
        "si": "sinhala",
        "sk": "eslovakiera",
        "sl": "esloveniera",
        "sm": "samoera",
        "sma": "hegoaldeko samiera",
        "smj": "Luleko samiera",
        "smn": "Inariko samiera",
        "sms": "skolten samiera",
        "sn": "shonera",
        "snk": "soninkera",
        "so": "somaliera",
        "sq": "albaniera",
        "sr": "serbiera",
        "srn": "srananera",
        "ss": "swatiera",
        "ssy": "sahoa",
        "st": "hegoaldeko sothoera",
        "su": "sundanera",
        "suk": "sukumera",
        "sv": "suediera",
        "sw": "swahilia",
        "sw_CD": "Kongoko swahilia",
        "swb": "komoreera",
        "syr": "siriera",
        "ta": "tamilera",
        "te": "telugu",
        "tem": "temnea",
        "teo": "tesoera",
        "tet": "tetum",
        "tg": "tajikera",
        "th": "thailandiera",
        "ti": "tigrinyera",
        "tig": "tigrea",
        "tk": "turkmenera",
        "tl": "tagalog",
        "tlh": "klingonera",
        "tn": "tswanera",
        "to": "tongera",
        "tpi": "tok pisin",
        "tr": "turkiera",
        "trv": "tarokoa",
        "ts": "tsongera",
        "tt": "tatarera",
        "tum": "tumbukera",
        "tvl": "tuvaluera",
        "tw": "twia",
        "twq": "tasawaq",
        "ty": "tahitiera",
        "tyv": "tuvera",
        "tzm": "Erdialdeko Atlaseko amazigera",
        "udm": "udmurtera",
        "ug": "uigurrera",
        "uk": "ukrainera",
<<<<<<< HEAD
        "umb": "umbunduera",
        "ur": "urdua",
=======
        "umb": "umbundu",
        "und": "hizkuntza ezezaguna",
        "ur": "urdu",
>>>>>>> 96fca34f
        "uz": "uzbekera",
        "vai": "vaiera",
        "ve": "vendera",
        "vi": "vietnamera",
        "vo": "volapük",
        "vun": "vunjo",
        "wa": "waloiera",
        "wae": "walserera",
        "wal": "welayta",
        "war": "samerera",
        "wo": "wolofera",
        "xal": "kalmykera",
        "xh": "xhosera",
        "xog": "sogera",
        "yav": "jangbenera",
        "ybb": "yemba",
        "yi": "yiddish",
        "yo": "jorubera",
        "yue": "kantonera",
        "zgh": "amazigera estandarra",
        "zh": "txinera",
        "zh_Hans": "txinera soildua",
        "zh_Hant": "txinera tradizionala",
        "zu": "zuluera",
        "zun": "zuñia",
<<<<<<< HEAD
        "zza": "zazakia"
=======
        "zxx": "ez dago eduki linguistikorik",
        "zza": "zazera"
>>>>>>> 96fca34f
    }
}<|MERGE_RESOLUTION|>--- conflicted
+++ resolved
@@ -369,14 +369,8 @@
         "udm": "udmurtera",
         "ug": "uigurrera",
         "uk": "ukrainera",
-<<<<<<< HEAD
-        "umb": "umbunduera",
-        "ur": "urdua",
-=======
         "umb": "umbundu",
-        "und": "hizkuntza ezezaguna",
         "ur": "urdu",
->>>>>>> 96fca34f
         "uz": "uzbekera",
         "vai": "vaiera",
         "ve": "vendera",
@@ -402,11 +396,6 @@
         "zh_Hant": "txinera tradizionala",
         "zu": "zuluera",
         "zun": "zuñia",
-<<<<<<< HEAD
-        "zza": "zazakia"
-=======
-        "zxx": "ez dago eduki linguistikorik",
         "zza": "zazera"
->>>>>>> 96fca34f
     }
 }