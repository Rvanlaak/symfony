{
    "Version": "2.1.48.44",
    "Names": {
        "af": "af",
        "agq": "Aghem",
        "ak": "Akan",
        "am": "Amharik",
        "ar": "Arab",
        "ar_001": "Arab Standar Anyar",
        "as": "Assam",
        "asa": "Asu",
        "ast": "Asturia",
        "az": "Azerbaijan",
        "ban": "ban",
        "bas": "Basaa",
        "be": "be",
        "bem": "Bemba",
        "bez": "Bena",
        "bg": "Bulgaria",
        "bm": "Bambara",
        "bn": "Bengali",
        "bo": "Tibet",
        "br": "Breton",
        "brx": "Bodo",
        "bs": "bs",
        "ca": "Katala",
        "ce": "Chechen",
        "ceb": "Cebuano",
        "cgg": "Chiga",
        "chr": "Cherokee",
        "ckb": "Kurdi Tengah",
        "co": "Korsika",
        "cs": "Ceska",
        "cu": "Slavia Gerejani",
        "cy": "Welsh",
        "da": "Dansk",
        "dav": "Taita",
        "de": "Jérman",
        "dje": "Zarma",
        "dsb": "Sorbia Non Standar",
        "dua": "Duala",
        "dyo": "Jola-Fonyi",
        "dz": "Dzongkha",
        "ebu": "Embu",
        "ee": "Ewe",
        "el": "Yunani",
        "en": "Inggris",
        "eo": "Esperanto",
        "es": "Spanyol",
        "es_419": "Spanyol (Amerika Latin)",
        "es_ES": "Spanyol (Eropah)",
        "es_MX": "Spanyol (Meksiko)",
        "et": "Estonia",
        "eu": "Basque",
        "ewo": "Ewondo",
        "fa": "Persia",
        "ff": "Fulah",
        "fi": "Suomi",
        "fil": "Tagalog",
        "fo": "Faroe",
        "fr": "Prancis",
        "fur": "Friulian",
        "fy": "Frisia Sisih Kulon",
        "ga": "Irlandia",
        "gd": "Gaulia",
        "gl": "Galisia",
        "gsw": "Jerman Swiss",
        "gu": "Gujarat",
        "guz": "Gusii",
        "gv": "Manx",
        "ha": "Hausa",
        "haw": "Hawaii",
        "he": "Ibrani",
        "hi": "India",
        "hmn": "Hmong",
        "hr": "Kroasia",
        "hsb": "Sorbia Standar",
        "ht": "Kreol Haiti",
        "hu": "Hungaria",
        "hy": "Armenia",
        "ia": "Interlingua",
        "id": "Indonesia",
        "ig": "Iqbo",
        "ii": "Sichuan Yi",
        "is": "Islandia",
        "it": "Italia",
        "ja": "Jepang",
        "jgo": "Ngomba",
        "jmc": "Machame",
        "jv": "Jawa",
        "ka": "Georgia",
        "kab": "Kabyle",
        "kam": "Kamba",
        "kde": "Makonde",
        "kea": "Kabuverdianu",
        "khq": "Koyra Chiini",
        "ki": "Kikuyu",
        "kk": "Kazakh",
        "kkj": "Kako",
        "kl": "Kalaallisut",
        "kln": "Kalenjin",
        "km": "Khmer",
        "kn": "Kannada",
        "ko": "Korea",
        "kok": "Konkani",
        "ks": "Kashmiri",
        "ksb": "Shambala",
        "ksf": "Bafia",
        "ksh": "Colonia",
        "ku": "Kurdis",
        "kw": "Kernowek",
        "ky": "Kirgis",
        "la": "Latin",
        "lag": "Langi",
        "lb": "Luksemburg",
        "lg": "Ganda",
        "lkt": "Lakota",
        "ln": "Lingala",
        "lo": "Laos",
        "lrc": "Luri Sisih Lor",
        "lt": "Lithuania",
        "lu": "Luba-Katanga",
        "luo": "Luo",
        "luy": "Luyia",
        "lv": "Latvia",
        "mas": "Masai",
        "mer": "Meru",
        "mfe": "Morisyen",
        "mg": "Malagasi",
        "mgh": "Makhuwa-Meeto",
        "mgo": "Meta’",
        "mi": "Maori",
        "mk": "Makedonia",
        "ml": "Malayalam",
        "mn": "Mongolia",
        "mr": "Marathi",
        "ms": "Melayu",
        "mt": "Malta",
        "mua": "Mundang",
        "mul": "Basa Multilingua",
        "my": "Myanmar",
        "mzn": "Mazanderani",
        "naq": "Nama",
        "nb": "Bokmål Norwegia",
        "nd": "Ndebele Lor",
        "nds": "Jerman Non Standar",
        "ne": "Nepal",
        "nl": "Walanda",
        "nl_BE": "Flemis",
        "nmg": "Kwasio",
        "nn": "Nynorsk Norwegia",
        "nnh": "Ngiemboon",
        "nus": "Nuer",
        "ny": "Nyanja",
        "nyn": "Nyankole",
        "om": "Oromo",
        "or": "Odia",
        "os": "Ossetia",
        "pa": "Punjab",
        "pl": "Polandia",
        "prg": "Prusia",
        "ps": "Pashto",
        "pt": "Portugis",
        "qu": "Quechua",
        "rm": "Roman",
        "rn": "Rundi",
        "ro": "Rumania",
        "rof": "Rombo",
        "ru": "Rusia",
        "rw": "Kinyarwanda",
        "rwk": "Rwa",
        "sa": "Sanskerta",
        "sah": "Sakha",
        "saq": "Samburu",
        "sbp": "Sangu",
        "sd": "Sindhi",
        "se": "Sami Sisih Lor",
        "seh": "Sena",
        "ses": "Koyraboro Senni",
        "sg": "Sango",
        "shi": "Tachelhit",
        "si": "Sinhala",
        "sk": "Slowakia",
        "sl": "Slovenia",
        "sm": "Samoa",
        "smn": "Inari Sami",
        "sn": "Shona",
        "so": "Somalia",
        "sq": "Albania",
        "sr": "Serbia",
        "st": "Sotho Sisih Kidul",
        "su": "Sunda",
        "sv": "Swedia",
        "sw": "Swahili",
        "ta": "Tamil",
        "te": "Telugu",
        "teo": "Teso",
        "tg": "Tajik",
        "th": "Thailand",
        "ti": "Tigrinya",
        "tk": "Turkmen",
        "to": "Tonga",
        "tr": "Turki",
<<<<<<< HEAD
=======
        "tt": "Tatar",
        "twq": "Tasawaq",
        "tzm": "Tamazight Atlas Tengah",
        "ug": "Uighur",
        "uk": "Ukraina",
        "und": "Basa Ora Dikenali",
        "ur": "Urdu",
        "uz": "Uzbek",
        "vai": "Vai",
        "vi": "Vietnam",
        "vo": "Volapuk",
        "vun": "Vunjo",
        "wae": "Walser",
        "wo": "Wolof",
        "xh": "Xhosa",
        "xog": "Soga",
        "yav": "Yangben",
        "yi": "Yiddish",
        "yo": "Yoruba",
        "yue": "Kanton",
        "zgh": "Tamazight Moroko Standar",
>>>>>>> 4f94b176
        "zh": "Tyonghwa",
        "zh_Hant": "Tyonghwa (Tradisional)",
        "zu": "Zulu",
        "zxx": "Konten tanpa linguistik"
    }
}<|MERGE_RESOLUTION|>--- conflicted
+++ resolved
@@ -137,7 +137,6 @@
         "ms": "Melayu",
         "mt": "Malta",
         "mua": "Mundang",
-        "mul": "Basa Multilingua",
         "my": "Myanmar",
         "mzn": "Mazanderani",
         "naq": "Nama",
@@ -201,14 +200,11 @@
         "tk": "Turkmen",
         "to": "Tonga",
         "tr": "Turki",
-<<<<<<< HEAD
-=======
         "tt": "Tatar",
         "twq": "Tasawaq",
         "tzm": "Tamazight Atlas Tengah",
         "ug": "Uighur",
         "uk": "Ukraina",
-        "und": "Basa Ora Dikenali",
         "ur": "Urdu",
         "uz": "Uzbek",
         "vai": "Vai",
@@ -224,10 +220,8 @@
         "yo": "Yoruba",
         "yue": "Kanton",
         "zgh": "Tamazight Moroko Standar",
->>>>>>> 4f94b176
         "zh": "Tyonghwa",
         "zh_Hant": "Tyonghwa (Tradisional)",
-        "zu": "Zulu",
-        "zxx": "Konten tanpa linguistik"
+        "zu": "Zulu"
     }
 }