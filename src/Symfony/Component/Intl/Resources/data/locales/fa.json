--- conflicted
+++ resolved
@@ -510,18 +510,10 @@
         "sr_Cyrl_BA": "صربی (سیریلی، بوسنی و هرزگوین)",
         "sr_Cyrl_ME": "صربی (سیریلی، مونته‌نگرو)",
         "sr_Cyrl_RS": "صربی (سیریلی، صربستان)",
-<<<<<<< HEAD
-        "sr_Cyrl_XK": "صربی (سیریلی، کوزوو)",
-=======
->>>>>>> ed04f242
         "sr_Latn": "صربی (لاتینی)",
         "sr_Latn_BA": "صربی (لاتینی، بوسنی و هرزگوین)",
         "sr_Latn_ME": "صربی (لاتینی، مونته‌نگرو)",
         "sr_Latn_RS": "صربی (لاتینی، صربستان)",
-<<<<<<< HEAD
-        "sr_Latn_XK": "صربی (لاتینی، کوزوو)",
-=======
->>>>>>> ed04f242
         "sr_ME": "صربی (مونته‌نگرو)",
         "sr_RS": "صربی (صربستان)",
         "sv": "سوئدی",
