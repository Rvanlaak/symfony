--- conflicted
+++ resolved
@@ -834,38 +834,10 @@
             return false;
         }
 
-<<<<<<< HEAD
         if (PHP_INT_SIZE !== 8 && ($value > self::$int32Max || $value < -self::$int32Max - 1)) {
             return (float) $value;
         }
 
-=======
-        if (PHP_INT_SIZE !== 8 && ($value > self::$int32Max || $value <= -self::$int32Max - 1)) {
-            // Bug #59597 was fixed on PHP 5.3.14 and 5.4.4
-            // The negative PHP_INT_MAX was being converted to float
-            if (
-                $value == -self::$int32Max - 1 &&
-                ((\PHP_VERSION_ID < 50400 && \PHP_VERSION_ID >= 50314) || \PHP_VERSION_ID >= 50404 || (\extension_loaded('intl') && method_exists('IntlDateFormatter', 'setTimeZone')))
-            ) {
-                return (int) $value;
-            }
-
-            return (float) $value;
-        }
-
-        if (PHP_INT_SIZE === 8) {
-            // Bug #59597 was fixed on PHP 5.3.14 and 5.4.4
-            // A 32 bit integer was being generated instead of a 64 bit integer
-            if (
-                  ($value > self::$int32Max || $value < -self::$int32Max - 1) &&
-                  (\PHP_VERSION_ID < 50314 || (\PHP_VERSION_ID >= 50400 && \PHP_VERSION_ID < 50404)) &&
-                  !(\extension_loaded('intl') && method_exists('IntlDateFormatter', 'setTimeZone'))
-            ) {
-                $value = (-2147483648 - ($value % -2147483648)) * ($value / abs($value));
-            }
-        }
-
->>>>>>> 82d13dae
         return (int) $value;
     }
 
