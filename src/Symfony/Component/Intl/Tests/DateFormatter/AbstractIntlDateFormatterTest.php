<?php

/*
 * This file is part of the Symfony package.
 *
 * (c) Fabien Potencier <fabien@symfony.com>
 *
 * For the full copyright and license information, please view the LICENSE
 * file that was distributed with this source code.
 */

namespace Symfony\Component\Intl\Tests\DateFormatter;

use Symfony\Component\Intl\DateFormatter\IntlDateFormatter;
use Symfony\Component\Intl\Globals\IntlGlobals;

/**
 * Test case for IntlDateFormatter implementations.
 *
 * @author Bernhard Schussek <bschussek@gmail.com>
 */
abstract class AbstractIntlDateFormatterTest extends \PHPUnit_Framework_TestCase
{
    protected function setUp()
    {
        \Locale::setDefault('en');
    }

    /**
     * When a time zone is not specified, it uses the system default however it returns null in the getter method.
     *
     * @covers Symfony\Component\Intl\DateFormatter\IntlDateFormatter::getTimeZoneId
     *
     * @see StubIntlDateFormatterTest::testDefaultTimeZoneIntl()
     */
    public function testConstructorDefaultTimeZone()
    {
        $formatter = $this->getDateFormatter('en', IntlDateFormatter::MEDIUM, IntlDateFormatter::SHORT);

        $this->assertEquals(date_default_timezone_get(), $formatter->getTimeZoneId());

        $this->assertEquals(
            $this->getDateTime(0, $formatter->getTimeZoneId())->format('M j, Y, g:i A'),
            $formatter->format(0)
        );
    }

    /**
     * @dataProvider formatProvider
     */
    public function testFormat($pattern, $timestamp, $expected)
    {
        $errorCode = IntlGlobals::U_ZERO_ERROR;
        $errorMessage = 'U_ZERO_ERROR';

        $formatter = $this->getDefaultDateFormatter($pattern);
        $this->assertSame($expected, $formatter->format($timestamp));
        $this->assertIsIntlSuccess($formatter, $errorMessage, $errorCode);
    }

    public function formatProvider()
    {
        $dateTime = new \DateTime('@0');

        $formatData = array(
            /* general */
            array('y-M-d', 0, '1970-1-1'),
            array("EEE, MMM d, ''yy", 0, "Thu, Jan 1, '70"),
            array('h:mm a', 0, '12:00 AM'),
            array('yyyyy.MMMM.dd hh:mm aaa', 0, '01970.January.01 12:00 AM'),

            /* escaping */
            array("'M'", 0, 'M'),
            array("'yy'", 0, 'yy'),
            array("'''yy'", 0, "'yy"),
            array("''y", 0, "'1970"),
            array("''yy", 0, "'70"),
            array("H 'o'' clock'", 0, "0 o' clock"),

            /* month */
            array('M', 0, '1'),
            array('MM', 0, '01'),
            array('MMM', 0, 'Jan'),
            array('MMMM', 0, 'January'),
            array('MMMMM', 0, 'J'),
            array('MMMMMM', 0, '000001'),

            array('L', 0, '1'),
            array('LL', 0, '01'),
            array('LLL', 0, 'Jan'),
            array('LLLL', 0, 'January'),
            array('LLLLL', 0, 'J'),
            array('LLLLLL', 0, '000001'),

            /* year */
            array('y', 0, '1970'),
            array('yy', 0, '70'),
            array('yyy', 0, '1970'),
            array('yyyy', 0, '1970'),
            array('yyyyy', 0, '01970'),
            array('yyyyyy', 0, '001970'),

            /* day */
            array('d', 0, '1'),
            array('dd', 0, '01'),
            array('ddd', 0, '001'),

            /* quarter */
            array('Q', 0, '1'),
            array('QQ', 0, '01'),
            array('QQQ', 0, 'Q1'),
            array('QQQQ', 0, '1st quarter'),
            array('QQQQQ', 0, '1st quarter'),

            array('q', 0, '1'),
            array('qq', 0, '01'),
            array('qqq', 0, 'Q1'),
            array('qqqq', 0, '1st quarter'),
            array('qqqqq', 0, '1st quarter'),

            // 4 months
            array('Q', 7776000, '2'),
            array('QQ', 7776000, '02'),
            array('QQQ', 7776000, 'Q2'),
            array('QQQQ', 7776000, '2nd quarter'),

            // 7 months
            array('QQQQ', 15638400, '3rd quarter'),

            // 10 months
            array('QQQQ', 23587200, '4th quarter'),

            /* 12-hour (1-12) */
            array('h', 0, '12'),
            array('hh', 0, '12'),
            array('hhh', 0, '012'),

            array('h', 1, '12'),
            array('h', 3600, '1'),
            array('h', 43200, '12'), // 12 hours

            /* day of year */
            array('D', 0, '1'),
            array('D', 86400, '2'), // 1 day
            array('D', 31536000, '1'), // 1 year
            array('D', 31622400, '2'), // 1 year + 1 day

            /* day of week */
            array('E', 0, 'Thu'),
            array('EE', 0, 'Thu'),
            array('EEE', 0, 'Thu'),
            array('EEEE', 0, 'Thursday'),
            array('EEEEE', 0, 'T'),
            array('EEEEEE', 0, 'Th'),

            array('E', 1296540000, 'Tue'), // 2011-02-01
            array('E', 1296950400, 'Sun'), // 2011-02-06

            /* am/pm marker */
            array('a', 0, 'AM'),
            array('aa', 0, 'AM'),
            array('aaa', 0, 'AM'),
            array('aaaa', 0, 'AM'),

            // 12 hours
            array('a', 43200, 'PM'),
            array('aa', 43200, 'PM'),
            array('aaa', 43200, 'PM'),
            array('aaaa', 43200, 'PM'),

            /* 24-hour (0-23) */
            array('H', 0, '0'),
            array('HH', 0, '00'),
            array('HHH', 0, '000'),

            array('H', 1, '0'),
            array('H', 3600, '1'),
            array('H', 43200, '12'),
            array('H', 46800, '13'),

            /* 24-hour (1-24) */
            array('k', 0, '24'),
            array('kk', 0, '24'),
            array('kkk', 0, '024'),

            array('k', 1, '24'),
            array('k', 3600, '1'),
            array('k', 43200, '12'),
            array('k', 46800, '13'),

            /* 12-hour (0-11) */
            array('K', 0, '0'),
            array('KK', 0, '00'),
            array('KKK', 0, '000'),

            array('K', 1, '0'),
            array('K', 3600, '1'),
            array('K', 43200, '0'), // 12 hours

            /* minute */
            array('m', 0, '0'),
            array('mm', 0, '00'),
            array('mmm', 0, '000'),

            array('m', 1, '0'),
            array('m', 60, '1'),
            array('m', 120, '2'),
            array('m', 180, '3'),
            array('m', 3600, '0'),
            array('m', 3660, '1'),
            array('m', 43200, '0'), // 12 hours

            /* second */
            array('s', 0, '0'),
            array('ss', 0, '00'),
            array('sss', 0, '000'),

            array('s', 1, '1'),
            array('s', 2, '2'),
            array('s', 5, '5'),
            array('s', 30, '30'),
            array('s', 59, '59'),
            array('s', 60, '0'),
            array('s', 120, '0'),
            array('s', 180, '0'),
            array('s', 3600, '0'),
            array('s', 3601, '1'),
            array('s', 3630, '30'),
            array('s', 43200, '0'), // 12 hours

            // general
            array("yyyy.MM.dd 'at' HH:mm:ss zzz", 0, '1970.01.01 at 00:00:00 GMT'),
            array('K:mm a, z', 0, '0:00 AM, GMT'),

            // timezone
            array('z', 0, 'GMT'),
            array('zz', 0, 'GMT'),
            array('zzz', 0, 'GMT'),
            array('zzzz', 0, 'GMT'),
            array('zzzzz', 0, 'GMT'),

            // general, DateTime
            array('y-M-d', $dateTime, '1970-1-1'),
            array("EEE, MMM d, ''yy", $dateTime, "Thu, Jan 1, '70"),
            array('h:mm a', $dateTime, '12:00 AM'),
            array('yyyyy.MMMM.dd hh:mm aaa', $dateTime, '01970.January.01 12:00 AM'),
            array("yyyy.MM.dd 'at' HH:mm:ss zzz", $dateTime, '1970.01.01 at 00:00:00 GMT'),
            array('K:mm a, z', $dateTime, '0:00 AM, GMT'),
        );

        return $formatData;
    }

    /**
     * @dataProvider formatErrorProvider
     */
    public function testFormatIllegalArgumentError($pattern, $timestamp, $errorMessage)
    {
        $errorCode = IntlGlobals::U_ILLEGAL_ARGUMENT_ERROR;

        $formatter = $this->getDefaultDateFormatter($pattern);
        $this->assertFalse($formatter->format($timestamp));
        $this->assertIsIntlFailure($formatter, $errorMessage, $errorCode);
    }

    public function formatErrorProvider()
    {
        return array(
            array('y-M-d', 'foobar', 'datefmt_format: string \'foobar\' is not numeric, which would be required for it to be a valid date: U_ILLEGAL_ARGUMENT_ERROR'),
        );
    }

    /**
     * @dataProvider formatWithTimezoneProvider
     */
    public function testFormatWithTimezone($timestamp, $timezone, $expected)
    {
        $pattern = 'yyyy-MM-dd HH:mm:ss';
        $formatter = $this->getDateFormatter('en', IntlDateFormatter::MEDIUM, IntlDateFormatter::SHORT, $timezone, IntlDateFormatter::GREGORIAN, $pattern);
        $this->assertSame($expected, $formatter->format($timestamp));
    }

    public function formatWithTimezoneProvider()
    {
        $data = array(
            array(0, 'UTC', '1970-01-01 00:00:00'),
            array(0, 'GMT', '1970-01-01 00:00:00'),
            array(0, 'GMT-03:00', '1969-12-31 21:00:00'),
            array(0, 'GMT+03:00', '1970-01-01 03:00:00'),
            array(0, 'Europe/Zurich', '1970-01-01 01:00:00'),
            array(0, 'Europe/Paris', '1970-01-01 01:00:00'),
            array(0, 'Africa/Cairo', '1970-01-01 02:00:00'),
            array(0, 'Africa/Casablanca', '1970-01-01 00:00:00'),
            array(0, 'Africa/Djibouti', '1970-01-01 03:00:00'),
            array(0, 'Africa/Johannesburg', '1970-01-01 02:00:00'),
            array(0, 'America/Antigua', '1969-12-31 20:00:00'),
            array(0, 'America/Toronto', '1969-12-31 19:00:00'),
            array(0, 'America/Vancouver', '1969-12-31 16:00:00'),
            array(0, 'Asia/Aqtau', '1970-01-01 05:00:00'),
            array(0, 'Asia/Bangkok', '1970-01-01 07:00:00'),
            array(0, 'Asia/Dubai', '1970-01-01 04:00:00'),
            array(0, 'Australia/Brisbane', '1970-01-01 10:00:00'),
            array(0, 'Australia/Eucla', '1970-01-01 08:45:00'),
            array(0, 'Australia/Melbourne', '1970-01-01 10:00:00'),
            array(0, 'Europe/Berlin', '1970-01-01 01:00:00'),
            array(0, 'Europe/Dublin', '1970-01-01 01:00:00'),
            array(0, 'Europe/Warsaw', '1970-01-01 01:00:00'),
            array(0, 'Pacific/Fiji', '1970-01-01 12:00:00'),
            array(0, 'Foo/Bar', '1970-01-01 00:00:00'),
            array(0, 'Foo/Bar', '1970-01-01 00:00:00'),
            array(0, 'UTC+04:30', '1970-01-01 00:00:00'),
            array(0, 'UTC+04:AA', '1970-01-01 00:00:00'),
        );

        return $data;
    }

    public function testFormatWithGmtTimezone()
    {
        $formatter = $this->getDefaultDateFormatter('zzzz');

        $formatter->setTimeZone('GMT+03:00');

        $this->assertEquals('GMT+03:00', $formatter->format(0));
    }

    public function testFormatWithGmtTimeZoneAndMinutesOffset()
    {
        $formatter = $this->getDefaultDateFormatter('zzzz');

        $formatter->setTimeZone('GMT+00:30');

        $this->assertEquals('GMT+00:30', $formatter->format(0));
    }

    public function testFormatWithNonStandardTimezone()
    {
        $formatter = $this->getDefaultDateFormatter('zzzz');

        $formatter->setTimeZone('Pacific/Fiji');

        $this->assertEquals('Fiji Standard Time', $formatter->format(0));
    }

    public function testFormatWithConstructorTimezone()
    {
        $formatter = $this->getDateFormatter('en', IntlDateFormatter::MEDIUM, IntlDateFormatter::SHORT, 'UTC');
        $formatter->setPattern('yyyy-MM-dd HH:mm:ss');

        $this->assertEquals(
            $this->getDateTime(0, 'UTC')->format('Y-m-d H:i:s'),
            $formatter->format(0)
        );
    }

    public function testFormatWithDateTimeZoneGmt()
    {
<<<<<<< HEAD
        if (defined('HHVM_VERSION_ID')) {
            $this->markTestSkipped('This test cannot work on HHVM. See https://github.com/facebook/hhvm/issues/5875 for the issue.');
=======
        if (PHP_VERSION_ID < 50500) {
            $this->markTestSkipped('Only in PHP 5.5+ IntlDateFormatter allows to use DateTimeZone objects.');
        }

        $formatter = $this->getDateFormatter('en', IntlDateFormatter::MEDIUM, IntlDateFormatter::SHORT, new \DateTimeZone('GMT'), IntlDateFormatter::GREGORIAN, 'zzzz');

        $this->assertEquals('GMT', $formatter->format(0));
    }

    public function testFormatWithDateTimeZoneGmtOffset()
    {
        if (defined('HHVM_VERSION_ID') || PHP_VERSION_ID <= 50509) {
            $this->markTestSkipped('DateTimeZone GMT offsets are supported since 5.5.10. See https://github.com/facebook/hhvm/issues/5875 for HHVM.');
>>>>>>> 22b17b2c
        }

        $formatter = $this->getDateFormatter('en', IntlDateFormatter::MEDIUM, IntlDateFormatter::SHORT, new \DateTimeZone('GMT+03:00'), IntlDateFormatter::GREGORIAN, 'zzzz');

        $this->assertEquals('GMT+03:00', $formatter->format(0));
    }

    public function testFormatWithIntlTimeZone()
    {
        if (!class_exists('IntlTimeZone')) {
            $this->markTestSkipped('This test requires the IntlTimeZone class from the Intl extension.');
        }

        $formatter = $this->getDateFormatter('en', IntlDateFormatter::MEDIUM, IntlDateFormatter::SHORT, \IntlTimeZone::createTimeZone('GMT+03:00'), IntlDateFormatter::GREGORIAN, 'zzzz');

        $this->assertEquals('GMT+03:00', $formatter->format(0));
    }

    public function testFormatWithTimezoneFromEnvironmentVariable()
    {
        $tz = getenv('TZ');
        putenv('TZ=Europe/London');

        $formatter = $this->getDateFormatter('en', IntlDateFormatter::MEDIUM, IntlDateFormatter::SHORT);
        $formatter->setPattern('yyyy-MM-dd HH:mm:ss');

        $this->assertEquals(
            $this->getDateTime(0, 'Europe/London')->format('Y-m-d H:i:s'),
            $formatter->format(0)
        );

        $this->assertEquals('Europe/London', getenv('TZ'));

        // Restores TZ.
        putenv('TZ='.$tz);
    }

    public function testFormatWithTimezoneFromPhp()
    {
        $tz = date_default_timezone_get();
        date_default_timezone_set('Europe/London');

        $formatter = $this->getDateFormatter('en', IntlDateFormatter::MEDIUM, IntlDateFormatter::SHORT);
        $formatter->setPattern('yyyy-MM-dd HH:mm:ss');

        $this->assertEquals(
            $this->getDateTime(0, 'Europe/London')->format('Y-m-d H:i:s'),
            $formatter->format(0)
        );

        $this->assertEquals('Europe/London', date_default_timezone_get());

        // Restores TZ.
        date_default_timezone_set($tz);
    }

    /**
     * @dataProvider dateAndTimeTypeProvider
     */
    public function testDateAndTimeType($timestamp, $datetype, $timetype, $expected)
    {
        $formatter = $this->getDateFormatter('en', $datetype, $timetype, 'UTC');
        $this->assertSame($expected, $formatter->format($timestamp));
    }

    public function dateAndTimeTypeProvider()
    {
        return array(
            array(0, IntlDateFormatter::FULL, IntlDateFormatter::NONE, 'Thursday, January 1, 1970'),
            array(0, IntlDateFormatter::LONG, IntlDateFormatter::NONE, 'January 1, 1970'),
            array(0, IntlDateFormatter::MEDIUM, IntlDateFormatter::NONE, 'Jan 1, 1970'),
            array(0, IntlDateFormatter::SHORT, IntlDateFormatter::NONE, '1/1/70'),
            array(0, IntlDateFormatter::NONE, IntlDateFormatter::FULL, '12:00:00 AM GMT'),
            array(0, IntlDateFormatter::NONE, IntlDateFormatter::LONG, '12:00:00 AM GMT'),
            array(0, IntlDateFormatter::NONE, IntlDateFormatter::MEDIUM, '12:00:00 AM'),
            array(0, IntlDateFormatter::NONE, IntlDateFormatter::SHORT, '12:00 AM'),
        );
    }

    public function testGetCalendar()
    {
        $formatter = $this->getDefaultDateFormatter();
        $this->assertEquals(IntlDateFormatter::GREGORIAN, $formatter->getCalendar());
    }

    public function testGetDateType()
    {
        $formatter = $this->getDateFormatter('en', IntlDateFormatter::FULL, IntlDateFormatter::NONE);
        $this->assertEquals(IntlDateFormatter::FULL, $formatter->getDateType());
    }

    public function testGetLocale()
    {
        $formatter = $this->getDefaultDateFormatter();
        $this->assertEquals('en', $formatter->getLocale());
    }

    public function testGetPattern()
    {
        $formatter = $this->getDateFormatter('en', IntlDateFormatter::FULL, IntlDateFormatter::NONE, 'UTC', IntlDateFormatter::GREGORIAN, 'yyyy-MM-dd');
        $this->assertEquals('yyyy-MM-dd', $formatter->getPattern());
    }

    public function testGetTimeType()
    {
        $formatter = $this->getDateFormatter('en', IntlDateFormatter::NONE, IntlDateFormatter::FULL);
        $this->assertEquals(IntlDateFormatter::FULL, $formatter->getTimeType());
    }

    /**
     * @dataProvider parseProvider
     */
    public function testParse($pattern, $value, $expected)
    {
        $errorCode = IntlGlobals::U_ZERO_ERROR;
        $errorMessage = 'U_ZERO_ERROR';

        $formatter = $this->getDefaultDateFormatter($pattern);
        $this->assertSame($expected, $formatter->parse($value));
        $this->assertIsIntlSuccess($formatter, $errorMessage, $errorCode);
    }

    public function parseProvider()
    {
        return array_merge(
            $this->parseYearProvider(),
            $this->parseQuarterProvider(),
            $this->parseMonthProvider(),
            $this->parseStandaloneMonthProvider(),
            $this->parseDayProvider(),
            $this->parseDayOfWeekProvider(),
            $this->parseDayOfYearProvider(),
            $this->parseHour12ClockOneBasedProvider(),
            $this->parseHour12ClockZeroBasedProvider(),
            $this->parseHour24ClockOneBasedProvider(),
            $this->parseHour24ClockZeroBasedProvider(),
            $this->parseMinuteProvider(),
            $this->parseSecondProvider(),
            $this->parseTimezoneProvider(),
            $this->parseAmPmProvider(),
            $this->parseStandaloneAmPmProvider(),
            $this->parseRegexMetaCharsProvider(),
            $this->parseQuoteCharsProvider(),
            $this->parseDashSlashProvider()
        );
    }

    public function parseYearProvider()
    {
        return array(
            array('y-M-d', '1970-1-1', 0),
            array('yy-M-d', '70-1-1', 0),
        );
    }

    public function parseQuarterProvider()
    {
        return array(
            array('Q', '1', 0),
            array('QQ', '01', 0),
            array('QQQ', 'Q1', 0),
            array('QQQQ', '1st quarter', 0),
            array('QQQQQ', '1st quarter', 0),

            array('Q', '2', 7776000),
            array('QQ', '02', 7776000),
            array('QQQ', 'Q2', 7776000),
            array('QQQQ', '2nd quarter', 7776000),
            array('QQQQQ', '2nd quarter', 7776000),

            array('q', '1', 0),
            array('qq', '01', 0),
            array('qqq', 'Q1', 0),
            array('qqqq', '1st quarter', 0),
            array('qqqqq', '1st quarter', 0),
        );
    }

    public function parseMonthProvider()
    {
        return array(
            array('y-M-d', '1970-1-1', 0),
            array('y-MMM-d', '1970-Jan-1', 0),
            array('y-MMMM-d', '1970-January-1', 0),
        );
    }

    public function parseStandaloneMonthProvider()
    {
        return array(
            array('y-L-d', '1970-1-1', 0),
            array('y-LLL-d', '1970-Jan-1', 0),
            array('y-LLLL-d', '1970-January-1', 0),
        );
    }

    public function parseDayProvider()
    {
        return array(
            array('y-M-d', '1970-1-1', 0),
            array('y-M-dd', '1970-1-01', 0),
            array('y-M-ddd', '1970-1-001', 0),
        );
    }

    public function parseDayOfWeekProvider()
    {
        return array(
            array('E', 'Thu', 0),
            array('EE', 'Thu', 0),
            array('EEE', 'Thu', 0),
            array('EEEE', 'Thursday', 0),
            array('EEEEE', 'T', 432000),
            array('EEEEEE', 'Th', 0),
        );
    }

    public function parseDayOfYearProvider()
    {
        return array(
            array('D', '1', 0),
            array('D', '2', 86400),
        );
    }

    public function parseHour12ClockOneBasedProvider()
    {
        return array(
            // 12 hours (1-12)
            array('y-M-d h', '1970-1-1 1', 3600),
            array('y-M-d h', '1970-1-1 10', 36000),
            array('y-M-d hh', '1970-1-1 11', 39600),
            array('y-M-d hh', '1970-1-1 12', 0),
            array('y-M-d hh a', '1970-1-1 0 AM', 0),
            array('y-M-d hh a', '1970-1-1 1 AM', 3600),
            array('y-M-d hh a', '1970-1-1 10 AM', 36000),
            array('y-M-d hh a', '1970-1-1 11 AM', 39600),
            array('y-M-d hh a', '1970-1-1 12 AM', 0),
            array('y-M-d hh a', '1970-1-1 23 AM', 82800),
            array('y-M-d hh a', '1970-1-1 24 AM', 86400),
            array('y-M-d hh a', '1970-1-1 0 PM', 43200),
            array('y-M-d hh a', '1970-1-1 1 PM', 46800),
            array('y-M-d hh a', '1970-1-1 10 PM', 79200),
            array('y-M-d hh a', '1970-1-1 11 PM', 82800),
            array('y-M-d hh a', '1970-1-1 12 PM', 43200),
            array('y-M-d hh a', '1970-1-1 23 PM', 126000),
            array('y-M-d hh a', '1970-1-1 24 PM', 129600),
        );
    }

    public function parseHour12ClockZeroBasedProvider()
    {
        return array(
            // 12 hours (0-11)
            array('y-M-d K', '1970-1-1 1', 3600),
            array('y-M-d K', '1970-1-1 10', 36000),
            array('y-M-d KK', '1970-1-1 11', 39600),
            array('y-M-d KK', '1970-1-1 12', 43200),
            array('y-M-d KK a', '1970-1-1 0 AM', 0),
            array('y-M-d KK a', '1970-1-1 1 AM', 3600),
            array('y-M-d KK a', '1970-1-1 10 AM', 36000),
            array('y-M-d KK a', '1970-1-1 11 AM', 39600),
            array('y-M-d KK a', '1970-1-1 12 AM', 43200),
            array('y-M-d KK a', '1970-1-1 23 AM', 82800),
            array('y-M-d KK a', '1970-1-1 24 AM', 86400),
            array('y-M-d KK a', '1970-1-1 0 PM', 43200),
            array('y-M-d KK a', '1970-1-1 1 PM', 46800),
            array('y-M-d KK a', '1970-1-1 10 PM', 79200),
            array('y-M-d KK a', '1970-1-1 11 PM', 82800),
            array('y-M-d KK a', '1970-1-1 12 PM', 86400),
            array('y-M-d KK a', '1970-1-1 23 PM', 126000),
            array('y-M-d KK a', '1970-1-1 24 PM', 129600),
        );
    }

    public function parseHour24ClockOneBasedProvider()
    {
        return array(
            // 24 hours (1-24)
            array('y-M-d k', '1970-1-1 1', 3600),
            array('y-M-d k', '1970-1-1 10', 36000),
            array('y-M-d kk', '1970-1-1 11', 39600),
            array('y-M-d kk', '1970-1-1 12', 43200),
            array('y-M-d kk', '1970-1-1 23', 82800),
            array('y-M-d kk', '1970-1-1 24', 0),
            array('y-M-d kk a', '1970-1-1 0 AM', 0),
            array('y-M-d kk a', '1970-1-1 1 AM', 0),
            array('y-M-d kk a', '1970-1-1 10 AM', 0),
            array('y-M-d kk a', '1970-1-1 11 AM', 0),
            array('y-M-d kk a', '1970-1-1 12 AM', 0),
            array('y-M-d kk a', '1970-1-1 23 AM', 0),
            array('y-M-d kk a', '1970-1-1 24 AM', 0),
            array('y-M-d kk a', '1970-1-1 0 PM', 43200),
            array('y-M-d kk a', '1970-1-1 1 PM', 43200),
            array('y-M-d kk a', '1970-1-1 10 PM', 43200),
            array('y-M-d kk a', '1970-1-1 11 PM', 43200),
            array('y-M-d kk a', '1970-1-1 12 PM', 43200),
            array('y-M-d kk a', '1970-1-1 23 PM', 43200),
            array('y-M-d kk a', '1970-1-1 24 PM', 43200),
        );
    }

    public function parseHour24ClockZeroBasedProvider()
    {
        return array(
            // 24 hours (0-23)
            array('y-M-d H', '1970-1-1 0', 0),
            array('y-M-d H', '1970-1-1 1', 3600),
            array('y-M-d H', '1970-1-1 10', 36000),
            array('y-M-d HH', '1970-1-1 11', 39600),
            array('y-M-d HH', '1970-1-1 12', 43200),
            array('y-M-d HH', '1970-1-1 23', 82800),
            array('y-M-d HH a', '1970-1-1 0 AM', 0),
            array('y-M-d HH a', '1970-1-1 1 AM', 0),
            array('y-M-d HH a', '1970-1-1 10 AM', 0),
            array('y-M-d HH a', '1970-1-1 11 AM', 0),
            array('y-M-d HH a', '1970-1-1 12 AM', 0),
            array('y-M-d HH a', '1970-1-1 23 AM', 0),
            array('y-M-d HH a', '1970-1-1 24 AM', 0),
            array('y-M-d HH a', '1970-1-1 0 PM', 43200),
            array('y-M-d HH a', '1970-1-1 1 PM', 43200),
            array('y-M-d HH a', '1970-1-1 10 PM', 43200),
            array('y-M-d HH a', '1970-1-1 11 PM', 43200),
            array('y-M-d HH a', '1970-1-1 12 PM', 43200),
            array('y-M-d HH a', '1970-1-1 23 PM', 43200),
            array('y-M-d HH a', '1970-1-1 24 PM', 43200),
        );
    }

    public function parseMinuteProvider()
    {
        return array(
            array('y-M-d HH:m', '1970-1-1 0:1', 60),
            array('y-M-d HH:mm', '1970-1-1 0:10', 600),
        );
    }

    public function parseSecondProvider()
    {
        return array(
            array('y-M-d HH:mm:s', '1970-1-1 00:01:1', 61),
            array('y-M-d HH:mm:ss', '1970-1-1 00:01:10', 70),
        );
    }

    public function parseTimezoneProvider()
    {
        return array(
            array('y-M-d HH:mm:ss zzzz', '1970-1-1 00:00:00 GMT-03:00', 10800),
            array('y-M-d HH:mm:ss zzzz', '1970-1-1 00:00:00 GMT-04:00', 14400),
            array('y-M-d HH:mm:ss zzzz', '1970-1-1 00:00:00 GMT-00:00', 0),
            array('y-M-d HH:mm:ss zzzz', '1970-1-1 00:00:00 GMT+03:00', -10800),
            array('y-M-d HH:mm:ss zzzz', '1970-1-1 00:00:00 GMT+04:00', -14400),
            array('y-M-d HH:mm:ss zzzz', '1970-1-1 00:00:00 GMT-0300', 10800),
            array('y-M-d HH:mm:ss zzzz', '1970-1-1 00:00:00 GMT+0300', -10800),

            // a previous timezone parsing should not change the timezone for the next parsing
            array('y-M-d HH:mm:ss', '1970-1-1 00:00:00', 0),
        );
    }

    public function parseAmPmProvider()
    {
        return array(
            // AM/PM (already covered by hours tests)
            array('y-M-d HH:mm:ss a', '1970-1-1 00:00:00 AM', 0),
            array('y-M-d HH:mm:ss a', '1970-1-1 00:00:00 PM', 43200),
        );
    }

    public function parseStandaloneAmPmProvider()
    {
        return array(
            array('a', 'AM', 0),
            array('a', 'PM', 43200),
        );
    }

    public function parseRegexMetaCharsProvider()
    {
        return array(
            // regexp meta chars in the pattern string
            array('y[M-d', '1970[1-1', 0),
            array('y[M/d', '1970[1/1', 0),
        );
    }

    public function parseQuoteCharsProvider()
    {
        return array(
            array("'M'", 'M', 0),
            array("'yy'", 'yy', 0),
            array("'''yy'", "'yy", 0),
            array("''y", "'1970", 0),
            array("H 'o'' clock'", "0 o' clock", 0),
        );
    }

    public function parseDashSlashProvider()
    {
        return array(
            array('y-M-d', '1970/1/1', 0),
            array('yy-M-d', '70/1/1', 0),
            array('y/M/d', '1970-1-1', 0),
            array('yy/M/d', '70-1-1', 0),
        );
    }

    /**
     * @dataProvider parseErrorProvider
     */
    public function testParseError($pattern, $value)
    {
        $errorCode = IntlGlobals::U_PARSE_ERROR;
        $errorMessage = 'Date parsing failed: U_PARSE_ERROR';

        $formatter = $this->getDefaultDateFormatter($pattern);
        $this->assertFalse($formatter->parse($value));
        $this->assertIsIntlFailure($formatter, $errorMessage, $errorCode);
    }

    public function parseErrorProvider()
    {
        return array(
            // 1 char month
            array('y-MMMMM-d', '1970-J-1'),
            array('y-MMMMM-d', '1970-S-1'),

            // standalone 1 char month
            array('y-LLLLL-d', '1970-J-1'),
            array('y-LLLLL-d', '1970-S-1'),
        );
    }

    /*
     * https://github.com/symfony/symfony/issues/4242
     */
    public function testParseAfterError()
    {
        $this->testParseError('y-MMMMM-d', '1970-J-1');
        $this->testParse('y-M-d', '1970-1-1', 0);
    }

    public function testParseWithNullPositionValue()
    {
        $position = null;
        $formatter = $this->getDefaultDateFormatter('y');
        $this->assertSame(0, $formatter->parse('1970', $position));
        $this->assertNull($position);
    }

    public function testSetPattern()
    {
        $formatter = $this->getDefaultDateFormatter();
        $formatter->setPattern('yyyy-MM-dd');
        $this->assertEquals('yyyy-MM-dd', $formatter->getPattern());
    }

    /**
     * @covers Symfony\Component\Intl\DateFormatter\IntlDateFormatter::getTimeZoneId
     * @dataProvider setTimeZoneIdProvider
     */
    public function testSetTimeZoneId($timeZoneId, $expectedTimeZoneId)
    {
        $formatter = $this->getDefaultDateFormatter();

        $formatter->setTimeZone($timeZoneId);

        $this->assertEquals($expectedTimeZoneId, $formatter->getTimeZoneId());
    }

    public function setTimeZoneIdProvider()
    {
        return array(
            array('UTC', 'UTC'),
            array('GMT', 'GMT'),
            array('GMT-03:00', 'GMT-03:00'),
            array('Europe/Zurich', 'Europe/Zurich'),
            array(null, date_default_timezone_get()),
            array('Foo/Bar', 'UTC'),
            array('GMT+00:AA', 'UTC'),
            array('GMT+00AA', 'UTC'),
        );
    }

    protected function getDefaultDateFormatter($pattern = null)
    {
        return $this->getDateFormatter('en', IntlDateFormatter::MEDIUM, IntlDateFormatter::SHORT, 'UTC', IntlDateFormatter::GREGORIAN, $pattern);
    }

    protected function getDateTime($timestamp, $timeZone)
    {
        $dateTime = new \DateTime();
        $dateTime->setTimestamp(null === $timestamp ? time() : $timestamp);
        if (null !== $timeZone) {
            $dateTime->setTimezone(new \DateTimeZone($timeZone));
        }

        return $dateTime;
    }

    protected function assertIsIntlFailure($formatter, $errorMessage, $errorCode)
    {
        $this->assertSame($errorMessage, $this->getIntlErrorMessage());
        $this->assertSame($errorCode, $this->getIntlErrorCode());
        $this->assertTrue($this->isIntlFailure($this->getIntlErrorCode()));
        $this->assertSame($errorMessage, $formatter->getErrorMessage());
        $this->assertSame($errorCode, $formatter->getErrorCode());
        $this->assertTrue($this->isIntlFailure($formatter->getErrorCode()));
    }

    protected function assertIsIntlSuccess($formatter, $errorMessage, $errorCode)
    {
        /* @var IntlDateFormatter $formatter */
        $this->assertSame($errorMessage, $this->getIntlErrorMessage());
        $this->assertSame($errorCode, $this->getIntlErrorCode());
        $this->assertFalse($this->isIntlFailure($this->getIntlErrorCode()));
        $this->assertSame($errorMessage, $formatter->getErrorMessage());
        $this->assertSame($errorCode, $formatter->getErrorCode());
        $this->assertFalse($this->isIntlFailure($formatter->getErrorCode()));
    }

    /**
     * @param $locale
     * @param $datetype
     * @param $timetype
     * @param null $timezone
     * @param int  $calendar
     * @param null $pattern
     *
     * @return mixed
     */
    abstract protected function getDateFormatter($locale, $datetype, $timetype, $timezone = null, $calendar = IntlDateFormatter::GREGORIAN, $pattern = null);

    /**
     * @return string
     */
    abstract protected function getIntlErrorMessage();

    /**
     * @return int
     */
    abstract protected function getIntlErrorCode();

    /**
     * @param int $errorCode
     *
     * @return bool
     */
    abstract protected function isIntlFailure($errorCode);
}<|MERGE_RESOLUTION|>--- conflicted
+++ resolved
@@ -355,14 +355,6 @@
 
     public function testFormatWithDateTimeZoneGmt()
     {
-<<<<<<< HEAD
-        if (defined('HHVM_VERSION_ID')) {
-            $this->markTestSkipped('This test cannot work on HHVM. See https://github.com/facebook/hhvm/issues/5875 for the issue.');
-=======
-        if (PHP_VERSION_ID < 50500) {
-            $this->markTestSkipped('Only in PHP 5.5+ IntlDateFormatter allows to use DateTimeZone objects.');
-        }
-
         $formatter = $this->getDateFormatter('en', IntlDateFormatter::MEDIUM, IntlDateFormatter::SHORT, new \DateTimeZone('GMT'), IntlDateFormatter::GREGORIAN, 'zzzz');
 
         $this->assertEquals('GMT', $formatter->format(0));
@@ -372,7 +364,6 @@
     {
         if (defined('HHVM_VERSION_ID') || PHP_VERSION_ID <= 50509) {
             $this->markTestSkipped('DateTimeZone GMT offsets are supported since 5.5.10. See https://github.com/facebook/hhvm/issues/5875 for HHVM.');
->>>>>>> 22b17b2c
         }
 
         $formatter = $this->getDateFormatter('en', IntlDateFormatter::MEDIUM, IntlDateFormatter::SHORT, new \DateTimeZone('GMT+03:00'), IntlDateFormatter::GREGORIAN, 'zzzz');
