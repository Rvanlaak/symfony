<?php

/*
 * This file is part of the Symfony package.
 *
 * (c) Fabien Potencier <fabien@symfony.com>
 *
 * For the full copyright and license information, please view the LICENSE
 * file that was distributed with this source code.
 */

namespace Symfony\Component\Intl\Tests\DateFormatter;

use PHPUnit\Framework\TestCase;
use Symfony\Component\Intl\DateFormatter\IntlDateFormatter;
use Symfony\Component\Intl\Globals\IntlGlobals;
use Symfony\Component\Intl\Intl;
use Symfony\Component\Intl\Util\IcuVersion;

/**
 * Test case for IntlDateFormatter implementations.
 *
 * @author Bernhard Schussek <bschussek@gmail.com>
 */
abstract class AbstractIntlDateFormatterTest extends TestCase
{
    protected function setUp()
    {
        \Locale::setDefault('en');
    }

    /**
     * When a time zone is not specified, it uses the system default however it returns null in the getter method.
     *
     * @see StubIntlDateFormatterTest::testDefaultTimeZoneIntl()
     */
    public function testConstructorDefaultTimeZone()
    {
        $formatter = $this->getDateFormatter('en', IntlDateFormatter::MEDIUM, IntlDateFormatter::SHORT);

<<<<<<< HEAD
        $this->assertEquals(date_default_timezone_get(), $formatter->getTimeZoneId());
=======
        // In PHP 5.5 default timezone depends on `date_default_timezone_get()` method
        if (\PHP_VERSION_ID >= 50500 || (\extension_loaded('intl') && method_exists('IntlDateFormatter', 'setTimeZone'))) {
            $this->assertEquals(date_default_timezone_get(), $formatter->getTimeZoneId());
        } else {
            $this->assertNull($formatter->getTimeZoneId());
        }
>>>>>>> 82d13dae

        $this->assertEquals(
            $this->getDateTime(0, $formatter->getTimeZoneId())->format('M j, Y, g:i A'),
            $formatter->format(0)
        );
    }

    /**
     * @dataProvider formatProvider
     */
    public function testFormat($pattern, $timestamp, $expected)
    {
        $errorCode = IntlGlobals::U_ZERO_ERROR;
        $errorMessage = 'U_ZERO_ERROR';

        $formatter = $this->getDefaultDateFormatter($pattern);
        $this->assertSame($expected, $formatter->format($timestamp));
        $this->assertIsIntlSuccess($formatter, $errorMessage, $errorCode);
    }

    public function formatProvider()
    {
        $dateTime = new \DateTime('@0');

        $formatData = array(
            /* general */
            array('y-M-d', 0, '1970-1-1'),
            array("EEE, MMM d, ''yy", 0, "Thu, Jan 1, '70"),
            array('h:mm a', 0, '12:00 AM'),
            array('yyyyy.MMMM.dd hh:mm aaa', 0, '01970.January.01 12:00 AM'),

            /* escaping */
            array("'M'", 0, 'M'),
            array("'yy'", 0, 'yy'),
            array("'''yy'", 0, "'yy"),
            array("''y", 0, "'1970"),
            array("''yy", 0, "'70"),
            array("H 'o'' clock'", 0, "0 o' clock"),

            /* month */
            array('M', 0, '1'),
            array('MM', 0, '01'),
            array('MMM', 0, 'Jan'),
            array('MMMM', 0, 'January'),
            array('MMMMM', 0, 'J'),
            array('MMMMMM', 0, '000001'),

            array('L', 0, '1'),
            array('LL', 0, '01'),
            array('LLL', 0, 'Jan'),
            array('LLLL', 0, 'January'),
            array('LLLLL', 0, 'J'),
            array('LLLLLL', 0, '000001'),

            /* year */
            array('y', 0, '1970'),
            array('yy', 0, '70'),
            array('yyy', 0, '1970'),
            array('yyyy', 0, '1970'),
            array('yyyyy', 0, '01970'),
            array('yyyyyy', 0, '001970'),

            /* day */
            array('d', 0, '1'),
            array('dd', 0, '01'),
            array('ddd', 0, '001'),

            /* quarter */
            array('Q', 0, '1'),
            array('QQ', 0, '01'),
            array('QQQ', 0, 'Q1'),
            array('QQQQ', 0, '1st quarter'),
            array('QQQQQ', 0, '1st quarter'),

            array('q', 0, '1'),
            array('qq', 0, '01'),
            array('qqq', 0, 'Q1'),
            array('qqqq', 0, '1st quarter'),
            array('qqqqq', 0, '1st quarter'),

            // 4 months
            array('Q', 7776000, '2'),
            array('QQ', 7776000, '02'),
            array('QQQ', 7776000, 'Q2'),
            array('QQQQ', 7776000, '2nd quarter'),

            // 7 months
            array('QQQQ', 15638400, '3rd quarter'),

            // 10 months
            array('QQQQ', 23587200, '4th quarter'),

            /* 12-hour (1-12) */
            array('h', 0, '12'),
            array('hh', 0, '12'),
            array('hhh', 0, '012'),

            array('h', 1, '12'),
            array('h', 3600, '1'),
            array('h', 43200, '12'), // 12 hours

            /* day of year */
            array('D', 0, '1'),
            array('D', 86400, '2'), // 1 day
            array('D', 31536000, '1'), // 1 year
            array('D', 31622400, '2'), // 1 year + 1 day

            /* day of week */
            array('E', 0, 'Thu'),
            array('EE', 0, 'Thu'),
            array('EEE', 0, 'Thu'),
            array('EEEE', 0, 'Thursday'),
            array('EEEEE', 0, 'T'),
            array('EEEEEE', 0, 'Th'),

            array('E', 1296540000, 'Tue'), // 2011-02-01
            array('E', 1296950400, 'Sun'), // 2011-02-06

            /* am/pm marker */
            array('a', 0, 'AM'),
            array('aa', 0, 'AM'),
            array('aaa', 0, 'AM'),
            array('aaaa', 0, 'AM'),

            // 12 hours
            array('a', 43200, 'PM'),
            array('aa', 43200, 'PM'),
            array('aaa', 43200, 'PM'),
            array('aaaa', 43200, 'PM'),

            /* 24-hour (0-23) */
            array('H', 0, '0'),
            array('HH', 0, '00'),
            array('HHH', 0, '000'),

            array('H', 1, '0'),
            array('H', 3600, '1'),
            array('H', 43200, '12'),
            array('H', 46800, '13'),

            /* 24-hour (1-24) */
            array('k', 0, '24'),
            array('kk', 0, '24'),
            array('kkk', 0, '024'),

            array('k', 1, '24'),
            array('k', 3600, '1'),
            array('k', 43200, '12'),
            array('k', 46800, '13'),

            /* 12-hour (0-11) */
            array('K', 0, '0'),
            array('KK', 0, '00'),
            array('KKK', 0, '000'),

            array('K', 1, '0'),
            array('K', 3600, '1'),
            array('K', 43200, '0'), // 12 hours

            /* minute */
            array('m', 0, '0'),
            array('mm', 0, '00'),
            array('mmm', 0, '000'),

            array('m', 1, '0'),
            array('m', 60, '1'),
            array('m', 120, '2'),
            array('m', 180, '3'),
            array('m', 3600, '0'),
            array('m', 3660, '1'),
            array('m', 43200, '0'), // 12 hours

            /* second */
            array('s', 0, '0'),
            array('ss', 0, '00'),
            array('sss', 0, '000'),

            array('s', 1, '1'),
            array('s', 2, '2'),
            array('s', 5, '5'),
            array('s', 30, '30'),
            array('s', 59, '59'),
            array('s', 60, '0'),
            array('s', 120, '0'),
            array('s', 180, '0'),
            array('s', 3600, '0'),
            array('s', 3601, '1'),
            array('s', 3630, '30'),
            array('s', 43200, '0'), // 12 hours
        );

        /* general, DateTime */
        $formatData[] = array('y-M-d', $dateTime, '1970-1-1');
        $formatData[] = array("EEE, MMM d, ''yy", $dateTime, "Thu, Jan 1, '70");
        $formatData[] = array('h:mm a', $dateTime, '12:00 AM');
        $formatData[] = array('yyyyy.MMMM.dd hh:mm aaa', $dateTime, '01970.January.01 12:00 AM');

        if (IcuVersion::compare(Intl::getIcuVersion(), '59.1', '>=', 1)) {
            // Before ICU 59.1 GMT was used instead of UTC
            $formatData[] = array("yyyy.MM.dd 'at' HH:mm:ss zzz", 0, '1970.01.01 at 00:00:00 UTC');
            $formatData[] = array('K:mm a, z', 0, '0:00 AM, UTC');
            $formatData[] = array("yyyy.MM.dd 'at' HH:mm:ss zzz", $dateTime, '1970.01.01 at 00:00:00 UTC');
            $formatData[] = array('K:mm a, z', $dateTime, '0:00 AM, UTC');
        }

        return $formatData;
    }

    /**
     * @requires PHP 5.5.10
     */
    public function testFormatUtcAndGmtAreSplit()
    {
        $pattern = "yyyy.MM.dd 'at' HH:mm:ss zzz";
        $gmtFormatter = $this->getDateFormatter('en', IntlDateFormatter::MEDIUM, IntlDateFormatter::SHORT, 'GMT', IntlDateFormatter::GREGORIAN, $pattern);
        $utcFormatter = $this->getDateFormatter('en', IntlDateFormatter::MEDIUM, IntlDateFormatter::SHORT, 'UTC', IntlDateFormatter::GREGORIAN, $pattern);

        $this->assertSame('1970.01.01 at 00:00:00 GMT', $gmtFormatter->format(new \DateTime('@0')));
        $this->assertSame('1970.01.01 at 00:00:00 UTC', $utcFormatter->format(new \DateTime('@0')));
    }

    /**
     * @dataProvider formatErrorProvider
     */
    public function testFormatIllegalArgumentError($pattern, $timestamp, $errorMessage)
    {
        $errorCode = IntlGlobals::U_ILLEGAL_ARGUMENT_ERROR;

        $formatter = $this->getDefaultDateFormatter($pattern);
        $this->assertFalse($formatter->format($timestamp));
        $this->assertIsIntlFailure($formatter, $errorMessage, $errorCode);
    }

    public function formatErrorProvider()
    {
<<<<<<< HEAD
=======
        // With PHP 5.5 IntlDateFormatter accepts empty values ('0')
        if (\PHP_VERSION_ID >= 50500 || (\extension_loaded('intl') && method_exists('IntlDateFormatter', 'setTimeZone'))) {
            return array(
                array('y-M-d', 'foobar', 'datefmt_format: string \'foobar\' is not numeric, which would be required for it to be a valid date: U_ILLEGAL_ARGUMENT_ERROR'),
            );
        }

        $message = 'datefmt_format: takes either an array or an integer timestamp value or a DateTime object: U_ILLEGAL_ARGUMENT_ERROR';

>>>>>>> 82d13dae
        return array(
            array('y-M-d', 'foobar', 'datefmt_format: string \'foobar\' is not numeric, which would be required for it to be a valid date: U_ILLEGAL_ARGUMENT_ERROR'),
        );
    }

    /**
     * @dataProvider formatWithTimezoneProvider
     */
    public function testFormatWithTimezone($timestamp, $timezone, $expected)
    {
        $pattern = 'yyyy-MM-dd HH:mm:ss';
        $formatter = $this->getDateFormatter('en', IntlDateFormatter::MEDIUM, IntlDateFormatter::SHORT, $timezone, IntlDateFormatter::GREGORIAN, $pattern);
        $this->assertSame($expected, $formatter->format($timestamp));
    }

    public function formatWithTimezoneProvider()
    {
        $data = array(
            array(0, 'UTC', '1970-01-01 00:00:00'),
            array(0, 'GMT', '1970-01-01 00:00:00'),
            array(0, 'GMT-03:00', '1969-12-31 21:00:00'),
            array(0, 'GMT+03:00', '1970-01-01 03:00:00'),
            array(0, 'Europe/Zurich', '1970-01-01 01:00:00'),
            array(0, 'Europe/Paris', '1970-01-01 01:00:00'),
            array(0, 'Africa/Cairo', '1970-01-01 02:00:00'),
            array(0, 'Africa/Casablanca', '1970-01-01 00:00:00'),
            array(0, 'Africa/Djibouti', '1970-01-01 03:00:00'),
            array(0, 'Africa/Johannesburg', '1970-01-01 02:00:00'),
            array(0, 'America/Antigua', '1969-12-31 20:00:00'),
            array(0, 'America/Toronto', '1969-12-31 19:00:00'),
            array(0, 'America/Vancouver', '1969-12-31 16:00:00'),
            array(0, 'Asia/Aqtau', '1970-01-01 05:00:00'),
            array(0, 'Asia/Bangkok', '1970-01-01 07:00:00'),
            array(0, 'Asia/Dubai', '1970-01-01 04:00:00'),
            array(0, 'Australia/Brisbane', '1970-01-01 10:00:00'),
            array(0, 'Australia/Eucla', '1970-01-01 08:45:00'),
            array(0, 'Australia/Melbourne', '1970-01-01 10:00:00'),
            array(0, 'Europe/Berlin', '1970-01-01 01:00:00'),
            array(0, 'Europe/Dublin', '1970-01-01 01:00:00'),
            array(0, 'Europe/Warsaw', '1970-01-01 01:00:00'),
            array(0, 'Pacific/Fiji', '1970-01-01 12:00:00'),
        );

<<<<<<< HEAD
=======
        // As of PHP 5.5, intl ext no longer fallbacks invalid time zones to UTC
        if (\PHP_VERSION_ID < 50500 && !(\extension_loaded('intl') && method_exists('IntlDateFormatter', 'setTimeZone'))) {
            // When time zone not exists, uses UTC by default
            $data[] = array(0, 'Foo/Bar', '1970-01-01 00:00:00');
            $data[] = array(0, 'UTC+04:30', '1970-01-01 00:00:00');
            $data[] = array(0, 'UTC+04:AA', '1970-01-01 00:00:00');
        }

>>>>>>> 82d13dae
        return $data;
    }

    /**
     * @dataProvider formatTimezoneProvider
     * @requires PHP 5.5.10
     */
    public function testFormatTimezone($pattern, $timezone, $expected)
    {
        $formatter = $this->getDefaultDateFormatter($pattern);
        $formatter->setTimeZone(new \DateTimeZone($timezone));

        $this->assertEquals($expected, $formatter->format(0));
    }

    public function formatTimezoneProvider()
    {
        $cases = array(
            array('z', 'GMT', 'GMT'),
            array('zz', 'GMT', 'GMT'),
            array('zzz', 'GMT', 'GMT'),
            array('zzzz', 'GMT', 'Greenwich Mean Time'),
            array('zzzzz', 'GMT', 'Greenwich Mean Time'),

            array('z', 'Etc/GMT', 'GMT'),
            array('zz', 'Etc/GMT', 'GMT'),
            array('zzz', 'Etc/GMT', 'GMT'),
            array('zzzz', 'Etc/GMT', 'Greenwich Mean Time'),
            array('zzzzz', 'Etc/GMT', 'Greenwich Mean Time'),

            array('z', 'Etc/GMT+3', 'GMT-3'),
            array('zz', 'Etc/GMT+3', 'GMT-3'),
            array('zzz', 'Etc/GMT+3', 'GMT-3'),
            array('zzzz', 'Etc/GMT+3', 'GMT-03:00'),
            array('zzzzz', 'Etc/GMT+3', 'GMT-03:00'),

            array('z', 'UTC', 'UTC'),
            array('zz', 'UTC', 'UTC'),
            array('zzz', 'UTC', 'UTC'),
            array('zzzz', 'UTC', 'Coordinated Universal Time'),
            array('zzzzz', 'UTC', 'Coordinated Universal Time'),

            array('z', 'Etc/UTC', 'UTC'),
            array('zz', 'Etc/UTC', 'UTC'),
            array('zzz', 'Etc/UTC', 'UTC'),
            array('zzzz', 'Etc/UTC', 'Coordinated Universal Time'),
            array('zzzzz', 'Etc/UTC', 'Coordinated Universal Time'),

            array('z', 'Etc/Universal', 'UTC'),
            array('z', 'Etc/Zulu', 'UTC'),
            array('z', 'Etc/UCT', 'UTC'),
            array('z', 'Etc/Greenwich', 'GMT'),
            array('zzzzz', 'Etc/Universal', 'Coordinated Universal Time'),
            array('zzzzz', 'Etc/Zulu', 'Coordinated Universal Time'),
            array('zzzzz', 'Etc/UCT', 'Coordinated Universal Time'),
            array('zzzzz', 'Etc/Greenwich', 'Greenwich Mean Time'),
        );

        if (!\defined('HHVM_VERSION')) {
            // these timezones are not considered valid in HHVM
            $cases = array_merge($cases, array(
                array('z', 'GMT+03:00', 'GMT+3'),
                array('zz', 'GMT+03:00', 'GMT+3'),
                array('zzz', 'GMT+03:00', 'GMT+3'),
                array('zzzz', 'GMT+03:00', 'GMT+03:00'),
                array('zzzzz', 'GMT+03:00', 'GMT+03:00'),
            ));
        }

        return $cases;
    }

    public function testFormatWithGmtTimezone()
    {
        $formatter = $this->getDefaultDateFormatter('zzzz');

<<<<<<< HEAD
        $formatter->setTimeZone('GMT+03:00');
=======
        if (\PHP_VERSION_ID >= 50500 || (\extension_loaded('intl') && method_exists('IntlDateFormatter', 'setTimeZone'))) {
            $formatter->setTimeZone('GMT+03:00');
        } else {
            $formatter->setTimeZoneId('GMT+03:00');
        }
>>>>>>> 82d13dae

        $this->assertEquals('GMT+03:00', $formatter->format(0));
    }

    public function testFormatWithGmtTimeZoneAndMinutesOffset()
    {
        $formatter = $this->getDefaultDateFormatter('zzzz');

<<<<<<< HEAD
        $formatter->setTimeZone('GMT+00:30');
=======
        if (\PHP_VERSION_ID >= 50500 || (\extension_loaded('intl') && method_exists('IntlDateFormatter', 'setTimeZone'))) {
            $formatter->setTimeZone('GMT+00:30');
        } else {
            $formatter->setTimeZoneId('GMT+00:30');
        }
>>>>>>> 82d13dae

        $this->assertEquals('GMT+00:30', $formatter->format(0));
    }

    public function testFormatWithNonStandardTimezone()
    {
        $formatter = $this->getDefaultDateFormatter('zzzz');

<<<<<<< HEAD
        $formatter->setTimeZone('Pacific/Fiji');
=======
        if (\PHP_VERSION_ID >= 50500 || (\extension_loaded('intl') && method_exists('IntlDateFormatter', 'setTimeZone'))) {
            $formatter->setTimeZone('Pacific/Fiji');
        } else {
            $formatter->setTimeZoneId('Pacific/Fiji');
        }
>>>>>>> 82d13dae

        $this->assertEquals('Fiji Standard Time', $formatter->format(0));
    }

    public function testFormatWithConstructorTimezone()
    {
        $formatter = $this->getDateFormatter('en', IntlDateFormatter::MEDIUM, IntlDateFormatter::SHORT, 'UTC');
        $formatter->setPattern('yyyy-MM-dd HH:mm:ss');

        $this->assertEquals(
            $this->getDateTime(0, 'UTC')->format('Y-m-d H:i:s'),
            $formatter->format(0)
        );
    }

    /**
     * @requires PHP 5.5.10
     */
    public function testFormatWithDateTimeZoneGmt()
    {
        $formatter = $this->getDateFormatter('en', IntlDateFormatter::MEDIUM, IntlDateFormatter::SHORT, new \DateTimeZone('GMT'), IntlDateFormatter::GREGORIAN, 'zzz');

        $this->assertEquals('GMT', $formatter->format(0));
    }

    public function testFormatWithDateTimeZoneGmtOffset()
    {
        if (\defined('HHVM_VERSION_ID') || \PHP_VERSION_ID <= 50509) {
            $this->markTestSkipped('DateTimeZone GMT offsets are supported since 5.5.10. See https://github.com/facebook/hhvm/issues/5875 for HHVM.');
        }

        $formatter = $this->getDateFormatter('en', IntlDateFormatter::MEDIUM, IntlDateFormatter::SHORT, new \DateTimeZone('GMT+03:00'), IntlDateFormatter::GREGORIAN, 'zzzz');

        $this->assertEquals('GMT+03:00', $formatter->format(0));
    }

    public function testFormatWithIntlTimeZone()
    {
        if (!\extension_loaded('intl')) {
            $this->markTestSkipped('Extension intl is required.');
        }

        $formatter = $this->getDateFormatter('en', IntlDateFormatter::MEDIUM, IntlDateFormatter::SHORT, \IntlTimeZone::createTimeZone('GMT+03:00'), IntlDateFormatter::GREGORIAN, 'zzzz');

        $this->assertEquals('GMT+03:00', $formatter->format(0));
    }

<<<<<<< HEAD
    public function testFormatWithTimezoneFromPhp()
    {
=======
    public function testFormatWithTimezoneFromEnvironmentVariable()
    {
        if (\PHP_VERSION_ID >= 50500 || (\extension_loaded('intl') && method_exists('IntlDateFormatter', 'setTimeZone'))) {
            $this->markTestSkipped('IntlDateFormatter in PHP 5.5 no longer depends on TZ environment.');
        }

        $tz = getenv('TZ');
        putenv('TZ=Europe/London');

        $formatter = $this->getDateFormatter('en', IntlDateFormatter::MEDIUM, IntlDateFormatter::SHORT);
        $formatter->setPattern('yyyy-MM-dd HH:mm:ss');

        $this->assertEquals(
            $this->getDateTime(0, 'Europe/London')->format('Y-m-d H:i:s'),
            $formatter->format(0)
        );

        $this->assertEquals('Europe/London', getenv('TZ'));

        // Restores TZ.
        putenv('TZ='.$tz);
    }

    public function testFormatWithTimezoneFromPhp()
    {
        if (\PHP_VERSION_ID < 50500 && !(\extension_loaded('intl') && method_exists('IntlDateFormatter', 'setTimeZone'))) {
            $this->markTestSkipped('Only in PHP 5.5 IntlDateFormatter depends on default timezone (`date_default_timezone_get()`).');
        }

>>>>>>> 82d13dae
        $tz = date_default_timezone_get();
        date_default_timezone_set('Europe/London');

        $formatter = $this->getDateFormatter('en', IntlDateFormatter::MEDIUM, IntlDateFormatter::SHORT);
        $formatter->setPattern('yyyy-MM-dd HH:mm:ss');

        $this->assertEquals(
            $this->getDateTime(0, 'Europe/London')->format('Y-m-d H:i:s'),
            $formatter->format(0)
        );

        $this->assertEquals('Europe/London', date_default_timezone_get());

        // Restores TZ.
        date_default_timezone_set($tz);
    }

    /**
     * @dataProvider dateAndTimeTypeProvider
     */
    public function testDateAndTimeType($timestamp, $datetype, $timetype, $expected)
    {
        $formatter = $this->getDateFormatter('en', $datetype, $timetype, 'UTC');
        $this->assertSame($expected, $formatter->format($timestamp));
    }

    public function dateAndTimeTypeProvider()
    {
        return array(
            array(0, IntlDateFormatter::FULL, IntlDateFormatter::NONE, 'Thursday, January 1, 1970'),
            array(0, IntlDateFormatter::LONG, IntlDateFormatter::NONE, 'January 1, 1970'),
            array(0, IntlDateFormatter::MEDIUM, IntlDateFormatter::NONE, 'Jan 1, 1970'),
            array(0, IntlDateFormatter::SHORT, IntlDateFormatter::NONE, '1/1/70'),
            array(0, IntlDateFormatter::NONE, IntlDateFormatter::FULL, '12:00:00 AM Coordinated Universal Time'),
            array(0, IntlDateFormatter::NONE, IntlDateFormatter::LONG, '12:00:00 AM UTC'),
            array(0, IntlDateFormatter::NONE, IntlDateFormatter::MEDIUM, '12:00:00 AM'),
            array(0, IntlDateFormatter::NONE, IntlDateFormatter::SHORT, '12:00 AM'),
        );
    }

    public function testGetCalendar()
    {
        $formatter = $this->getDefaultDateFormatter();
        $this->assertEquals(IntlDateFormatter::GREGORIAN, $formatter->getCalendar());
    }

    public function testGetDateType()
    {
        $formatter = $this->getDateFormatter('en', IntlDateFormatter::FULL, IntlDateFormatter::NONE);
        $this->assertEquals(IntlDateFormatter::FULL, $formatter->getDateType());
    }

    public function testGetLocale()
    {
        $formatter = $this->getDefaultDateFormatter();
        $this->assertEquals('en', $formatter->getLocale());
    }

    public function testGetPattern()
    {
        $formatter = $this->getDateFormatter('en', IntlDateFormatter::FULL, IntlDateFormatter::NONE, 'UTC', IntlDateFormatter::GREGORIAN, 'yyyy-MM-dd');
        $this->assertEquals('yyyy-MM-dd', $formatter->getPattern());
    }

    public function testGetTimeType()
    {
        $formatter = $this->getDateFormatter('en', IntlDateFormatter::NONE, IntlDateFormatter::FULL);
        $this->assertEquals(IntlDateFormatter::FULL, $formatter->getTimeType());
    }

    /**
     * @dataProvider parseProvider
     */
    public function testParse($pattern, $value, $expected)
    {
        $errorCode = IntlGlobals::U_ZERO_ERROR;
        $errorMessage = 'U_ZERO_ERROR';

        $formatter = $this->getDefaultDateFormatter($pattern);
        $this->assertSame($expected, $formatter->parse($value));
        $this->assertIsIntlSuccess($formatter, $errorMessage, $errorCode);
    }

    public function parseProvider()
    {
        return array_merge(
            $this->parseYearProvider(),
            $this->parseQuarterProvider(),
            $this->parseMonthProvider(),
            $this->parseStandaloneMonthProvider(),
            $this->parseDayProvider(),
            $this->parseDayOfWeekProvider(),
            $this->parseDayOfYearProvider(),
            $this->parseHour12ClockOneBasedProvider(),
            $this->parseHour12ClockZeroBasedProvider(),
            $this->parseHour24ClockOneBasedProvider(),
            $this->parseHour24ClockZeroBasedProvider(),
            $this->parseMinuteProvider(),
            $this->parseSecondProvider(),
            $this->parseTimezoneProvider(),
            $this->parseAmPmProvider(),
            $this->parseStandaloneAmPmProvider(),
            $this->parseRegexMetaCharsProvider(),
            $this->parseQuoteCharsProvider(),
            $this->parseDashSlashProvider()
        );
    }

    public function parseYearProvider()
    {
        return array(
            array('y-M-d', '1970-1-1', 0),
            array('yy-M-d', '70-1-1', 0),
        );
    }

    public function parseQuarterProvider()
    {
        return array(
            array('Q', '1', 0),
            array('QQ', '01', 0),
            array('QQQ', 'Q1', 0),
            array('QQQQ', '1st quarter', 0),
            array('QQQQQ', '1st quarter', 0),

            array('Q', '2', 7776000),
            array('QQ', '02', 7776000),
            array('QQQ', 'Q2', 7776000),
            array('QQQQ', '2nd quarter', 7776000),
            array('QQQQQ', '2nd quarter', 7776000),

            array('q', '1', 0),
            array('qq', '01', 0),
            array('qqq', 'Q1', 0),
            array('qqqq', '1st quarter', 0),
            array('qqqqq', '1st quarter', 0),
        );
    }

    public function parseMonthProvider()
    {
        return array(
            array('y-M-d', '1970-1-1', 0),
            array('y-MMM-d', '1970-Jan-1', 0),
            array('y-MMMM-d', '1970-January-1', 0),
        );
    }

    public function parseStandaloneMonthProvider()
    {
        return array(
            array('y-L-d', '1970-1-1', 0),
            array('y-LLL-d', '1970-Jan-1', 0),
            array('y-LLLL-d', '1970-January-1', 0),
        );
    }

    public function parseDayProvider()
    {
        return array(
            array('y-M-d', '1970-1-1', 0),
            array('y-M-dd', '1970-1-01', 0),
            array('y-M-ddd', '1970-1-001', 0),
        );
    }

    public function parseDayOfWeekProvider()
    {
        return array(
            array('E', 'Thu', 0),
            array('EE', 'Thu', 0),
            array('EEE', 'Thu', 0),
            array('EEEE', 'Thursday', 0),
            array('EEEEE', 'T', 432000),
            array('EEEEEE', 'Th', 0),
        );
    }

    public function parseDayOfYearProvider()
    {
        return array(
            array('D', '1', 0),
            array('D', '2', 86400),
        );
    }

    public function parseHour12ClockOneBasedProvider()
    {
        return array(
            // 12 hours (1-12)
            array('y-M-d h', '1970-1-1 1', 3600),
            array('y-M-d h', '1970-1-1 10', 36000),
            array('y-M-d hh', '1970-1-1 11', 39600),
            array('y-M-d hh', '1970-1-1 12', 0),
            array('y-M-d hh a', '1970-1-1 0 AM', 0),
            array('y-M-d hh a', '1970-1-1 1 AM', 3600),
            array('y-M-d hh a', '1970-1-1 10 AM', 36000),
            array('y-M-d hh a', '1970-1-1 11 AM', 39600),
            array('y-M-d hh a', '1970-1-1 12 AM', 0),
            array('y-M-d hh a', '1970-1-1 23 AM', 82800),
            array('y-M-d hh a', '1970-1-1 24 AM', 86400),
            array('y-M-d hh a', '1970-1-1 0 PM', 43200),
            array('y-M-d hh a', '1970-1-1 1 PM', 46800),
            array('y-M-d hh a', '1970-1-1 10 PM', 79200),
            array('y-M-d hh a', '1970-1-1 11 PM', 82800),
            array('y-M-d hh a', '1970-1-1 12 PM', 43200),
            array('y-M-d hh a', '1970-1-1 23 PM', 126000),
            array('y-M-d hh a', '1970-1-1 24 PM', 129600),
        );
    }

    public function parseHour12ClockZeroBasedProvider()
    {
        return array(
            // 12 hours (0-11)
            array('y-M-d K', '1970-1-1 1', 3600),
            array('y-M-d K', '1970-1-1 10', 36000),
            array('y-M-d KK', '1970-1-1 11', 39600),
            array('y-M-d KK', '1970-1-1 12', 43200),
            array('y-M-d KK a', '1970-1-1 0 AM', 0),
            array('y-M-d KK a', '1970-1-1 1 AM', 3600),
            array('y-M-d KK a', '1970-1-1 10 AM', 36000),
            array('y-M-d KK a', '1970-1-1 11 AM', 39600),
            array('y-M-d KK a', '1970-1-1 12 AM', 43200),
            array('y-M-d KK a', '1970-1-1 23 AM', 82800),
            array('y-M-d KK a', '1970-1-1 24 AM', 86400),
            array('y-M-d KK a', '1970-1-1 0 PM', 43200),
            array('y-M-d KK a', '1970-1-1 1 PM', 46800),
            array('y-M-d KK a', '1970-1-1 10 PM', 79200),
            array('y-M-d KK a', '1970-1-1 11 PM', 82800),
            array('y-M-d KK a', '1970-1-1 12 PM', 86400),
            array('y-M-d KK a', '1970-1-1 23 PM', 126000),
            array('y-M-d KK a', '1970-1-1 24 PM', 129600),
        );
    }

    public function parseHour24ClockOneBasedProvider()
    {
        return array(
            // 24 hours (1-24)
            array('y-M-d k', '1970-1-1 1', 3600),
            array('y-M-d k', '1970-1-1 10', 36000),
            array('y-M-d kk', '1970-1-1 11', 39600),
            array('y-M-d kk', '1970-1-1 12', 43200),
            array('y-M-d kk', '1970-1-1 23', 82800),
            array('y-M-d kk', '1970-1-1 24', 0),
            array('y-M-d kk a', '1970-1-1 0 AM', 0),
            array('y-M-d kk a', '1970-1-1 1 AM', 0),
            array('y-M-d kk a', '1970-1-1 10 AM', 0),
            array('y-M-d kk a', '1970-1-1 11 AM', 0),
            array('y-M-d kk a', '1970-1-1 12 AM', 0),
            array('y-M-d kk a', '1970-1-1 23 AM', 0),
            array('y-M-d kk a', '1970-1-1 24 AM', 0),
            array('y-M-d kk a', '1970-1-1 0 PM', 43200),
            array('y-M-d kk a', '1970-1-1 1 PM', 43200),
            array('y-M-d kk a', '1970-1-1 10 PM', 43200),
            array('y-M-d kk a', '1970-1-1 11 PM', 43200),
            array('y-M-d kk a', '1970-1-1 12 PM', 43200),
            array('y-M-d kk a', '1970-1-1 23 PM', 43200),
            array('y-M-d kk a', '1970-1-1 24 PM', 43200),
        );
    }

    public function parseHour24ClockZeroBasedProvider()
    {
        return array(
            // 24 hours (0-23)
            array('y-M-d H', '1970-1-1 0', 0),
            array('y-M-d H', '1970-1-1 1', 3600),
            array('y-M-d H', '1970-1-1 10', 36000),
            array('y-M-d HH', '1970-1-1 11', 39600),
            array('y-M-d HH', '1970-1-1 12', 43200),
            array('y-M-d HH', '1970-1-1 23', 82800),
            array('y-M-d HH a', '1970-1-1 0 AM', 0),
            array('y-M-d HH a', '1970-1-1 1 AM', 0),
            array('y-M-d HH a', '1970-1-1 10 AM', 0),
            array('y-M-d HH a', '1970-1-1 11 AM', 0),
            array('y-M-d HH a', '1970-1-1 12 AM', 0),
            array('y-M-d HH a', '1970-1-1 23 AM', 0),
            array('y-M-d HH a', '1970-1-1 24 AM', 0),
            array('y-M-d HH a', '1970-1-1 0 PM', 43200),
            array('y-M-d HH a', '1970-1-1 1 PM', 43200),
            array('y-M-d HH a', '1970-1-1 10 PM', 43200),
            array('y-M-d HH a', '1970-1-1 11 PM', 43200),
            array('y-M-d HH a', '1970-1-1 12 PM', 43200),
            array('y-M-d HH a', '1970-1-1 23 PM', 43200),
            array('y-M-d HH a', '1970-1-1 24 PM', 43200),
        );
    }

    public function parseMinuteProvider()
    {
        return array(
            array('y-M-d HH:m', '1970-1-1 0:1', 60),
            array('y-M-d HH:mm', '1970-1-1 0:10', 600),
        );
    }

    public function parseSecondProvider()
    {
        return array(
            array('y-M-d HH:mm:s', '1970-1-1 00:01:1', 61),
            array('y-M-d HH:mm:ss', '1970-1-1 00:01:10', 70),
        );
    }

    public function parseTimezoneProvider()
    {
        return array(
            array('y-M-d HH:mm:ss zzzz', '1970-1-1 00:00:00 GMT-03:00', 10800),
            array('y-M-d HH:mm:ss zzzz', '1970-1-1 00:00:00 GMT-04:00', 14400),
            array('y-M-d HH:mm:ss zzzz', '1970-1-1 00:00:00 GMT-00:00', 0),
            array('y-M-d HH:mm:ss zzzz', '1970-1-1 00:00:00 GMT+03:00', -10800),
            array('y-M-d HH:mm:ss zzzz', '1970-1-1 00:00:00 GMT+04:00', -14400),
            array('y-M-d HH:mm:ss zzzz', '1970-1-1 00:00:00 GMT-0300', 10800),
            array('y-M-d HH:mm:ss zzzz', '1970-1-1 00:00:00 GMT+0300', -10800),

            // a previous timezone parsing should not change the timezone for the next parsing
            array('y-M-d HH:mm:ss', '1970-1-1 00:00:00', 0),
        );
    }

    public function parseAmPmProvider()
    {
        return array(
            // AM/PM (already covered by hours tests)
            array('y-M-d HH:mm:ss a', '1970-1-1 00:00:00 AM', 0),
            array('y-M-d HH:mm:ss a', '1970-1-1 00:00:00 PM', 43200),
        );
    }

    public function parseStandaloneAmPmProvider()
    {
        return array(
            array('a', 'AM', 0),
            array('a', 'PM', 43200),
        );
    }

    public function parseRegexMetaCharsProvider()
    {
        return array(
            // regexp meta chars in the pattern string
            array('y[M-d', '1970[1-1', 0),
            array('y[M/d', '1970[1/1', 0),
        );
    }

    public function parseQuoteCharsProvider()
    {
        return array(
            array("'M'", 'M', 0),
            array("'yy'", 'yy', 0),
            array("'''yy'", "'yy", 0),
            array("''y", "'1970", 0),
            array("H 'o'' clock'", "0 o' clock", 0),
        );
    }

    public function parseDashSlashProvider()
    {
        return array(
            array('y-M-d', '1970/1/1', 0),
            array('yy-M-d', '70/1/1', 0),
            array('y/M/d', '1970-1-1', 0),
            array('yy/M/d', '70-1-1', 0),
        );
    }

    /**
     * @dataProvider parseErrorProvider
     */
    public function testParseError($pattern, $value)
    {
        $errorCode = IntlGlobals::U_PARSE_ERROR;
        $errorMessage = 'Date parsing failed: U_PARSE_ERROR';

        $formatter = $this->getDefaultDateFormatter($pattern);
        $this->assertFalse($formatter->parse($value));
        $this->assertIsIntlFailure($formatter, $errorMessage, $errorCode);
    }

    public function parseErrorProvider()
    {
        return array(
            // 1 char month
            array('y-MMMMM-d', '1970-J-1'),
            array('y-MMMMM-d', '1970-S-1'),

            // standalone 1 char month
            array('y-LLLLL-d', '1970-J-1'),
            array('y-LLLLL-d', '1970-S-1'),
        );
    }

    /*
     * https://github.com/symfony/symfony/issues/4242
     */
    public function testParseAfterError()
    {
        $this->testParseError('y-MMMMM-d', '1970-J-1');
        $this->testParse('y-M-d', '1970-1-1', 0);
    }

    public function testParseWithNullPositionValue()
    {
        $position = null;
        $formatter = $this->getDefaultDateFormatter('y');
        $this->assertSame(0, $formatter->parse('1970', $position));
        // Since $position is not supported by the Symfony implementation, the following won't work.
        // The intl implementation works this way since 60.2.
        // $this->assertSame(4, $position);
    }

    public function testSetPattern()
    {
        $formatter = $this->getDefaultDateFormatter();
        $formatter->setPattern('yyyy-MM-dd');
        $this->assertEquals('yyyy-MM-dd', $formatter->getPattern());
    }

    /**
     * @dataProvider setTimeZoneIdProvider
     */
    public function testSetTimeZoneId($timeZoneId, $expectedTimeZoneId)
    {
        $formatter = $this->getDefaultDateFormatter();

<<<<<<< HEAD
        $formatter->setTimeZone($timeZoneId);
=======
        if (\PHP_VERSION_ID >= 50500 || (\extension_loaded('intl') && method_exists('IntlDateFormatter', 'setTimeZone'))) {
            $formatter->setTimeZone($timeZoneId);
        } else {
            $formatter->setTimeZoneId($timeZoneId);
        }
>>>>>>> 82d13dae

        $this->assertEquals($expectedTimeZoneId, $formatter->getTimeZoneId());
    }

    public function setTimeZoneIdProvider()
    {
<<<<<<< HEAD
=======
        $isPhp55 = \PHP_VERSION_ID >= 50500 || (\extension_loaded('intl') && method_exists('IntlDateFormatter', 'setTimeZone'));

>>>>>>> 82d13dae
        return array(
            array('UTC', 'UTC'),
            array('GMT', 'GMT'),
            array('GMT-03:00', 'GMT-03:00'),
            array('Europe/Zurich', 'Europe/Zurich'),
            array(null, date_default_timezone_get()),
            array('Foo/Bar', 'UTC'),
            array('GMT+00:AA', 'UTC'),
            array('GMT+00AA', 'UTC'),
        );
    }

    protected function getDefaultDateFormatter($pattern = null)
    {
        return $this->getDateFormatter('en', IntlDateFormatter::MEDIUM, IntlDateFormatter::SHORT, 'UTC', IntlDateFormatter::GREGORIAN, $pattern);
    }

    protected function getDateTime($timestamp, $timeZone)
    {
        $dateTime = new \DateTime();
        $dateTime->setTimestamp(null === $timestamp ? time() : $timestamp);
        $dateTime->setTimezone(new \DateTimeZone($timeZone ?: getenv('TZ') ?: 'UTC'));

        return $dateTime;
    }

    protected function assertIsIntlFailure($formatter, $errorMessage, $errorCode)
    {
        $this->assertSame($errorMessage, $this->getIntlErrorMessage());
        $this->assertSame($errorCode, $this->getIntlErrorCode());
        $this->assertTrue($this->isIntlFailure($this->getIntlErrorCode()));
        $this->assertSame($errorMessage, $formatter->getErrorMessage());
        $this->assertSame($errorCode, $formatter->getErrorCode());
        $this->assertTrue($this->isIntlFailure($formatter->getErrorCode()));
    }

    protected function assertIsIntlSuccess($formatter, $errorMessage, $errorCode)
    {
        /* @var IntlDateFormatter $formatter */
        $this->assertSame($errorMessage, $this->getIntlErrorMessage());
        $this->assertSame($errorCode, $this->getIntlErrorCode());
        $this->assertFalse($this->isIntlFailure($this->getIntlErrorCode()));
        $this->assertSame($errorMessage, $formatter->getErrorMessage());
        $this->assertSame($errorCode, $formatter->getErrorCode());
        $this->assertFalse($this->isIntlFailure($formatter->getErrorCode()));
    }

    /**
     * @param $locale
     * @param $datetype
     * @param $timetype
     * @param null $timezone
     * @param int  $calendar
     * @param null $pattern
     *
     * @return mixed
     */
    abstract protected function getDateFormatter($locale, $datetype, $timetype, $timezone = null, $calendar = IntlDateFormatter::GREGORIAN, $pattern = null);

    /**
     * @return string
     */
    abstract protected function getIntlErrorMessage();

    /**
     * @return int
     */
    abstract protected function getIntlErrorCode();

    /**
     * @param int $errorCode
     *
     * @return bool
     */
    abstract protected function isIntlFailure($errorCode);
}<|MERGE_RESOLUTION|>--- conflicted
+++ resolved
@@ -38,16 +38,7 @@
     {
         $formatter = $this->getDateFormatter('en', IntlDateFormatter::MEDIUM, IntlDateFormatter::SHORT);
 
-<<<<<<< HEAD
         $this->assertEquals(date_default_timezone_get(), $formatter->getTimeZoneId());
-=======
-        // In PHP 5.5 default timezone depends on `date_default_timezone_get()` method
-        if (\PHP_VERSION_ID >= 50500 || (\extension_loaded('intl') && method_exists('IntlDateFormatter', 'setTimeZone'))) {
-            $this->assertEquals(date_default_timezone_get(), $formatter->getTimeZoneId());
-        } else {
-            $this->assertNull($formatter->getTimeZoneId());
-        }
->>>>>>> 82d13dae
 
         $this->assertEquals(
             $this->getDateTime(0, $formatter->getTimeZoneId())->format('M j, Y, g:i A'),
@@ -283,18 +274,6 @@
 
     public function formatErrorProvider()
     {
-<<<<<<< HEAD
-=======
-        // With PHP 5.5 IntlDateFormatter accepts empty values ('0')
-        if (\PHP_VERSION_ID >= 50500 || (\extension_loaded('intl') && method_exists('IntlDateFormatter', 'setTimeZone'))) {
-            return array(
-                array('y-M-d', 'foobar', 'datefmt_format: string \'foobar\' is not numeric, which would be required for it to be a valid date: U_ILLEGAL_ARGUMENT_ERROR'),
-            );
-        }
-
-        $message = 'datefmt_format: takes either an array or an integer timestamp value or a DateTime object: U_ILLEGAL_ARGUMENT_ERROR';
-
->>>>>>> 82d13dae
         return array(
             array('y-M-d', 'foobar', 'datefmt_format: string \'foobar\' is not numeric, which would be required for it to be a valid date: U_ILLEGAL_ARGUMENT_ERROR'),
         );
@@ -338,17 +317,6 @@
             array(0, 'Pacific/Fiji', '1970-01-01 12:00:00'),
         );
 
-<<<<<<< HEAD
-=======
-        // As of PHP 5.5, intl ext no longer fallbacks invalid time zones to UTC
-        if (\PHP_VERSION_ID < 50500 && !(\extension_loaded('intl') && method_exists('IntlDateFormatter', 'setTimeZone'))) {
-            // When time zone not exists, uses UTC by default
-            $data[] = array(0, 'Foo/Bar', '1970-01-01 00:00:00');
-            $data[] = array(0, 'UTC+04:30', '1970-01-01 00:00:00');
-            $data[] = array(0, 'UTC+04:AA', '1970-01-01 00:00:00');
-        }
-
->>>>>>> 82d13dae
         return $data;
     }
 
@@ -425,15 +393,7 @@
     {
         $formatter = $this->getDefaultDateFormatter('zzzz');
 
-<<<<<<< HEAD
         $formatter->setTimeZone('GMT+03:00');
-=======
-        if (\PHP_VERSION_ID >= 50500 || (\extension_loaded('intl') && method_exists('IntlDateFormatter', 'setTimeZone'))) {
-            $formatter->setTimeZone('GMT+03:00');
-        } else {
-            $formatter->setTimeZoneId('GMT+03:00');
-        }
->>>>>>> 82d13dae
 
         $this->assertEquals('GMT+03:00', $formatter->format(0));
     }
@@ -442,15 +402,7 @@
     {
         $formatter = $this->getDefaultDateFormatter('zzzz');
 
-<<<<<<< HEAD
         $formatter->setTimeZone('GMT+00:30');
-=======
-        if (\PHP_VERSION_ID >= 50500 || (\extension_loaded('intl') && method_exists('IntlDateFormatter', 'setTimeZone'))) {
-            $formatter->setTimeZone('GMT+00:30');
-        } else {
-            $formatter->setTimeZoneId('GMT+00:30');
-        }
->>>>>>> 82d13dae
 
         $this->assertEquals('GMT+00:30', $formatter->format(0));
     }
@@ -459,15 +411,7 @@
     {
         $formatter = $this->getDefaultDateFormatter('zzzz');
 
-<<<<<<< HEAD
         $formatter->setTimeZone('Pacific/Fiji');
-=======
-        if (\PHP_VERSION_ID >= 50500 || (\extension_loaded('intl') && method_exists('IntlDateFormatter', 'setTimeZone'))) {
-            $formatter->setTimeZone('Pacific/Fiji');
-        } else {
-            $formatter->setTimeZoneId('Pacific/Fiji');
-        }
->>>>>>> 82d13dae
 
         $this->assertEquals('Fiji Standard Time', $formatter->format(0));
     }
@@ -515,40 +459,8 @@
         $this->assertEquals('GMT+03:00', $formatter->format(0));
     }
 
-<<<<<<< HEAD
     public function testFormatWithTimezoneFromPhp()
     {
-=======
-    public function testFormatWithTimezoneFromEnvironmentVariable()
-    {
-        if (\PHP_VERSION_ID >= 50500 || (\extension_loaded('intl') && method_exists('IntlDateFormatter', 'setTimeZone'))) {
-            $this->markTestSkipped('IntlDateFormatter in PHP 5.5 no longer depends on TZ environment.');
-        }
-
-        $tz = getenv('TZ');
-        putenv('TZ=Europe/London');
-
-        $formatter = $this->getDateFormatter('en', IntlDateFormatter::MEDIUM, IntlDateFormatter::SHORT);
-        $formatter->setPattern('yyyy-MM-dd HH:mm:ss');
-
-        $this->assertEquals(
-            $this->getDateTime(0, 'Europe/London')->format('Y-m-d H:i:s'),
-            $formatter->format(0)
-        );
-
-        $this->assertEquals('Europe/London', getenv('TZ'));
-
-        // Restores TZ.
-        putenv('TZ='.$tz);
-    }
-
-    public function testFormatWithTimezoneFromPhp()
-    {
-        if (\PHP_VERSION_ID < 50500 && !(\extension_loaded('intl') && method_exists('IntlDateFormatter', 'setTimeZone'))) {
-            $this->markTestSkipped('Only in PHP 5.5 IntlDateFormatter depends on default timezone (`date_default_timezone_get()`).');
-        }
-
->>>>>>> 82d13dae
         $tz = date_default_timezone_get();
         date_default_timezone_set('Europe/London');
 
@@ -977,26 +889,13 @@
     {
         $formatter = $this->getDefaultDateFormatter();
 
-<<<<<<< HEAD
         $formatter->setTimeZone($timeZoneId);
-=======
-        if (\PHP_VERSION_ID >= 50500 || (\extension_loaded('intl') && method_exists('IntlDateFormatter', 'setTimeZone'))) {
-            $formatter->setTimeZone($timeZoneId);
-        } else {
-            $formatter->setTimeZoneId($timeZoneId);
-        }
->>>>>>> 82d13dae
 
         $this->assertEquals($expectedTimeZoneId, $formatter->getTimeZoneId());
     }
 
     public function setTimeZoneIdProvider()
     {
-<<<<<<< HEAD
-=======
-        $isPhp55 = \PHP_VERSION_ID >= 50500 || (\extension_loaded('intl') && method_exists('IntlDateFormatter', 'setTimeZone'));
-
->>>>>>> 82d13dae
         return array(
             array('UTC', 'UTC'),
             array('GMT', 'GMT'),
