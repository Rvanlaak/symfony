--- conflicted
+++ resolved
@@ -28,14 +28,7 @@
     const REGEX_QUOTED_STRING = '(?:"([^"\\\\]*(?:\\\\.[^"\\\\]*)*)"|\'([^\'\\\\]*(?:\\\\.[^\'\\\\]*)*)\')';
 
     /**
-<<<<<<< HEAD
-     * @param string $input An array of parameters from the CLI (in the argv format)
-=======
-     * @param string          $input      A string representing the parameters from the CLI
-     * @param InputDefinition $definition A InputDefinition instance
-     *
-     * @deprecated The second argument is deprecated as it does not work (will be removed in 3.0), use 'bind' method instead
->>>>>>> 4a211d83
+     * @param string $input A string representing the parameters from the CLI
      */
     public function __construct($input)
     {
