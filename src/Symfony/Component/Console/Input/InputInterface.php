<?php

/*
 * This file is part of the Symfony package.
 *
 * (c) Fabien Potencier <fabien@symfony.com>
 *
 * For the full copyright and license information, please view the LICENSE
 * file that was distributed with this source code.
 */

namespace Symfony\Component\Console\Input;

use Symfony\Component\Console\Exception\InvalidArgumentException;
use Symfony\Component\Console\Exception\RuntimeException;

/**
 * InputInterface is the interface implemented by all input classes.
 *
 * @author Fabien Potencier <fabien@symfony.com>
 */
interface InputInterface
{
    /**
     * Returns the first argument from the raw parameters (not parsed).
     *
     * @return string|null The value of the first argument or null otherwise
     */
    public function getFirstArgument();

    /**
     * Returns true if the raw parameters (not parsed) contain a value.
     *
     * This method is to be used to introspect the input parameters
     * before they have been validated. It must be used carefully.
     * Does not necessarily return the correct result for short options
     * when multiple flags are combined in the same option.
     *
     * @param string|array $values     The values to look for in the raw parameters (can be an array)
     * @param bool         $onlyParams Only check real parameters, skip those following an end of options (--) signal
     *
     * @return bool true if the value is contained in the raw parameters
     */
    public function hasParameterOption(string|array $values, bool $onlyParams = false);

    /**
     * Returns the value of a raw option (not parsed).
     *
     * This method is to be used to introspect the input parameters
     * before they have been validated. It must be used carefully.
     * Does not necessarily return the correct result for short options
     * when multiple flags are combined in the same option.
     *
     * @param string|array $values     The value(s) to look for in the raw parameters (can be an array)
     * @param mixed        $default    The default value to return if no result is found
     * @param bool         $onlyParams Only check real parameters, skip those following an end of options (--) signal
     *
     * @return mixed The option value
     */
    public function getParameterOption(string|array $values, mixed $default = false, bool $onlyParams = false);

    /**
     * Binds the current Input instance with the given arguments and options.
     *
     * @throws RuntimeException
     */
    public function bind(InputDefinition $definition);

    /**
     * Validates the input.
     *
     * @throws RuntimeException When not enough arguments are given
     */
    public function validate();

    /**
     * Returns all the given arguments merged with the default values.
     *
     * @return array
     */
    public function getArguments();

    /**
     * Returns the argument value for a given argument name.
     *
     * @return mixed
     *
     * @throws InvalidArgumentException When argument given doesn't exist
     */
    public function getArgument(string $name);

    /**
     * Sets an argument value by name.
     *
     * @throws InvalidArgumentException When argument given doesn't exist
     */
    public function setArgument(string $name, mixed $value);

    /**
     * Returns true if an InputArgument object exists by name or position.
     *
     * @return bool true if the InputArgument object exists, false otherwise
     */
<<<<<<< HEAD
    public function hasArgument(string|int $name);
=======
    public function hasArgument(string $name);
>>>>>>> df898db4

    /**
     * Returns all the given options merged with the default values.
     *
     * @return array
     */
    public function getOptions();

    /**
     * Returns the option value for a given option name.
     *
     * @return mixed
     *
     * @throws InvalidArgumentException When option given doesn't exist
     */
    public function getOption(string $name);

    /**
     * Sets an option value by name.
     *
     * @throws InvalidArgumentException When option given doesn't exist
     */
    public function setOption(string $name, mixed $value);

    /**
     * Returns true if an InputOption object exists by name.
     *
     * @return bool true if the InputOption object exists, false otherwise
     */
    public function hasOption(string $name);

    /**
     * Is this input means interactive?
     *
     * @return bool
     */
    public function isInteractive();

    /**
     * Sets the input interactivity.
     */
    public function setInteractive(bool $interactive);
}<|MERGE_RESOLUTION|>--- conflicted
+++ resolved
@@ -101,11 +101,7 @@
      *
      * @return bool true if the InputArgument object exists, false otherwise
      */
-<<<<<<< HEAD
-    public function hasArgument(string|int $name);
-=======
     public function hasArgument(string $name);
->>>>>>> df898db4
 
     /**
      * Returns all the given options merged with the default values.
