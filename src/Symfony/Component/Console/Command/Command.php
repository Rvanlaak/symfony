--- conflicted
+++ resolved
@@ -51,13 +51,7 @@
      *
      * @param string|null $name The name of the command; passing null means it must be set in configure()
      *
-<<<<<<< HEAD
      * @throws LogicException When the command name is empty
-     *
-     * @api
-=======
-     * @throws \LogicException When the command name is empty
->>>>>>> 3146062f
      */
     public function __construct($name = null)
     {
@@ -418,13 +412,7 @@
      *
      * @return Command The current instance
      *
-<<<<<<< HEAD
      * @throws InvalidArgumentException When the name is invalid
-     *
-     * @api
-=======
-     * @throws \InvalidArgumentException When the name is invalid
->>>>>>> 3146062f
      */
     public function setName($name)
     {
@@ -541,13 +529,7 @@
      *
      * @return Command The current instance
      *
-<<<<<<< HEAD
      * @throws InvalidArgumentException When an alias is invalid
-     *
-     * @api
-=======
-     * @throws \InvalidArgumentException When an alias is invalid
->>>>>>> 3146062f
      */
     public function setAliases($aliases)
     {
@@ -625,13 +607,7 @@
      *
      * @return mixed The helper value
      *
-<<<<<<< HEAD
      * @throws InvalidArgumentException if the helper is not defined
-     *
-     * @api
-=======
-     * @throws \InvalidArgumentException if the helper is not defined
->>>>>>> 3146062f
      */
     public function getHelper($name)
     {
