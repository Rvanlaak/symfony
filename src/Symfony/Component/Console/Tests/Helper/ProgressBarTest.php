--- conflicted
+++ resolved
@@ -529,7 +529,7 @@
 
         rewind($output->getStream());
         $this->assertEquals(
-            $this->generateOutput('    0 [>---]').
+            '    0 [>---]'.
             $this->generateOutput('    1 [->--]'),
             stream_get_contents($output->getStream())
         );
@@ -598,12 +598,9 @@
 
         rewind($output->getStream());
         $this->assertEquals(
-
-                " \033[44;37m Starting the demo... fingers crossed  \033[0m\n".
-                '  0/15 '.$progress.str_repeat($empty, 26)."   0%\n".
-                " \xf0\x9f\x8f\x81  < 1 sec                        \033[44;37m 0 B \033[0m"
-<<<<<<< HEAD
-            ),
+            " \033[44;37m Starting the demo... fingers crossed  \033[0m\n".
+            '  0/15 '.$progress.str_repeat($empty, 26)."   0%\n".
+            " \xf0\x9f\x8f\x81  < 1 sec                        \033[44;37m 0 B \033[0m",
             stream_get_contents($output->getStream())
         );
         ftruncate($output->getStream(), 0);
@@ -614,9 +611,6 @@
 
         rewind($output->getStream());
         $this->assertEquals(
-=======
-            .
->>>>>>> 45ce2c87
             $this->generateOutput(
                 " \033[44;37m Looks good to me...                   \033[0m\n".
                 '  4/15 '.str_repeat($done, 7).$progress.str_repeat($empty, 19)."  26%\n".
