<?php

/*
 * This file is part of the Symfony package.
 *
 * (c) Fabien Potencier <fabien@symfony.com>
 *
 * For the full copyright and license information, please view the LICENSE
 * file that was distributed with this source code.
 */

namespace Symfony\Component\Console\Tests\Helper;

use Symfony\Component\Console\Formatter\OutputFormatter;
use Symfony\Component\Console\Helper\FormatterHelper;
use Symfony\Component\Console\Helper\HelperSet;
use Symfony\Component\Console\Helper\QuestionHelper;
use Symfony\Component\Console\Output\StreamOutput;
use Symfony\Component\Console\Question\ChoiceQuestion;
use Symfony\Component\Console\Question\ConfirmationQuestion;
use Symfony\Component\Console\Question\Question;
use Symfony\Component\Console\Terminal;

/**
 * @group tty
 */
class QuestionHelperTest extends AbstractQuestionHelperTest
{
    public function testAskChoice()
    {
        $questionHelper = new QuestionHelper();

        $helperSet = new HelperSet([new FormatterHelper()]);
        $questionHelper->setHelperSet($helperSet);

        $heroes = ['Superman', 'Batman', 'Spiderman'];

        $inputStream = $this->getInputStream("\n1\n  1  \nFabien\n1\nFabien\n1\n0,2\n 0 , 2  \n\n\n");

        $question = new ChoiceQuestion('What is your favorite superhero?', $heroes, '2');
        $question->setMaxAttempts(1);
        // first answer is an empty answer, we're supposed to receive the default value
        $this->assertEquals('Spiderman', $questionHelper->ask($this->createStreamableInputInterfaceMock($inputStream), $this->createOutputInterface(), $question));

        $question = new ChoiceQuestion('What is your favorite superhero?', $heroes);
        $question->setMaxAttempts(1);
        $this->assertEquals('Batman', $questionHelper->ask($this->createStreamableInputInterfaceMock($inputStream), $this->createOutputInterface(), $question));
        $this->assertEquals('Batman', $questionHelper->ask($this->createStreamableInputInterfaceMock($inputStream), $this->createOutputInterface(), $question));

        $question = new ChoiceQuestion('What is your favorite superhero?', $heroes);
        $question->setErrorMessage('Input "%s" is not a superhero!');
        $question->setMaxAttempts(2);
        $this->assertEquals('Batman', $questionHelper->ask($this->createStreamableInputInterfaceMock($inputStream), $output = $this->createOutputInterface(), $question));

        rewind($output->getStream());
        $stream = stream_get_contents($output->getStream());
        $this->assertStringContainsString('Input "Fabien" is not a superhero!', $stream);

        try {
            $question = new ChoiceQuestion('What is your favorite superhero?', $heroes, '1');
            $question->setMaxAttempts(1);
            $questionHelper->ask($this->createStreamableInputInterfaceMock($inputStream), $output = $this->createOutputInterface(), $question);
            $this->fail();
        } catch (\InvalidArgumentException $e) {
            $this->assertEquals('Value "Fabien" is invalid', $e->getMessage());
        }

        $question = new ChoiceQuestion('What is your favorite superhero?', $heroes, null);
        $question->setMaxAttempts(1);
        $question->setMultiselect(true);

        $this->assertEquals(['Batman'], $questionHelper->ask($this->createStreamableInputInterfaceMock($inputStream), $this->createOutputInterface(), $question));
        $this->assertEquals(['Superman', 'Spiderman'], $questionHelper->ask($this->createStreamableInputInterfaceMock($inputStream), $this->createOutputInterface(), $question));
        $this->assertEquals(['Superman', 'Spiderman'], $questionHelper->ask($this->createStreamableInputInterfaceMock($inputStream), $this->createOutputInterface(), $question));

        $question = new ChoiceQuestion('What is your favorite superhero?', $heroes, '0,1');
        $question->setMaxAttempts(1);
        $question->setMultiselect(true);

        $this->assertEquals(['Superman', 'Batman'], $questionHelper->ask($this->createStreamableInputInterfaceMock($inputStream), $this->createOutputInterface(), $question));

        $question = new ChoiceQuestion('What is your favorite superhero?', $heroes, ' 0 , 1 ');
        $question->setMaxAttempts(1);
        $question->setMultiselect(true);

        $this->assertEquals(['Superman', 'Batman'], $questionHelper->ask($this->createStreamableInputInterfaceMock($inputStream), $this->createOutputInterface(), $question));

        $question = new ChoiceQuestion('What is your favorite superhero?', $heroes, 0);
        // We are supposed to get the default value since we are not in interactive mode
        $this->assertEquals('Superman', $questionHelper->ask($this->createStreamableInputInterfaceMock($inputStream, true), $this->createOutputInterface(), $question));
    }

    public function testAskChoiceNonInteractive()
    {
        $questionHelper = new QuestionHelper();

        $helperSet = new HelperSet([new FormatterHelper()]);
        $questionHelper->setHelperSet($helperSet);
        $inputStream = $this->getInputStream("\n1\n  1  \nFabien\n1\nFabien\n1\n0,2\n 0 , 2  \n\n\n");

        $heroes = ['Superman', 'Batman', 'Spiderman'];

        $question = new ChoiceQuestion('What is your favorite superhero?', $heroes, '0');

        $this->assertSame('Superman', $questionHelper->ask($this->createStreamableInputInterfaceMock($inputStream, false), $this->createOutputInterface(), $question));

        $question = new ChoiceQuestion('What is your favorite superhero?', $heroes, 'Batman');
        $this->assertSame('Batman', $questionHelper->ask($this->createStreamableInputInterfaceMock($inputStream, false), $this->createOutputInterface(), $question));

        $question = new ChoiceQuestion('What is your favorite superhero?', $heroes, null);
        $this->assertNull($questionHelper->ask($this->createStreamableInputInterfaceMock($inputStream, false), $this->createOutputInterface(), $question));

        $question = new ChoiceQuestion('What is your favorite superhero?', $heroes, '0');
        $question->setValidator(null);
        $this->assertSame('Superman', $questionHelper->ask($this->createStreamableInputInterfaceMock($inputStream, false), $this->createOutputInterface(), $question));

        try {
            $question = new ChoiceQuestion('What is your favorite superhero?', $heroes, null);
            $questionHelper->ask($this->createStreamableInputInterfaceMock($inputStream, false), $this->createOutputInterface(), $question);
        } catch (\InvalidArgumentException $e) {
            $this->assertSame('Value "" is invalid', $e->getMessage());
        }

        $question = new ChoiceQuestion('Who are your favorite superheros?', $heroes, '0, 1');
        $question->setMultiselect(true);
        $this->assertSame(['Superman', 'Batman'], $questionHelper->ask($this->createStreamableInputInterfaceMock($inputStream, false), $this->createOutputInterface(), $question));

        $question = new ChoiceQuestion('Who are your favorite superheros?', $heroes, '0, 1');
        $question->setMultiselect(true);
        $question->setValidator(null);
        $this->assertSame(['Superman', 'Batman'], $questionHelper->ask($this->createStreamableInputInterfaceMock($inputStream, false), $this->createOutputInterface(), $question));

        $question = new ChoiceQuestion('Who are your favorite superheros?', $heroes, '0, Batman');
        $question->setMultiselect(true);
        $this->assertSame(['Superman', 'Batman'], $questionHelper->ask($this->createStreamableInputInterfaceMock($inputStream, false), $this->createOutputInterface(), $question));

        $question = new ChoiceQuestion('Who are your favorite superheros?', $heroes, null);
        $question->setMultiselect(true);
        $this->assertNull($questionHelper->ask($this->createStreamableInputInterfaceMock($inputStream, false), $this->createOutputInterface(), $question));

        $question = new ChoiceQuestion('Who are your favorite superheros?', ['a' => 'Batman', 'b' => 'Superman'], 'a');
        $this->assertSame('a', $questionHelper->ask($this->createStreamableInputInterfaceMock('', false), $this->createOutputInterface(), $question), 'ChoiceQuestion validator returns the key if it\'s a string');

        try {
            $question = new ChoiceQuestion('Who are your favorite superheros?', $heroes, '');
            $question->setMultiselect(true);
            $questionHelper->ask($this->createStreamableInputInterfaceMock($inputStream, false), $this->createOutputInterface(), $question);
        } catch (\InvalidArgumentException $e) {
            $this->assertSame('Value "" is invalid', $e->getMessage());
        }
    }

    public function testAsk()
    {
        $dialog = new QuestionHelper();

        $inputStream = $this->getInputStream("\n8AM\n");

        $question = new Question('What time is it?', '2PM');
        $this->assertEquals('2PM', $dialog->ask($this->createStreamableInputInterfaceMock($inputStream), $this->createOutputInterface(), $question));

        $question = new Question('What time is it?', '2PM');
        $this->assertEquals('8AM', $dialog->ask($this->createStreamableInputInterfaceMock($inputStream), $output = $this->createOutputInterface(), $question));

        rewind($output->getStream());
        $this->assertEquals('What time is it?', stream_get_contents($output->getStream()));
    }

    public function testAskWithAutocomplete()
    {
        if (!Terminal::hasSttyAvailable()) {
            $this->markTestSkipped('`stty` is required to test autocomplete functionality');
        }

        // Acm<NEWLINE>
        // Ac<BACKSPACE><BACKSPACE>s<TAB>Test<NEWLINE>
        // <NEWLINE>
        // <UP ARROW><UP ARROW><NEWLINE>
        // <UP ARROW><UP ARROW><UP ARROW><UP ARROW><UP ARROW><TAB>Test<NEWLINE>
        // <DOWN ARROW><NEWLINE>
        // S<BACKSPACE><BACKSPACE><DOWN ARROW><DOWN ARROW><NEWLINE>
        // F00<BACKSPACE><BACKSPACE>oo<TAB><NEWLINE>
        $inputStream = $this->getInputStream("Acm\nAc\177\177s\tTest\n\n\033[A\033[A\n\033[A\033[A\033[A\033[A\033[A\tTest\n\033[B\nS\177\177\033[B\033[B\nF00\177\177oo\t\n");

        $dialog = new QuestionHelper();
        $helperSet = new HelperSet([new FormatterHelper()]);
        $dialog->setHelperSet($helperSet);

        $question = new Question('Please select a bundle', 'FrameworkBundle');
        $question->setAutocompleterValues(['AcmeDemoBundle', 'AsseticBundle', 'SecurityBundle', 'FooBundle']);

        $this->assertEquals('AcmeDemoBundle', $dialog->ask($this->createStreamableInputInterfaceMock($inputStream), $this->createOutputInterface(), $question));
        $this->assertEquals('AsseticBundleTest', $dialog->ask($this->createStreamableInputInterfaceMock($inputStream), $this->createOutputInterface(), $question));
        $this->assertEquals('FrameworkBundle', $dialog->ask($this->createStreamableInputInterfaceMock($inputStream), $this->createOutputInterface(), $question));
        $this->assertEquals('SecurityBundle', $dialog->ask($this->createStreamableInputInterfaceMock($inputStream), $this->createOutputInterface(), $question));
        $this->assertEquals('FooBundleTest', $dialog->ask($this->createStreamableInputInterfaceMock($inputStream), $this->createOutputInterface(), $question));
        $this->assertEquals('AcmeDemoBundle', $dialog->ask($this->createStreamableInputInterfaceMock($inputStream), $this->createOutputInterface(), $question));
        $this->assertEquals('AsseticBundle', $dialog->ask($this->createStreamableInputInterfaceMock($inputStream), $this->createOutputInterface(), $question));
        $this->assertEquals('FooBundle', $dialog->ask($this->createStreamableInputInterfaceMock($inputStream), $this->createOutputInterface(), $question));
    }

    public function testAskWithAutocompleteCallback()
    {
        if (!$this->hasSttyAvailable()) {
            $this->markTestSkipped('`stty` is required to test autocomplete functionality');
        }

        // Po<TAB>Cr<TAB>P<DOWN ARROW><DOWN ARROW><NEWLINE>
        $inputStream = $this->getInputStream("Pa\177\177o\tCr\tP\033[A\033[A\n");

        $dialog = new QuestionHelper();
        $helperSet = new HelperSet([new FormatterHelper()]);
        $dialog->setHelperSet($helperSet);

        $question = new Question('What\'s for dinner?');

        // A simple test callback - return an array containing the words the
        // user has already completed, suffixed with all known words.
        //
        // Eg: If the user inputs "Potato C", the return will be:
        //
        //     ["Potato Carrot ", "Potato Creme ", "Potato Curry ", ...]
        //
        // No effort is made to avoid irrelevant suggestions, as this is handled
        // by the autocomplete function.
        $callback = function ($input) {
            $knownWords = ['Carrot', 'Creme', 'Curry', 'Parsnip', 'Pie', 'Potato', 'Tart'];
            $inputWords = explode(' ', $input);
            array_pop($inputWords);
            $suggestionBase = $inputWords ? implode(' ', $inputWords).' ' : '';

            return array_map(
                function ($word) use ($suggestionBase) {
                    return $suggestionBase.$word.' ';
                },
                $knownWords
            );
        };

        $question->setAutocompleterCallback($callback);

        $this->assertSame('Potato Creme Pie', $dialog->ask($this->createStreamableInputInterfaceMock($inputStream), $this->createOutputInterface(), $question));
    }

    public function testAskWithAutocompleteWithNonSequentialKeys()
    {
        if (!Terminal::hasSttyAvailable()) {
            $this->markTestSkipped('`stty` is required to test autocomplete functionality');
        }

        // <UP ARROW><UP ARROW><NEWLINE><DOWN ARROW><DOWN ARROW><NEWLINE>
        $inputStream = $this->getInputStream("\033[A\033[A\n\033[B\033[B\n");

        $dialog = new QuestionHelper();
        $dialog->setHelperSet(new HelperSet([new FormatterHelper()]));

        $question = new ChoiceQuestion('Please select a bundle', [1 => 'AcmeDemoBundle', 4 => 'AsseticBundle']);
        $question->setMaxAttempts(1);

        $this->assertEquals('AcmeDemoBundle', $dialog->ask($this->createStreamableInputInterfaceMock($inputStream), $this->createOutputInterface(), $question));
        $this->assertEquals('AsseticBundle', $dialog->ask($this->createStreamableInputInterfaceMock($inputStream), $this->createOutputInterface(), $question));
    }

    public function testAskWithAutocompleteWithExactMatch()
    {
        if (!Terminal::hasSttyAvailable()) {
            $this->markTestSkipped('`stty` is required to test autocomplete functionality');
        }

        $inputStream = $this->getInputStream("b\n");

        $possibleChoices = [
            'a' => 'berlin',
            'b' => 'copenhagen',
            'c' => 'amsterdam',
        ];

        $dialog = new QuestionHelper();
        $dialog->setHelperSet(new HelperSet([new FormatterHelper()]));

        $question = new ChoiceQuestion('Please select a city', $possibleChoices);
        $question->setMaxAttempts(1);

        $this->assertSame('b', $dialog->ask($this->createStreamableInputInterfaceMock($inputStream), $this->createOutputInterface(), $question));
    }

    public function getInputs()
    {
        return [
            ['$'], // 1 byte character
            ['¢'], // 2 bytes character
            ['€'], // 3 bytes character
            ['𐍈'], // 4 bytes character
        ];
    }

    /**
     * @dataProvider getInputs
     */
    public function testAskWithAutocompleteWithMultiByteCharacter($character)
    {
        if (!Terminal::hasSttyAvailable()) {
            $this->markTestSkipped('`stty` is required to test autocomplete functionality');
        }

        $inputStream = $this->getInputStream("$character\n");

        $possibleChoices = [
            '$' => '1 byte character',
            '¢' => '2 bytes character',
            '€' => '3 bytes character',
            '𐍈' => '4 bytes character',
        ];

        $dialog = new QuestionHelper();
        $dialog->setHelperSet(new HelperSet([new FormatterHelper()]));

        $question = new ChoiceQuestion('Please select a character', $possibleChoices);
        $question->setMaxAttempts(1);

        $this->assertSame($character, $dialog->ask($this->createStreamableInputInterfaceMock($inputStream), $this->createOutputInterface(), $question));
    }

    public function testAutocompleteWithTrailingBackslash()
    {
        if (!Terminal::hasSttyAvailable()) {
            $this->markTestSkipped('`stty` is required to test autocomplete functionality');
        }

        $inputStream = $this->getInputStream('E');

        $dialog = new QuestionHelper();
        $helperSet = new HelperSet([new FormatterHelper()]);
        $dialog->setHelperSet($helperSet);

        $question = new Question('');
        $expectedCompletion = 'ExampleNamespace\\';
        $question->setAutocompleterValues([$expectedCompletion]);

        $output = $this->createOutputInterface();
        $dialog->ask($this->createStreamableInputInterfaceMock($inputStream), $output, $question);

        $outputStream = $output->getStream();
        rewind($outputStream);
        $actualOutput = stream_get_contents($outputStream);

        // Shell control (esc) sequences are not so important: we only care that
        // <hl> tag is interpreted correctly and replaced
        $irrelevantEscSequences = [
            "\0337" => '', // Save cursor position
            "\0338" => '', // Restore cursor position
            "\033[K" => '', // Clear line from cursor till the end
        ];

        $importantActualOutput = strtr($actualOutput, $irrelevantEscSequences);

        // Remove colors (e.g. "\033[30m", "\033[31;41m")
        $importantActualOutput = preg_replace('/\033\[\d+(;\d+)?m/', '', $importantActualOutput);

        $this->assertEquals($expectedCompletion, $importantActualOutput);
    }

    public function testAskHiddenResponse()
    {
        if ('\\' === \DIRECTORY_SEPARATOR) {
            $this->markTestSkipped('This test is not supported on Windows');
        }

        $dialog = new QuestionHelper();

        $question = new Question('What time is it?');
        $question->setHidden(true);

        $this->assertEquals('8AM', $dialog->ask($this->createStreamableInputInterfaceMock($this->getInputStream("8AM\n")), $this->createOutputInterface(), $question));
    }

    /**
     * @dataProvider getAskConfirmationData
     */
    public function testAskConfirmation($question, $expected, $default = true)
    {
        $dialog = new QuestionHelper();

        $inputStream = $this->getInputStream($question."\n");
        $question = new ConfirmationQuestion('Do you like French fries?', $default);
        $this->assertEquals($expected, $dialog->ask($this->createStreamableInputInterfaceMock($inputStream), $this->createOutputInterface(), $question), 'confirmation question should '.($expected ? 'pass' : 'cancel'));
    }

    public function getAskConfirmationData()
    {
        return [
            ['', true],
            ['', false, false],
            ['y', true],
            ['yes', true],
            ['n', false],
            ['no', false],
        ];
    }

    public function testAskConfirmationWithCustomTrueAnswer()
    {
        $dialog = new QuestionHelper();

        $inputStream = $this->getInputStream("j\ny\n");
        $question = new ConfirmationQuestion('Do you like French fries?', false, '/^(j|y)/i');
        $this->assertTrue($dialog->ask($this->createStreamableInputInterfaceMock($inputStream), $this->createOutputInterface(), $question));
        $question = new ConfirmationQuestion('Do you like French fries?', false, '/^(j|y)/i');
        $this->assertTrue($dialog->ask($this->createStreamableInputInterfaceMock($inputStream), $this->createOutputInterface(), $question));
    }

    public function testAskAndValidate()
    {
        $dialog = new QuestionHelper();
        $helperSet = new HelperSet([new FormatterHelper()]);
        $dialog->setHelperSet($helperSet);

        $error = 'This is not a color!';
        $validator = function ($color) use ($error) {
            if (!\in_array($color, ['white', 'black'])) {
                throw new \InvalidArgumentException($error);
            }

            return $color;
        };

        $question = new Question('What color was the white horse of Henry IV?', 'white');
        $question->setValidator($validator);
        $question->setMaxAttempts(2);

        $inputStream = $this->getInputStream("\nblack\n");
        $this->assertEquals('white', $dialog->ask($this->createStreamableInputInterfaceMock($inputStream), $this->createOutputInterface(), $question));
        $this->assertEquals('black', $dialog->ask($this->createStreamableInputInterfaceMock($inputStream), $this->createOutputInterface(), $question));

        try {
            $dialog->ask($this->createStreamableInputInterfaceMock($this->getInputStream("green\nyellow\norange\n")), $this->createOutputInterface(), $question);
            $this->fail();
        } catch (\InvalidArgumentException $e) {
            $this->assertEquals($error, $e->getMessage());
        }
    }

    /**
     * @dataProvider simpleAnswerProvider
     */
    public function testSelectChoiceFromSimpleChoices($providedAnswer, $expectedValue)
    {
        $possibleChoices = [
            'My environment 1',
            'My environment 2',
            'My environment 3',
        ];

        $dialog = new QuestionHelper();
        $helperSet = new HelperSet([new FormatterHelper()]);
        $dialog->setHelperSet($helperSet);

        $question = new ChoiceQuestion('Please select the environment to load', $possibleChoices);
        $question->setMaxAttempts(1);
        $answer = $dialog->ask($this->createStreamableInputInterfaceMock($this->getInputStream($providedAnswer."\n")), $this->createOutputInterface(), $question);

        $this->assertSame($expectedValue, $answer);
    }

    public function simpleAnswerProvider()
    {
        return [
            [0, 'My environment 1'],
            [1, 'My environment 2'],
            [2, 'My environment 3'],
            ['My environment 1', 'My environment 1'],
            ['My environment 2', 'My environment 2'],
            ['My environment 3', 'My environment 3'],
        ];
    }

    /**
     * @dataProvider specialCharacterInMultipleChoice
     */
    public function testSpecialCharacterChoiceFromMultipleChoiceList($providedAnswer, $expectedValue)
    {
        $possibleChoices = [
            '.',
            'src',
        ];

        $dialog = new QuestionHelper();
        $inputStream = $this->getInputStream($providedAnswer."\n");
        $helperSet = new HelperSet([new FormatterHelper()]);
        $dialog->setHelperSet($helperSet);

        $question = new ChoiceQuestion('Please select the directory', $possibleChoices);
        $question->setMaxAttempts(1);
        $question->setMultiselect(true);
        $answer = $dialog->ask($this->createStreamableInputInterfaceMock($inputStream), $this->createOutputInterface(), $question);

        $this->assertSame($expectedValue, $answer);
    }

    public function specialCharacterInMultipleChoice()
    {
        return [
            ['.', ['.']],
            ['., src', ['.', 'src']],
        ];
    }

    /**
     * @dataProvider mixedKeysChoiceListAnswerProvider
     */
    public function testChoiceFromChoicelistWithMixedKeys($providedAnswer, $expectedValue)
    {
        $possibleChoices = [
            '0' => 'No environment',
            '1' => 'My environment 1',
            'env_2' => 'My environment 2',
            3 => 'My environment 3',
        ];

        $dialog = new QuestionHelper();
        $helperSet = new HelperSet([new FormatterHelper()]);
        $dialog->setHelperSet($helperSet);

        $question = new ChoiceQuestion('Please select the environment to load', $possibleChoices);
        $question->setMaxAttempts(1);
        $answer = $dialog->ask($this->createStreamableInputInterfaceMock($this->getInputStream($providedAnswer."\n")), $this->createOutputInterface(), $question);

        $this->assertSame($expectedValue, $answer);
    }

    public function mixedKeysChoiceListAnswerProvider()
    {
        return [
            ['0', '0'],
            ['No environment', '0'],
            ['1', '1'],
            ['env_2', 'env_2'],
            [3, '3'],
            ['My environment 1', '1'],
        ];
    }

    /**
     * @dataProvider answerProvider
     */
    public function testSelectChoiceFromChoiceList($providedAnswer, $expectedValue)
    {
        $possibleChoices = [
            'env_1' => 'My environment 1',
            'env_2' => 'My environment',
            'env_3' => 'My environment',
        ];

        $dialog = new QuestionHelper();
        $helperSet = new HelperSet([new FormatterHelper()]);
        $dialog->setHelperSet($helperSet);

        $question = new ChoiceQuestion('Please select the environment to load', $possibleChoices);
        $question->setMaxAttempts(1);
        $answer = $dialog->ask($this->createStreamableInputInterfaceMock($this->getInputStream($providedAnswer."\n")), $this->createOutputInterface(), $question);

        $this->assertSame($expectedValue, $answer);
    }

    public function testAmbiguousChoiceFromChoicelist()
    {
        $this->expectException('InvalidArgumentException');
        $this->expectExceptionMessage('The provided answer is ambiguous. Value should be one of env_2 or env_3.');
        $possibleChoices = [
            'env_1' => 'My first environment',
            'env_2' => 'My environment',
            'env_3' => 'My environment',
        ];

        $dialog = new QuestionHelper();
        $helperSet = new HelperSet([new FormatterHelper()]);
        $dialog->setHelperSet($helperSet);

        $question = new ChoiceQuestion('Please select the environment to load', $possibleChoices);
        $question->setMaxAttempts(1);

        $dialog->ask($this->createStreamableInputInterfaceMock($this->getInputStream("My environment\n")), $this->createOutputInterface(), $question);
    }

    public function answerProvider()
    {
        return [
            ['env_1', 'env_1'],
            ['env_2', 'env_2'],
            ['env_3', 'env_3'],
            ['My environment 1', 'env_1'],
        ];
    }

    public function testNoInteraction()
    {
        $dialog = new QuestionHelper();
        $question = new Question('Do you have a job?', 'not yet');
        $this->assertEquals('not yet', $dialog->ask($this->createStreamableInputInterfaceMock(null, false), $this->createOutputInterface(), $question));
    }

    /**
     * @requires function mb_strwidth
     */
    public function testChoiceOutputFormattingQuestionForUtf8Keys()
    {
        $question = 'Lorem ipsum?';
        $possibleChoices = [
            'foo' => 'foo',
            'żółw' => 'bar',
            'łabądź' => 'baz',
        ];
        $outputShown = [
            $question,
            '  [<info>foo   </info>] foo',
            '  [<info>żółw  </info>] bar',
            '  [<info>łabądź</info>] baz',
        ];
        $output = $this->getMockBuilder('\Symfony\Component\Console\Output\OutputInterface')->getMock();
        $output->method('getFormatter')->willReturn(new OutputFormatter());

        $dialog = new QuestionHelper();
        $helperSet = new HelperSet([new FormatterHelper()]);
        $dialog->setHelperSet($helperSet);

        $output->expects($this->once())->method('writeln')->with($this->equalTo($outputShown));

        $question = new ChoiceQuestion($question, $possibleChoices, 'foo');
        $dialog->ask($this->createStreamableInputInterfaceMock($this->getInputStream("\n")), $output, $question);
    }

<<<<<<< HEAD
=======
    /**
     * @group legacy
     */
    public function testLegacyAskChoice()
    {
        $questionHelper = new QuestionHelper();

        $helperSet = new HelperSet([new FormatterHelper()]);
        $questionHelper->setHelperSet($helperSet);

        $heroes = ['Superman', 'Batman', 'Spiderman'];

        $questionHelper->setInputStream($this->getInputStream("\n1\n  1  \nFabien\n1\nFabien\n1\n0,2\n 0 , 2  \n\n\n"));

        $question = new ChoiceQuestion('What is your favorite superhero?', $heroes, '2');
        $question->setMaxAttempts(1);
        // first answer is an empty answer, we're supposed to receive the default value
        $this->assertEquals('Spiderman', $questionHelper->ask($this->createInputInterfaceMock(), $this->createOutputInterface(), $question));

        $question = new ChoiceQuestion('What is your favorite superhero?', $heroes);
        $question->setMaxAttempts(1);
        $this->assertEquals('Batman', $questionHelper->ask($this->createInputInterfaceMock(), $this->createOutputInterface(), $question));
        $this->assertEquals('Batman', $questionHelper->ask($this->createInputInterfaceMock(), $this->createOutputInterface(), $question));

        $question = new ChoiceQuestion('What is your favorite superhero?', $heroes);
        $question->setErrorMessage('Input "%s" is not a superhero!');
        $question->setMaxAttempts(2);
        $this->assertEquals('Batman', $questionHelper->ask($this->createInputInterfaceMock(), $output = $this->createOutputInterface(), $question));

        rewind($output->getStream());
        $stream = stream_get_contents($output->getStream());
        $this->assertStringContainsString('Input "Fabien" is not a superhero!', $stream);

        try {
            $question = new ChoiceQuestion('What is your favorite superhero?', $heroes, '1');
            $question->setMaxAttempts(1);
            $questionHelper->ask($this->createInputInterfaceMock(), $output = $this->createOutputInterface(), $question);
            $this->fail();
        } catch (\InvalidArgumentException $e) {
            $this->assertEquals('Value "Fabien" is invalid', $e->getMessage());
        }

        $question = new ChoiceQuestion('What is your favorite superhero?', $heroes, null);
        $question->setMaxAttempts(1);
        $question->setMultiselect(true);

        $this->assertEquals(['Batman'], $questionHelper->ask($this->createInputInterfaceMock(), $this->createOutputInterface(), $question));
        $this->assertEquals(['Superman', 'Spiderman'], $questionHelper->ask($this->createInputInterfaceMock(), $this->createOutputInterface(), $question));
        $this->assertEquals(['Superman', 'Spiderman'], $questionHelper->ask($this->createInputInterfaceMock(), $this->createOutputInterface(), $question));

        $question = new ChoiceQuestion('What is your favorite superhero?', $heroes, '0,1');
        $question->setMaxAttempts(1);
        $question->setMultiselect(true);

        $this->assertEquals(['Superman', 'Batman'], $questionHelper->ask($this->createInputInterfaceMock(), $this->createOutputInterface(), $question));

        $question = new ChoiceQuestion('What is your favorite superhero?', $heroes, ' 0 , 1 ');
        $question->setMaxAttempts(1);
        $question->setMultiselect(true);

        $this->assertEquals(['Superman', 'Batman'], $questionHelper->ask($this->createInputInterfaceMock(), $this->createOutputInterface(), $question));
    }

    /**
     * @group legacy
     */
    public function testLegacyAsk()
    {
        $dialog = new QuestionHelper();

        $dialog->setInputStream($this->getInputStream("\n8AM\n"));

        $question = new Question('What time is it?', '2PM');
        $this->assertEquals('2PM', $dialog->ask($this->createInputInterfaceMock(), $this->createOutputInterface(), $question));

        $question = new Question('What time is it?', '2PM');
        $this->assertEquals('8AM', $dialog->ask($this->createInputInterfaceMock(), $output = $this->createOutputInterface(), $question));

        rewind($output->getStream());
        $this->assertEquals('What time is it?', stream_get_contents($output->getStream()));
    }

    /**
     * @group legacy
     */
    public function testLegacyAskWithAutocomplete()
    {
        if (!Terminal::hasSttyAvailable()) {
            $this->markTestSkipped('`stty` is required to test autocomplete functionality');
        }

        // Acm<NEWLINE>
        // Ac<BACKSPACE><BACKSPACE>s<TAB>Test<NEWLINE>
        // <NEWLINE>
        // <UP ARROW><UP ARROW><NEWLINE>
        // <UP ARROW><UP ARROW><UP ARROW><UP ARROW><UP ARROW><TAB>Test<NEWLINE>
        // <DOWN ARROW><NEWLINE>
        // S<BACKSPACE><BACKSPACE><DOWN ARROW><DOWN ARROW><NEWLINE>
        // F00<BACKSPACE><BACKSPACE>oo<TAB><NEWLINE>
        $inputStream = $this->getInputStream("Acm\nAc\177\177s\tTest\n\n\033[A\033[A\n\033[A\033[A\033[A\033[A\033[A\tTest\n\033[B\nS\177\177\033[B\033[B\nF00\177\177oo\t\n");

        $dialog = new QuestionHelper();
        $dialog->setInputStream($inputStream);
        $helperSet = new HelperSet([new FormatterHelper()]);
        $dialog->setHelperSet($helperSet);

        $question = new Question('Please select a bundle', 'FrameworkBundle');
        $question->setAutocompleterValues(['AcmeDemoBundle', 'AsseticBundle', 'SecurityBundle', 'FooBundle']);

        $this->assertEquals('AcmeDemoBundle', $dialog->ask($this->createInputInterfaceMock(), $this->createOutputInterface(), $question));
        $this->assertEquals('AsseticBundleTest', $dialog->ask($this->createInputInterfaceMock(), $this->createOutputInterface(), $question));
        $this->assertEquals('FrameworkBundle', $dialog->ask($this->createInputInterfaceMock(), $this->createOutputInterface(), $question));
        $this->assertEquals('SecurityBundle', $dialog->ask($this->createInputInterfaceMock(), $this->createOutputInterface(), $question));
        $this->assertEquals('FooBundleTest', $dialog->ask($this->createInputInterfaceMock(), $this->createOutputInterface(), $question));
        $this->assertEquals('AcmeDemoBundle', $dialog->ask($this->createInputInterfaceMock(), $this->createOutputInterface(), $question));
        $this->assertEquals('AsseticBundle', $dialog->ask($this->createInputInterfaceMock(), $this->createOutputInterface(), $question));
        $this->assertEquals('FooBundle', $dialog->ask($this->createInputInterfaceMock(), $this->createOutputInterface(), $question));
    }

    /**
     * @group legacy
     */
    public function testLegacyAskWithAutocompleteWithNonSequentialKeys()
    {
        if (!Terminal::hasSttyAvailable()) {
            $this->markTestSkipped('`stty` is required to test autocomplete functionality');
        }

        // <UP ARROW><UP ARROW><NEWLINE><DOWN ARROW><DOWN ARROW><NEWLINE>
        $inputStream = $this->getInputStream("\033[A\033[A\n\033[B\033[B\n");

        $dialog = new QuestionHelper();
        $dialog->setInputStream($inputStream);
        $dialog->setHelperSet(new HelperSet([new FormatterHelper()]));

        $question = new ChoiceQuestion('Please select a bundle', [1 => 'AcmeDemoBundle', 4 => 'AsseticBundle']);
        $question->setMaxAttempts(1);

        $this->assertEquals('AcmeDemoBundle', $dialog->ask($this->createInputInterfaceMock(), $this->createOutputInterface(), $question));
        $this->assertEquals('AsseticBundle', $dialog->ask($this->createInputInterfaceMock(), $this->createOutputInterface(), $question));
    }

    /**
     * @group legacy
     */
    public function testLegacyAskHiddenResponse()
    {
        if ('\\' === \DIRECTORY_SEPARATOR) {
            $this->markTestSkipped('This test is not supported on Windows');
        }

        $dialog = new QuestionHelper();
        $dialog->setInputStream($this->getInputStream("8AM\n"));

        $question = new Question('What time is it?');
        $question->setHidden(true);

        $this->assertEquals('8AM', $dialog->ask($this->createInputInterfaceMock(), $this->createOutputInterface(), $question));
    }

    /**
     * @group legacy
     * @dataProvider getAskConfirmationData
     */
    public function testLegacyAskConfirmation($question, $expected, $default = true)
    {
        $dialog = new QuestionHelper();

        $dialog->setInputStream($this->getInputStream($question."\n"));
        $question = new ConfirmationQuestion('Do you like French fries?', $default);
        $this->assertEquals($expected, $dialog->ask($this->createInputInterfaceMock(), $this->createOutputInterface(), $question), 'confirmation question should '.($expected ? 'pass' : 'cancel'));
    }

    /**
     * @group legacy
     */
    public function testLegacyAskConfirmationWithCustomTrueAnswer()
    {
        $dialog = new QuestionHelper();

        $dialog->setInputStream($this->getInputStream("j\ny\n"));
        $question = new ConfirmationQuestion('Do you like French fries?', false, '/^(j|y)/i');
        $this->assertTrue($dialog->ask($this->createInputInterfaceMock(), $this->createOutputInterface(), $question));
        $question = new ConfirmationQuestion('Do you like French fries?', false, '/^(j|y)/i');
        $this->assertTrue($dialog->ask($this->createInputInterfaceMock(), $this->createOutputInterface(), $question));
    }

    /**
     * @group legacy
     */
    public function testLegacyAskAndValidate()
    {
        $dialog = new QuestionHelper();
        $helperSet = new HelperSet([new FormatterHelper()]);
        $dialog->setHelperSet($helperSet);

        $error = 'This is not a color!';
        $validator = function ($color) use ($error) {
            if (!\in_array($color, ['white', 'black'])) {
                throw new \InvalidArgumentException($error);
            }

            return $color;
        };

        $question = new Question('What color was the white horse of Henry IV?', 'white');
        $question->setValidator($validator);
        $question->setMaxAttempts(2);

        $dialog->setInputStream($this->getInputStream("\nblack\n"));
        $this->assertEquals('white', $dialog->ask($this->createInputInterfaceMock(), $this->createOutputInterface(), $question));
        $this->assertEquals('black', $dialog->ask($this->createInputInterfaceMock(), $this->createOutputInterface(), $question));

        $dialog->setInputStream($this->getInputStream("green\nyellow\norange\n"));
        try {
            $dialog->ask($this->createInputInterfaceMock(), $this->createOutputInterface(), $question);
            $this->fail();
        } catch (\InvalidArgumentException $e) {
            $this->assertEquals($error, $e->getMessage());
        }
    }

    /**
     * @group legacy
     * @dataProvider simpleAnswerProvider
     */
    public function testLegacySelectChoiceFromSimpleChoices($providedAnswer, $expectedValue)
    {
        $possibleChoices = [
            'My environment 1',
            'My environment 2',
            'My environment 3',
        ];

        $dialog = new QuestionHelper();
        $dialog->setInputStream($this->getInputStream($providedAnswer."\n"));
        $helperSet = new HelperSet([new FormatterHelper()]);
        $dialog->setHelperSet($helperSet);

        $question = new ChoiceQuestion('Please select the environment to load', $possibleChoices);
        $question->setMaxAttempts(1);
        $answer = $dialog->ask($this->createInputInterfaceMock(), $this->createOutputInterface(), $question);

        $this->assertSame($expectedValue, $answer);
    }

    /**
     * @group legacy
     * @dataProvider mixedKeysChoiceListAnswerProvider
     */
    public function testLegacyChoiceFromChoicelistWithMixedKeys($providedAnswer, $expectedValue)
    {
        $possibleChoices = [
            '0' => 'No environment',
            '1' => 'My environment 1',
            'env_2' => 'My environment 2',
            3 => 'My environment 3',
        ];

        $dialog = new QuestionHelper();
        $dialog->setInputStream($this->getInputStream($providedAnswer."\n"));
        $helperSet = new HelperSet([new FormatterHelper()]);
        $dialog->setHelperSet($helperSet);

        $question = new ChoiceQuestion('Please select the environment to load', $possibleChoices);
        $question->setMaxAttempts(1);
        $answer = $dialog->ask($this->createInputInterfaceMock(), $this->createOutputInterface(), $question);

        $this->assertSame($expectedValue, $answer);
    }

    /**
     * @group legacy
     * @dataProvider answerProvider
     */
    public function testLegacySelectChoiceFromChoiceList($providedAnswer, $expectedValue)
    {
        $possibleChoices = [
            'env_1' => 'My environment 1',
            'env_2' => 'My environment',
            'env_3' => 'My environment',
        ];

        $dialog = new QuestionHelper();
        $dialog->setInputStream($this->getInputStream($providedAnswer."\n"));
        $helperSet = new HelperSet([new FormatterHelper()]);
        $dialog->setHelperSet($helperSet);

        $question = new ChoiceQuestion('Please select the environment to load', $possibleChoices);
        $question->setMaxAttempts(1);
        $answer = $dialog->ask($this->createInputInterfaceMock(), $this->createOutputInterface(), $question);

        $this->assertSame($expectedValue, $answer);
    }

    /**
     * @group legacy
     */
    public function testLegacyAmbiguousChoiceFromChoicelist()
    {
        $this->expectException('InvalidArgumentException');
        $this->expectExceptionMessage('The provided answer is ambiguous. Value should be one of env_2 or env_3.');
        $possibleChoices = [
            'env_1' => 'My first environment',
            'env_2' => 'My environment',
            'env_3' => 'My environment',
        ];

        $dialog = new QuestionHelper();
        $dialog->setInputStream($this->getInputStream("My environment\n"));
        $helperSet = new HelperSet([new FormatterHelper()]);
        $dialog->setHelperSet($helperSet);

        $question = new ChoiceQuestion('Please select the environment to load', $possibleChoices);
        $question->setMaxAttempts(1);

        $dialog->ask($this->createInputInterfaceMock(), $this->createOutputInterface(), $question);
    }

    /**
     * @requires function mb_strwidth
     * @group legacy
     */
    public function testLegacyChoiceOutputFormattingQuestionForUtf8Keys()
    {
        $question = 'Lorem ipsum?';
        $possibleChoices = [
            'foo' => 'foo',
            'żółw' => 'bar',
            'łabądź' => 'baz',
        ];
        $outputShown = [
            $question,
            '  [<info>foo   </info>] foo',
            '  [<info>żółw  </info>] bar',
            '  [<info>łabądź</info>] baz',
        ];
        $output = $this->getMockBuilder('\Symfony\Component\Console\Output\OutputInterface')->getMock();
        $output->method('getFormatter')->willReturn(new OutputFormatter());

        $dialog = new QuestionHelper();
        $dialog->setInputStream($this->getInputStream("\n"));
        $helperSet = new HelperSet([new FormatterHelper()]);
        $dialog->setHelperSet($helperSet);

        $output->expects($this->once())->method('writeln')->with($this->equalTo($outputShown));

        $question = new ChoiceQuestion($question, $possibleChoices, 'foo');
        $dialog->ask($this->createInputInterfaceMock(), $output, $question);
    }

>>>>>>> d9ce895c
    public function testAskThrowsExceptionOnMissingInput()
    {
        $this->expectException('Symfony\Component\Console\Exception\RuntimeException');
        $this->expectExceptionMessage('Aborted.');
        $dialog = new QuestionHelper();
        $dialog->ask($this->createStreamableInputInterfaceMock($this->getInputStream('')), $this->createOutputInterface(), new Question('What\'s your name?'));
    }

    public function testAskThrowsExceptionOnMissingInputForChoiceQuestion()
    {
        $this->expectException('Symfony\Component\Console\Exception\RuntimeException');
        $this->expectExceptionMessage('Aborted.');
        $dialog = new QuestionHelper();
        $dialog->ask($this->createStreamableInputInterfaceMock($this->getInputStream('')), $this->createOutputInterface(), new ChoiceQuestion('Choice', ['a', 'b']));
    }

    public function testAskThrowsExceptionOnMissingInputWithValidator()
    {
        $this->expectException('Symfony\Component\Console\Exception\RuntimeException');
        $this->expectExceptionMessage('Aborted.');
        $dialog = new QuestionHelper();

        $question = new Question('What\'s your name?');
        $question->setValidator(function () {
            if (!$value) {
                throw new \Exception('A value is required.');
            }
        });

        $dialog->ask($this->createStreamableInputInterfaceMock($this->getInputStream('')), $this->createOutputInterface(), $question);
    }

    public function testEmptyChoices()
    {
        $this->expectException('LogicException');
        $this->expectExceptionMessage('Choice question must have at least 1 choice available.');
        new ChoiceQuestion('Question', [], 'irrelevant');
    }

    public function testTraversableAutocomplete()
    {
        if (!Terminal::hasSttyAvailable()) {
            $this->markTestSkipped('`stty` is required to test autocomplete functionality');
        }

        // Acm<NEWLINE>
        // Ac<BACKSPACE><BACKSPACE>s<TAB>Test<NEWLINE>
        // <NEWLINE>
        // <UP ARROW><UP ARROW><NEWLINE>
        // <UP ARROW><UP ARROW><UP ARROW><UP ARROW><UP ARROW><TAB>Test<NEWLINE>
        // <DOWN ARROW><NEWLINE>
        // S<BACKSPACE><BACKSPACE><DOWN ARROW><DOWN ARROW><NEWLINE>
        // F00<BACKSPACE><BACKSPACE>oo<TAB><NEWLINE>
        $inputStream = $this->getInputStream("Acm\nAc\177\177s\tTest\n\n\033[A\033[A\n\033[A\033[A\033[A\033[A\033[A\tTest\n\033[B\nS\177\177\033[B\033[B\nF00\177\177oo\t\n");

        $dialog = new QuestionHelper();
        $helperSet = new HelperSet([new FormatterHelper()]);
        $dialog->setHelperSet($helperSet);

        $question = new Question('Please select a bundle', 'FrameworkBundle');
        $question->setAutocompleterValues(new AutocompleteValues(['irrelevant' => 'AcmeDemoBundle', 'AsseticBundle', 'SecurityBundle', 'FooBundle']));

        $this->assertEquals('AcmeDemoBundle', $dialog->ask($this->createStreamableInputInterfaceMock($inputStream), $this->createOutputInterface(), $question));
        $this->assertEquals('AsseticBundleTest', $dialog->ask($this->createStreamableInputInterfaceMock($inputStream), $this->createOutputInterface(), $question));
        $this->assertEquals('FrameworkBundle', $dialog->ask($this->createStreamableInputInterfaceMock($inputStream), $this->createOutputInterface(), $question));
        $this->assertEquals('SecurityBundle', $dialog->ask($this->createStreamableInputInterfaceMock($inputStream), $this->createOutputInterface(), $question));
        $this->assertEquals('FooBundleTest', $dialog->ask($this->createStreamableInputInterfaceMock($inputStream), $this->createOutputInterface(), $question));
        $this->assertEquals('AcmeDemoBundle', $dialog->ask($this->createStreamableInputInterfaceMock($inputStream), $this->createOutputInterface(), $question));
        $this->assertEquals('AsseticBundle', $dialog->ask($this->createStreamableInputInterfaceMock($inputStream), $this->createOutputInterface(), $question));
        $this->assertEquals('FooBundle', $dialog->ask($this->createStreamableInputInterfaceMock($inputStream), $this->createOutputInterface(), $question));
    }

    public function testTraversableMultiselectAutocomplete()
    {
        // <NEWLINE>
        // F<TAB><NEWLINE>
        // A<3x UP ARROW><TAB>,F<TAB><NEWLINE>
        // F00<BACKSPACE><BACKSPACE>o<TAB>,A<DOWN ARROW>,<SPACE>SecurityBundle<NEWLINE>
        // Acme<TAB>,<SPACE>As<TAB><29x BACKSPACE>S<TAB><NEWLINE>
        // Ac<TAB>,As<TAB><3x BACKSPACE>d<TAB><NEWLINE>
        $inputStream = $this->getInputStream("\nF\t\nA\033[A\033[A\033[A\t,F\t\nF00\177\177o\t,A\033[B\t, SecurityBundle\nSecurityBundle\nAcme\t, As\t\177\177\177\177\177\177\177\177\177\177\177\177\177\177\177\177\177\177\177\177\177\177\177\177\177\177\177\177\177S\t\nAc\t,As\t\177\177\177d\t\n");

        $dialog = new QuestionHelper();
        $helperSet = new HelperSet([new FormatterHelper()]);
        $dialog->setHelperSet($helperSet);

        $question = new ChoiceQuestion(
            'Please select a bundle (defaults to AcmeDemoBundle and AsseticBundle)',
            ['AcmeDemoBundle', 'AsseticBundle', 'SecurityBundle', 'FooBundle'],
            '0,1'
        );

        // This tests that autocomplete works for all multiselect choices entered by the user
        $question->setMultiselect(true);

        $this->assertEquals(['AcmeDemoBundle', 'AsseticBundle'], $dialog->ask($this->createStreamableInputInterfaceMock($inputStream), $this->createOutputInterface(), $question));
        $this->assertEquals(['FooBundle'], $dialog->ask($this->createStreamableInputInterfaceMock($inputStream), $this->createOutputInterface(), $question));
        $this->assertEquals(['AsseticBundle', 'FooBundle'], $dialog->ask($this->createStreamableInputInterfaceMock($inputStream), $this->createOutputInterface(), $question));
        $this->assertEquals(['FooBundle', 'AsseticBundle', 'SecurityBundle'], $dialog->ask($this->createStreamableInputInterfaceMock($inputStream), $this->createOutputInterface(), $question));
        $this->assertEquals(['SecurityBundle'], $dialog->ask($this->createStreamableInputInterfaceMock($inputStream), $this->createOutputInterface(), $question));
        $this->assertEquals(['AcmeDemoBundle', 'AsseticBundle'], $dialog->ask($this->createStreamableInputInterfaceMock($inputStream), $this->createOutputInterface(), $question));
    }

    protected function getInputStream($input)
    {
        $stream = fopen('php://memory', 'r+', false);
        fwrite($stream, $input);
        rewind($stream);

        return $stream;
    }

    protected function createOutputInterface()
    {
        return new StreamOutput(fopen('php://memory', 'r+', false));
    }

    protected function createInputInterfaceMock($interactive = true)
    {
        $mock = $this->getMockBuilder('Symfony\Component\Console\Input\InputInterface')->getMock();
        $mock->expects($this->any())
            ->method('isInteractive')
            ->willReturn($interactive);

        return $mock;
    }
}

class AutocompleteValues implements \IteratorAggregate
{
    private $values;

    public function __construct(array $values)
    {
        $this->values = $values;
    }

    public function getIterator()
    {
        return new \ArrayIterator($this->values);
    }
}<|MERGE_RESOLUTION|>--- conflicted
+++ resolved
@@ -629,94 +629,46 @@
         $dialog->ask($this->createStreamableInputInterfaceMock($this->getInputStream("\n")), $output, $question);
     }
 
-<<<<<<< HEAD
-=======
-    /**
-     * @group legacy
-     */
-    public function testLegacyAskChoice()
-    {
-        $questionHelper = new QuestionHelper();
-
-        $helperSet = new HelperSet([new FormatterHelper()]);
-        $questionHelper->setHelperSet($helperSet);
-
-        $heroes = ['Superman', 'Batman', 'Spiderman'];
-
-        $questionHelper->setInputStream($this->getInputStream("\n1\n  1  \nFabien\n1\nFabien\n1\n0,2\n 0 , 2  \n\n\n"));
-
-        $question = new ChoiceQuestion('What is your favorite superhero?', $heroes, '2');
-        $question->setMaxAttempts(1);
-        // first answer is an empty answer, we're supposed to receive the default value
-        $this->assertEquals('Spiderman', $questionHelper->ask($this->createInputInterfaceMock(), $this->createOutputInterface(), $question));
-
-        $question = new ChoiceQuestion('What is your favorite superhero?', $heroes);
-        $question->setMaxAttempts(1);
-        $this->assertEquals('Batman', $questionHelper->ask($this->createInputInterfaceMock(), $this->createOutputInterface(), $question));
-        $this->assertEquals('Batman', $questionHelper->ask($this->createInputInterfaceMock(), $this->createOutputInterface(), $question));
-
-        $question = new ChoiceQuestion('What is your favorite superhero?', $heroes);
-        $question->setErrorMessage('Input "%s" is not a superhero!');
-        $question->setMaxAttempts(2);
-        $this->assertEquals('Batman', $questionHelper->ask($this->createInputInterfaceMock(), $output = $this->createOutputInterface(), $question));
-
-        rewind($output->getStream());
-        $stream = stream_get_contents($output->getStream());
-        $this->assertStringContainsString('Input "Fabien" is not a superhero!', $stream);
-
-        try {
-            $question = new ChoiceQuestion('What is your favorite superhero?', $heroes, '1');
-            $question->setMaxAttempts(1);
-            $questionHelper->ask($this->createInputInterfaceMock(), $output = $this->createOutputInterface(), $question);
-            $this->fail();
-        } catch (\InvalidArgumentException $e) {
-            $this->assertEquals('Value "Fabien" is invalid', $e->getMessage());
-        }
-
-        $question = new ChoiceQuestion('What is your favorite superhero?', $heroes, null);
-        $question->setMaxAttempts(1);
-        $question->setMultiselect(true);
-
-        $this->assertEquals(['Batman'], $questionHelper->ask($this->createInputInterfaceMock(), $this->createOutputInterface(), $question));
-        $this->assertEquals(['Superman', 'Spiderman'], $questionHelper->ask($this->createInputInterfaceMock(), $this->createOutputInterface(), $question));
-        $this->assertEquals(['Superman', 'Spiderman'], $questionHelper->ask($this->createInputInterfaceMock(), $this->createOutputInterface(), $question));
-
-        $question = new ChoiceQuestion('What is your favorite superhero?', $heroes, '0,1');
-        $question->setMaxAttempts(1);
-        $question->setMultiselect(true);
-
-        $this->assertEquals(['Superman', 'Batman'], $questionHelper->ask($this->createInputInterfaceMock(), $this->createOutputInterface(), $question));
-
-        $question = new ChoiceQuestion('What is your favorite superhero?', $heroes, ' 0 , 1 ');
-        $question->setMaxAttempts(1);
-        $question->setMultiselect(true);
-
-        $this->assertEquals(['Superman', 'Batman'], $questionHelper->ask($this->createInputInterfaceMock(), $this->createOutputInterface(), $question));
-    }
-
-    /**
-     * @group legacy
-     */
-    public function testLegacyAsk()
-    {
-        $dialog = new QuestionHelper();
-
-        $dialog->setInputStream($this->getInputStream("\n8AM\n"));
-
-        $question = new Question('What time is it?', '2PM');
-        $this->assertEquals('2PM', $dialog->ask($this->createInputInterfaceMock(), $this->createOutputInterface(), $question));
-
-        $question = new Question('What time is it?', '2PM');
-        $this->assertEquals('8AM', $dialog->ask($this->createInputInterfaceMock(), $output = $this->createOutputInterface(), $question));
-
-        rewind($output->getStream());
-        $this->assertEquals('What time is it?', stream_get_contents($output->getStream()));
-    }
-
-    /**
-     * @group legacy
-     */
-    public function testLegacyAskWithAutocomplete()
+    public function testAskThrowsExceptionOnMissingInput()
+    {
+        $this->expectException('Symfony\Component\Console\Exception\RuntimeException');
+        $this->expectExceptionMessage('Aborted.');
+        $dialog = new QuestionHelper();
+        $dialog->ask($this->createStreamableInputInterfaceMock($this->getInputStream('')), $this->createOutputInterface(), new Question('What\'s your name?'));
+    }
+
+    public function testAskThrowsExceptionOnMissingInputForChoiceQuestion()
+    {
+        $this->expectException('Symfony\Component\Console\Exception\RuntimeException');
+        $this->expectExceptionMessage('Aborted.');
+        $dialog = new QuestionHelper();
+        $dialog->ask($this->createStreamableInputInterfaceMock($this->getInputStream('')), $this->createOutputInterface(), new ChoiceQuestion('Choice', ['a', 'b']));
+    }
+
+    public function testAskThrowsExceptionOnMissingInputWithValidator()
+    {
+        $this->expectException('Symfony\Component\Console\Exception\RuntimeException');
+        $this->expectExceptionMessage('Aborted.');
+        $dialog = new QuestionHelper();
+
+        $question = new Question('What\'s your name?');
+        $question->setValidator(function () {
+            if (!$value) {
+                throw new \Exception('A value is required.');
+            }
+        });
+
+        $dialog->ask($this->createStreamableInputInterfaceMock($this->getInputStream('')), $this->createOutputInterface(), $question);
+    }
+
+    public function testEmptyChoices()
+    {
+        $this->expectException('LogicException');
+        $this->expectExceptionMessage('Choice question must have at least 1 choice available.');
+        new ChoiceQuestion('Question', [], 'irrelevant');
+    }
+
+    public function testTraversableAutocomplete()
     {
         if (!Terminal::hasSttyAvailable()) {
             $this->markTestSkipped('`stty` is required to test autocomplete functionality');
@@ -733,312 +685,6 @@
         $inputStream = $this->getInputStream("Acm\nAc\177\177s\tTest\n\n\033[A\033[A\n\033[A\033[A\033[A\033[A\033[A\tTest\n\033[B\nS\177\177\033[B\033[B\nF00\177\177oo\t\n");
 
         $dialog = new QuestionHelper();
-        $dialog->setInputStream($inputStream);
-        $helperSet = new HelperSet([new FormatterHelper()]);
-        $dialog->setHelperSet($helperSet);
-
-        $question = new Question('Please select a bundle', 'FrameworkBundle');
-        $question->setAutocompleterValues(['AcmeDemoBundle', 'AsseticBundle', 'SecurityBundle', 'FooBundle']);
-
-        $this->assertEquals('AcmeDemoBundle', $dialog->ask($this->createInputInterfaceMock(), $this->createOutputInterface(), $question));
-        $this->assertEquals('AsseticBundleTest', $dialog->ask($this->createInputInterfaceMock(), $this->createOutputInterface(), $question));
-        $this->assertEquals('FrameworkBundle', $dialog->ask($this->createInputInterfaceMock(), $this->createOutputInterface(), $question));
-        $this->assertEquals('SecurityBundle', $dialog->ask($this->createInputInterfaceMock(), $this->createOutputInterface(), $question));
-        $this->assertEquals('FooBundleTest', $dialog->ask($this->createInputInterfaceMock(), $this->createOutputInterface(), $question));
-        $this->assertEquals('AcmeDemoBundle', $dialog->ask($this->createInputInterfaceMock(), $this->createOutputInterface(), $question));
-        $this->assertEquals('AsseticBundle', $dialog->ask($this->createInputInterfaceMock(), $this->createOutputInterface(), $question));
-        $this->assertEquals('FooBundle', $dialog->ask($this->createInputInterfaceMock(), $this->createOutputInterface(), $question));
-    }
-
-    /**
-     * @group legacy
-     */
-    public function testLegacyAskWithAutocompleteWithNonSequentialKeys()
-    {
-        if (!Terminal::hasSttyAvailable()) {
-            $this->markTestSkipped('`stty` is required to test autocomplete functionality');
-        }
-
-        // <UP ARROW><UP ARROW><NEWLINE><DOWN ARROW><DOWN ARROW><NEWLINE>
-        $inputStream = $this->getInputStream("\033[A\033[A\n\033[B\033[B\n");
-
-        $dialog = new QuestionHelper();
-        $dialog->setInputStream($inputStream);
-        $dialog->setHelperSet(new HelperSet([new FormatterHelper()]));
-
-        $question = new ChoiceQuestion('Please select a bundle', [1 => 'AcmeDemoBundle', 4 => 'AsseticBundle']);
-        $question->setMaxAttempts(1);
-
-        $this->assertEquals('AcmeDemoBundle', $dialog->ask($this->createInputInterfaceMock(), $this->createOutputInterface(), $question));
-        $this->assertEquals('AsseticBundle', $dialog->ask($this->createInputInterfaceMock(), $this->createOutputInterface(), $question));
-    }
-
-    /**
-     * @group legacy
-     */
-    public function testLegacyAskHiddenResponse()
-    {
-        if ('\\' === \DIRECTORY_SEPARATOR) {
-            $this->markTestSkipped('This test is not supported on Windows');
-        }
-
-        $dialog = new QuestionHelper();
-        $dialog->setInputStream($this->getInputStream("8AM\n"));
-
-        $question = new Question('What time is it?');
-        $question->setHidden(true);
-
-        $this->assertEquals('8AM', $dialog->ask($this->createInputInterfaceMock(), $this->createOutputInterface(), $question));
-    }
-
-    /**
-     * @group legacy
-     * @dataProvider getAskConfirmationData
-     */
-    public function testLegacyAskConfirmation($question, $expected, $default = true)
-    {
-        $dialog = new QuestionHelper();
-
-        $dialog->setInputStream($this->getInputStream($question."\n"));
-        $question = new ConfirmationQuestion('Do you like French fries?', $default);
-        $this->assertEquals($expected, $dialog->ask($this->createInputInterfaceMock(), $this->createOutputInterface(), $question), 'confirmation question should '.($expected ? 'pass' : 'cancel'));
-    }
-
-    /**
-     * @group legacy
-     */
-    public function testLegacyAskConfirmationWithCustomTrueAnswer()
-    {
-        $dialog = new QuestionHelper();
-
-        $dialog->setInputStream($this->getInputStream("j\ny\n"));
-        $question = new ConfirmationQuestion('Do you like French fries?', false, '/^(j|y)/i');
-        $this->assertTrue($dialog->ask($this->createInputInterfaceMock(), $this->createOutputInterface(), $question));
-        $question = new ConfirmationQuestion('Do you like French fries?', false, '/^(j|y)/i');
-        $this->assertTrue($dialog->ask($this->createInputInterfaceMock(), $this->createOutputInterface(), $question));
-    }
-
-    /**
-     * @group legacy
-     */
-    public function testLegacyAskAndValidate()
-    {
-        $dialog = new QuestionHelper();
-        $helperSet = new HelperSet([new FormatterHelper()]);
-        $dialog->setHelperSet($helperSet);
-
-        $error = 'This is not a color!';
-        $validator = function ($color) use ($error) {
-            if (!\in_array($color, ['white', 'black'])) {
-                throw new \InvalidArgumentException($error);
-            }
-
-            return $color;
-        };
-
-        $question = new Question('What color was the white horse of Henry IV?', 'white');
-        $question->setValidator($validator);
-        $question->setMaxAttempts(2);
-
-        $dialog->setInputStream($this->getInputStream("\nblack\n"));
-        $this->assertEquals('white', $dialog->ask($this->createInputInterfaceMock(), $this->createOutputInterface(), $question));
-        $this->assertEquals('black', $dialog->ask($this->createInputInterfaceMock(), $this->createOutputInterface(), $question));
-
-        $dialog->setInputStream($this->getInputStream("green\nyellow\norange\n"));
-        try {
-            $dialog->ask($this->createInputInterfaceMock(), $this->createOutputInterface(), $question);
-            $this->fail();
-        } catch (\InvalidArgumentException $e) {
-            $this->assertEquals($error, $e->getMessage());
-        }
-    }
-
-    /**
-     * @group legacy
-     * @dataProvider simpleAnswerProvider
-     */
-    public function testLegacySelectChoiceFromSimpleChoices($providedAnswer, $expectedValue)
-    {
-        $possibleChoices = [
-            'My environment 1',
-            'My environment 2',
-            'My environment 3',
-        ];
-
-        $dialog = new QuestionHelper();
-        $dialog->setInputStream($this->getInputStream($providedAnswer."\n"));
-        $helperSet = new HelperSet([new FormatterHelper()]);
-        $dialog->setHelperSet($helperSet);
-
-        $question = new ChoiceQuestion('Please select the environment to load', $possibleChoices);
-        $question->setMaxAttempts(1);
-        $answer = $dialog->ask($this->createInputInterfaceMock(), $this->createOutputInterface(), $question);
-
-        $this->assertSame($expectedValue, $answer);
-    }
-
-    /**
-     * @group legacy
-     * @dataProvider mixedKeysChoiceListAnswerProvider
-     */
-    public function testLegacyChoiceFromChoicelistWithMixedKeys($providedAnswer, $expectedValue)
-    {
-        $possibleChoices = [
-            '0' => 'No environment',
-            '1' => 'My environment 1',
-            'env_2' => 'My environment 2',
-            3 => 'My environment 3',
-        ];
-
-        $dialog = new QuestionHelper();
-        $dialog->setInputStream($this->getInputStream($providedAnswer."\n"));
-        $helperSet = new HelperSet([new FormatterHelper()]);
-        $dialog->setHelperSet($helperSet);
-
-        $question = new ChoiceQuestion('Please select the environment to load', $possibleChoices);
-        $question->setMaxAttempts(1);
-        $answer = $dialog->ask($this->createInputInterfaceMock(), $this->createOutputInterface(), $question);
-
-        $this->assertSame($expectedValue, $answer);
-    }
-
-    /**
-     * @group legacy
-     * @dataProvider answerProvider
-     */
-    public function testLegacySelectChoiceFromChoiceList($providedAnswer, $expectedValue)
-    {
-        $possibleChoices = [
-            'env_1' => 'My environment 1',
-            'env_2' => 'My environment',
-            'env_3' => 'My environment',
-        ];
-
-        $dialog = new QuestionHelper();
-        $dialog->setInputStream($this->getInputStream($providedAnswer."\n"));
-        $helperSet = new HelperSet([new FormatterHelper()]);
-        $dialog->setHelperSet($helperSet);
-
-        $question = new ChoiceQuestion('Please select the environment to load', $possibleChoices);
-        $question->setMaxAttempts(1);
-        $answer = $dialog->ask($this->createInputInterfaceMock(), $this->createOutputInterface(), $question);
-
-        $this->assertSame($expectedValue, $answer);
-    }
-
-    /**
-     * @group legacy
-     */
-    public function testLegacyAmbiguousChoiceFromChoicelist()
-    {
-        $this->expectException('InvalidArgumentException');
-        $this->expectExceptionMessage('The provided answer is ambiguous. Value should be one of env_2 or env_3.');
-        $possibleChoices = [
-            'env_1' => 'My first environment',
-            'env_2' => 'My environment',
-            'env_3' => 'My environment',
-        ];
-
-        $dialog = new QuestionHelper();
-        $dialog->setInputStream($this->getInputStream("My environment\n"));
-        $helperSet = new HelperSet([new FormatterHelper()]);
-        $dialog->setHelperSet($helperSet);
-
-        $question = new ChoiceQuestion('Please select the environment to load', $possibleChoices);
-        $question->setMaxAttempts(1);
-
-        $dialog->ask($this->createInputInterfaceMock(), $this->createOutputInterface(), $question);
-    }
-
-    /**
-     * @requires function mb_strwidth
-     * @group legacy
-     */
-    public function testLegacyChoiceOutputFormattingQuestionForUtf8Keys()
-    {
-        $question = 'Lorem ipsum?';
-        $possibleChoices = [
-            'foo' => 'foo',
-            'żółw' => 'bar',
-            'łabądź' => 'baz',
-        ];
-        $outputShown = [
-            $question,
-            '  [<info>foo   </info>] foo',
-            '  [<info>żółw  </info>] bar',
-            '  [<info>łabądź</info>] baz',
-        ];
-        $output = $this->getMockBuilder('\Symfony\Component\Console\Output\OutputInterface')->getMock();
-        $output->method('getFormatter')->willReturn(new OutputFormatter());
-
-        $dialog = new QuestionHelper();
-        $dialog->setInputStream($this->getInputStream("\n"));
-        $helperSet = new HelperSet([new FormatterHelper()]);
-        $dialog->setHelperSet($helperSet);
-
-        $output->expects($this->once())->method('writeln')->with($this->equalTo($outputShown));
-
-        $question = new ChoiceQuestion($question, $possibleChoices, 'foo');
-        $dialog->ask($this->createInputInterfaceMock(), $output, $question);
-    }
-
->>>>>>> d9ce895c
-    public function testAskThrowsExceptionOnMissingInput()
-    {
-        $this->expectException('Symfony\Component\Console\Exception\RuntimeException');
-        $this->expectExceptionMessage('Aborted.');
-        $dialog = new QuestionHelper();
-        $dialog->ask($this->createStreamableInputInterfaceMock($this->getInputStream('')), $this->createOutputInterface(), new Question('What\'s your name?'));
-    }
-
-    public function testAskThrowsExceptionOnMissingInputForChoiceQuestion()
-    {
-        $this->expectException('Symfony\Component\Console\Exception\RuntimeException');
-        $this->expectExceptionMessage('Aborted.');
-        $dialog = new QuestionHelper();
-        $dialog->ask($this->createStreamableInputInterfaceMock($this->getInputStream('')), $this->createOutputInterface(), new ChoiceQuestion('Choice', ['a', 'b']));
-    }
-
-    public function testAskThrowsExceptionOnMissingInputWithValidator()
-    {
-        $this->expectException('Symfony\Component\Console\Exception\RuntimeException');
-        $this->expectExceptionMessage('Aborted.');
-        $dialog = new QuestionHelper();
-
-        $question = new Question('What\'s your name?');
-        $question->setValidator(function () {
-            if (!$value) {
-                throw new \Exception('A value is required.');
-            }
-        });
-
-        $dialog->ask($this->createStreamableInputInterfaceMock($this->getInputStream('')), $this->createOutputInterface(), $question);
-    }
-
-    public function testEmptyChoices()
-    {
-        $this->expectException('LogicException');
-        $this->expectExceptionMessage('Choice question must have at least 1 choice available.');
-        new ChoiceQuestion('Question', [], 'irrelevant');
-    }
-
-    public function testTraversableAutocomplete()
-    {
-        if (!Terminal::hasSttyAvailable()) {
-            $this->markTestSkipped('`stty` is required to test autocomplete functionality');
-        }
-
-        // Acm<NEWLINE>
-        // Ac<BACKSPACE><BACKSPACE>s<TAB>Test<NEWLINE>
-        // <NEWLINE>
-        // <UP ARROW><UP ARROW><NEWLINE>
-        // <UP ARROW><UP ARROW><UP ARROW><UP ARROW><UP ARROW><TAB>Test<NEWLINE>
-        // <DOWN ARROW><NEWLINE>
-        // S<BACKSPACE><BACKSPACE><DOWN ARROW><DOWN ARROW><NEWLINE>
-        // F00<BACKSPACE><BACKSPACE>oo<TAB><NEWLINE>
-        $inputStream = $this->getInputStream("Acm\nAc\177\177s\tTest\n\n\033[A\033[A\n\033[A\033[A\033[A\033[A\033[A\tTest\n\033[B\nS\177\177\033[B\033[B\nF00\177\177oo\t\n");
-
-        $dialog = new QuestionHelper();
         $helperSet = new HelperSet([new FormatterHelper()]);
         $dialog->setHelperSet($helperSet);
 
