--- conflicted
+++ resolved
@@ -574,7 +574,6 @@
         $this->assertEquals($table, $table->addRow(new TableSeparator()), 'fluent interface on addRow() with a single TableSeparator() works');
     }
 
-<<<<<<< HEAD
     public function testRenderMultiCalls()
     {
         $table = new Table($output = $this->getOutputStream());
@@ -630,9 +629,10 @@
 TABLE;
 
         $this->assertEquals($expected, $this->getOutputContent($output));
-=======
+    }
+
     /**
-     * @expectedException \InvalidArgumentException
+     * @expectedException Symfony\Component\Console\Exception\InvalidArgumentException
      * @expectedExceptionMessage Style "absent" is not defined.
      */
     public function testIsNotDefinedStyleException()
@@ -642,13 +642,12 @@
     }
 
     /**
-     * @expectedException \InvalidArgumentException
+     * @expectedException Symfony\Component\Console\Exception\InvalidArgumentException
      * @expectedExceptionMessage Style "absent" is not defined.
      */
     public function testGetStyleDefinition()
     {
         Table::getStyleDefinition('absent');
->>>>>>> 382ad653
     }
 
     protected function getOutputStream()
