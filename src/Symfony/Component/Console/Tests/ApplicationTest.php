--- conflicted
+++ resolved
@@ -266,16 +266,12 @@
      */
     public function testFindWithAmbiguousAbbreviations($abbreviation, $expectedExceptionMessage)
     {
-<<<<<<< HEAD
-        $this->setExpectedException('Symfony\Component\Console\Exception\CommandNotFoundException', $expectedExceptionMessage);
-=======
         if (method_exists($this, 'expectException')) {
-            $this->expectException('InvalidArgumentException');
+            $this->expectException('Symfony\Component\Console\Exception\CommandNotFoundException');
             $this->expectExceptionMessage($expectedExceptionMessage);
         } else {
-            $this->setExpectedException('InvalidArgumentException', $expectedExceptionMessage);
+            $this->setExpectedException('Symfony\Component\Console\Exception\CommandNotFoundException', $expectedExceptionMessage);
         }
->>>>>>> c55b7349
 
         $application = new Application();
         $application->add(new \FooCommand());
