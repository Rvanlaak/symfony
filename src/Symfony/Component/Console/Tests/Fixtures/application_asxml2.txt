<?xml version="1.0" encoding="UTF-8"?>
<symfony>
  <commands namespace="foo">
    <command id="foo:bar" name="foo:bar">
<<<<<<< HEAD
    <usages>
      <usage>foo:bar</usage>
      <usage>afoobar</usage>
    </usages>
  <description>The foo:bar command</description>
  <help>The foo:bar command</help>
  <arguments/>
    <options>
      <option name="--help" shortcut="-h" accept_value="0" is_value_required="0" is_multiple="0">
        <description>Display this help message</description>
      </option>
      <option name="--quiet" shortcut="-q" accept_value="0" is_value_required="0" is_multiple="0">
        <description>Do not output any message</description>
      </option>
      <option name="--verbose" shortcut="-v" shortcuts="-v|-vv|-vvv" accept_value="0" is_value_required="0" is_multiple="0">
        <description>Increase the verbosity of messages: 1 for normal output, 2 for more verbose output and 3 for debug</description>
      </option>
      <option name="--version" shortcut="-V" accept_value="0" is_value_required="0" is_multiple="0">
        <description>Display this application version</description>
      </option>
      <option name="--ansi" shortcut="" accept_value="0" is_value_required="0" is_multiple="0">
        <description>Force ANSI output</description>
      </option>
      <option name="--no-ansi" shortcut="" accept_value="0" is_value_required="0" is_multiple="0">
        <description>Disable ANSI output</description>
      </option>
      <option name="--no-interaction" shortcut="-n" accept_value="0" is_value_required="0" is_multiple="0">
        <description>Do not ask any interactive question</description>
      </option>
    </options>
</command>
=======
      <usage>foo:bar</usage>
      <description>The foo:bar command</description>
      <help>The foo:bar command</help>
      <aliases>
        <alias>afoobar</alias>
      </aliases>
      <arguments/>
      <options>
        <option name="--help" shortcut="-h" accept_value="0" is_value_required="0" is_multiple="0">
          <description>Display this help message</description>
        </option>
        <option name="--quiet" shortcut="-q" accept_value="0" is_value_required="0" is_multiple="0">
          <description>Do not output any message</description>
        </option>
        <option name="--verbose" shortcut="-v" shortcuts="-v|-vv|-vvv" accept_value="0" is_value_required="0" is_multiple="0">
          <description>Increase the verbosity of messages: 1 for normal output, 2 for more verbose output and 3 for debug</description>
        </option>
        <option name="--version" shortcut="-V" accept_value="0" is_value_required="0" is_multiple="0">
          <description>Display this application version</description>
        </option>
        <option name="--ansi" shortcut="" accept_value="0" is_value_required="0" is_multiple="0">
          <description>Force ANSI output</description>
        </option>
        <option name="--no-ansi" shortcut="" accept_value="0" is_value_required="0" is_multiple="0">
          <description>Disable ANSI output</description>
        </option>
        <option name="--no-interaction" shortcut="-n" accept_value="0" is_value_required="0" is_multiple="0">
          <description>Do not ask any interactive question</description>
        </option>
      </options>
    </command>
>>>>>>> da29357d
  </commands>
</symfony><|MERGE_RESOLUTION|>--- conflicted
+++ resolved
@@ -2,45 +2,12 @@
 <symfony>
   <commands namespace="foo">
     <command id="foo:bar" name="foo:bar">
-<<<<<<< HEAD
-    <usages>
-      <usage>foo:bar</usage>
-      <usage>afoobar</usage>
-    </usages>
-  <description>The foo:bar command</description>
-  <help>The foo:bar command</help>
-  <arguments/>
-    <options>
-      <option name="--help" shortcut="-h" accept_value="0" is_value_required="0" is_multiple="0">
-        <description>Display this help message</description>
-      </option>
-      <option name="--quiet" shortcut="-q" accept_value="0" is_value_required="0" is_multiple="0">
-        <description>Do not output any message</description>
-      </option>
-      <option name="--verbose" shortcut="-v" shortcuts="-v|-vv|-vvv" accept_value="0" is_value_required="0" is_multiple="0">
-        <description>Increase the verbosity of messages: 1 for normal output, 2 for more verbose output and 3 for debug</description>
-      </option>
-      <option name="--version" shortcut="-V" accept_value="0" is_value_required="0" is_multiple="0">
-        <description>Display this application version</description>
-      </option>
-      <option name="--ansi" shortcut="" accept_value="0" is_value_required="0" is_multiple="0">
-        <description>Force ANSI output</description>
-      </option>
-      <option name="--no-ansi" shortcut="" accept_value="0" is_value_required="0" is_multiple="0">
-        <description>Disable ANSI output</description>
-      </option>
-      <option name="--no-interaction" shortcut="-n" accept_value="0" is_value_required="0" is_multiple="0">
-        <description>Do not ask any interactive question</description>
-      </option>
-    </options>
-</command>
-=======
-      <usage>foo:bar</usage>
+      <usages>
+        <usage>foo:bar</usage>
+        <usage>afoobar</usage>
+      </usages>
       <description>The foo:bar command</description>
       <help>The foo:bar command</help>
-      <aliases>
-        <alias>afoobar</alias>
-      </aliases>
       <arguments/>
       <options>
         <option name="--help" shortcut="-h" accept_value="0" is_value_required="0" is_multiple="0">
@@ -66,6 +33,5 @@
         </option>
       </options>
     </command>
->>>>>>> da29357d
   </commands>
 </symfony>