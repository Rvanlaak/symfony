<?php

/*
 * This file is part of the Symfony package.
 *
 * (c) Fabien Potencier <fabien@symfony.com>
 *
 * For the full copyright and license information, please view the LICENSE
 * file that was distributed with this source code.
 */

namespace Symfony\Component\Console\Helper;

use Symfony\Component\Console\Output\OutputInterface;

/**
 * The ProgressBar provides helpers to display progress output.
 *
 * @author Fabien Potencier <fabien@symfony.com>
 * @author Chris Jones <leeked@gmail.com>
 */
class ProgressBar
{
    // options
<<<<<<< HEAD
    private $barWidth     = 28;
    private $barChar;
=======
    private $barWidth = 28;
    private $barChar = '=';
>>>>>>> 14c417a3
    private $emptyBarChar = '-';
    private $progressChar = '>';
    private $format = null;
    private $redrawFreq = 1;

    /**
     * @var OutputInterface
     */
    private $output;
    private $step = 0;
    private $max;
    private $startTime;
    private $stepWidth;
    private $percent = 0.0;
    private $lastMessagesLength = 0;
    private $formatLineCount;
    private $messages;
    private $overwrite = true;

    private static $formatters;
    private static $formats;

    /**
     * Constructor.
     *
     * @param OutputInterface $output An OutputInterface instance
     * @param int             $max    Maximum steps (0 if unknown)
     */
    public function __construct(OutputInterface $output, $max = 0)
    {
        $this->output = $output;
        $this->setMaxSteps($max);

        if (!$this->output->isDecorated()) {
            // disable overwrite when output does not support ANSI codes.
            $this->overwrite = false;

            if ($this->max > 10) {
                // set a reasonable redraw frequency so output isn't flooded
                $this->setRedrawFrequency($max / 10);
            }
        }

        $this->setFormat($this->determineBestFormat());

        $this->startTime = time();
    }

    /**
     * Sets a placeholder formatter for a given name.
     *
     * This method also allow you to override an existing placeholder.
     *
     * @param string   $name     The placeholder name (including the delimiter char like %)
     * @param callable $callable A PHP callable
     */
    public static function setPlaceholderFormatterDefinition($name, $callable)
    {
        if (!self::$formatters) {
            self::$formatters = self::initPlaceholderFormatters();
        }

        self::$formatters[$name] = $callable;
    }

    /**
     * Gets the placeholder formatter for a given name.
     *
     * @param string $name The placeholder name (including the delimiter char like %)
     *
     * @return callable|null A PHP callable
     */
    public static function getPlaceholderFormatterDefinition($name)
    {
        if (!self::$formatters) {
            self::$formatters = self::initPlaceholderFormatters();
        }

        return isset(self::$formatters[$name]) ? self::$formatters[$name] : null;
    }

    /**
     * Sets a format for a given name.
     *
     * This method also allow you to override an existing format.
     *
     * @param string $name   The format name
     * @param string $format A format string
     */
    public static function setFormatDefinition($name, $format)
    {
        if (!self::$formats) {
            self::$formats = self::initFormats();
        }

        self::$formats[$name] = $format;
    }

    /**
     * Gets the format for a given name.
     *
     * @param string $name The format name
     *
     * @return string|null A format string
     */
    public static function getFormatDefinition($name)
    {
        if (!self::$formats) {
            self::$formats = self::initFormats();
        }

        return isset(self::$formats[$name]) ? self::$formats[$name] : null;
    }

    public function setMessage($message, $name = 'message')
    {
        $this->messages[$name] = $message;
    }

    public function getMessage($name = 'message')
    {
        return $this->messages[$name];
    }

    /**
     * Gets the progress bar start time.
     *
     * @return int     The progress bar start time
     */
    public function getStartTime()
    {
        return $this->startTime;
    }

    /**
     * Gets the progress bar maximal steps.
     *
     * @return int     The progress bar max steps
     */
    public function getMaxSteps()
    {
        return $this->max;
    }

    /**
     * Gets the progress bar step.
     *
     * @deprecated since 2.6, to be removed in 3.0. Use {@link getProgress()} instead.
     *
     * @return int     The progress bar step
     */
    public function getStep()
    {
        return $this->getProgress();
    }

    /**
     * Gets the current step position.
     *
     * @return int The progress bar step
     */
    public function getProgress()
    {
        return $this->step;
    }

    /**
     * Gets the progress bar step width.
     *
     * @internal This method is public for PHP 5.3 compatibility, it should not be used.
     *
     * @return int     The progress bar step width
     */
    public function getStepWidth()
    {
        return $this->stepWidth;
    }

    /**
     * Gets the current progress bar percent.
     *
     * @return float The current progress bar percent
     */
    public function getProgressPercent()
    {
        return $this->percent;
    }

    /**
     * Sets the progress bar width.
     *
     * @param int     $size The progress bar size
     */
    public function setBarWidth($size)
    {
        $this->barWidth = (int) $size;
    }

    /**
     * Gets the progress bar width.
     *
     * @return int     The progress bar size
     */
    public function getBarWidth()
    {
        return $this->barWidth;
    }

    /**
     * Sets the bar character.
     *
     * @param string $char A character
     */
    public function setBarCharacter($char)
    {
        $this->barChar = $char;
    }

    /**
     * Gets the bar character.
     *
     * @return string A character
     */
    public function getBarCharacter()
    {
        if (null === $this->barChar) {
            return $this->max ? '=' : $this->emptyBarChar;
        }

        return $this->barChar;
    }

    /**
     * Sets the empty bar character.
     *
     * @param string $char A character
     */
    public function setEmptyBarCharacter($char)
    {
        $this->emptyBarChar = $char;
    }

    /**
     * Gets the empty bar character.
     *
     * @return string A character
     */
    public function getEmptyBarCharacter()
    {
        return $this->emptyBarChar;
    }

    /**
     * Sets the progress bar character.
     *
     * @param string $char A character
     */
    public function setProgressCharacter($char)
    {
        $this->progressChar = $char;
    }

    /**
     * Gets the progress bar character.
     *
     * @return string A character
     */
    public function getProgressCharacter()
    {
        return $this->progressChar;
    }

    /**
     * Sets the progress bar format.
     *
     * @param string $format The format
     */
    public function setFormat($format)
    {
        // try to use the _nomax variant if available
        if (!$this->max && null !== self::getFormatDefinition($format.'_nomax')) {
            $this->format = self::getFormatDefinition($format.'_nomax');
        } elseif (null !== self::getFormatDefinition($format)) {
            $this->format = self::getFormatDefinition($format);
        } else {
            $this->format = $format;
        }

        $this->formatLineCount = substr_count($this->format, "\n");
    }

    /**
     * Sets the redraw frequency.
     *
     * @param int     $freq The frequency in steps
     */
    public function setRedrawFrequency($freq)
    {
        $this->redrawFreq = (int) $freq;
    }

    /**
     * Starts the progress output.
     *
     * @param int|null $max Number of steps to complete the bar (0 if indeterminate), null to leave unchanged
     */
    public function start($max = null)
    {
        $this->startTime = time();
        $this->step = 0;
        $this->percent = 0.0;

        if (null !== $max) {
            $this->setMaxSteps($max);
        }

        $this->display();
    }

    /**
     * Advances the progress output X steps.
     *
     * @param int     $step Number of steps to advance
     *
     * @throws \LogicException
     */
    public function advance($step = 1)
    {
        $this->setProgress($this->step + $step);
    }

    /**
     * Sets the current progress.
     *
     * @deprecated since 2.6, to be removed in 3.0. Use {@link setProgress()} instead.
     *
     * @param int     $step The current progress
     *
     * @throws \LogicException
     */
    public function setCurrent($step)
    {
        $this->setProgress($step);
    }

    /**
     * Sets whether to overwrite the progressbar, false for new line
     *
     * @param bool $overwrite
     */
    public function setOverwrite($overwrite)
    {
        $this->overwrite = (bool) $overwrite;
    }

    /**
     * Sets the current progress.
     *
     * @param int     $step The current progress
     *
     * @throws \LogicException
     */
    public function setProgress($step)
    {
        $step = (int) $step;
        if ($step < $this->step) {
            throw new \LogicException('You can\'t regress the progress bar.');
        }

        if ($this->max && $step > $this->max) {
            $this->max = $step;
        }

        $prevPeriod = intval($this->step / $this->redrawFreq);
        $currPeriod = intval($step / $this->redrawFreq);
        $this->step = $step;
        $this->percent = $this->max ? (float) $this->step / $this->max : 0;
        if ($prevPeriod !== $currPeriod || $this->max === $step) {
            $this->display();
        }
    }

    /**
     * Finishes the progress output.
     */
    public function finish()
    {
        if (!$this->max) {
            $this->max = $this->step;
        }

        if ($this->step === $this->max && !$this->overwrite) {
            // prevent double 100% output
            return;
        }

        $this->setProgress($this->max);
    }

    /**
     * Outputs the current progress string.
     */
    public function display()
    {
        if (OutputInterface::VERBOSITY_QUIET === $this->output->getVerbosity()) {
            return;
        }

        // these 3 variables can be removed in favor of using $this in the closure when support for PHP 5.3 will be dropped.
        $self = $this;
        $output = $this->output;
        $messages = $this->messages;
        $this->overwrite(preg_replace_callback("{%([a-z\-_]+)(?:\:([^%]+))?%}i", function ($matches) use ($self, $output, $messages) {
            if ($formatter = $self::getPlaceholderFormatterDefinition($matches[1])) {
                $text = call_user_func($formatter, $self, $output);
            } elseif (isset($messages[$matches[1]])) {
                $text = $messages[$matches[1]];
            } else {
                return $matches[0];
            }

            if (isset($matches[2])) {
                $text = sprintf('%'.$matches[2], $text);
            }

            return $text;
        }, $this->format));
    }

    /**
     * Removes the progress bar from the current line.
     *
     * This is useful if you wish to write some output
     * while a progress bar is running.
     * Call display() to show the progress bar again.
     */
    public function clear()
    {
        if (!$this->overwrite) {
            return;
        }

        $this->overwrite(str_repeat("\n", $this->formatLineCount));
    }

    /**
     * Sets the progress bar maximal steps.
     *
     * @param int     The progress bar max steps
     */
    private function setMaxSteps($max)
    {
        $this->max = max(0, (int) $max);
        $this->stepWidth = $this->max ? Helper::strlen($this->max) : 4;
    }

    /**
     * Overwrites a previous message to the output.
     *
     * @param string $message The message
     */
    private function overwrite($message)
    {
        $lines = explode("\n", $message);

        // append whitespace to match the line's length
        if (null !== $this->lastMessagesLength) {
            foreach ($lines as $i => $line) {
                if ($this->lastMessagesLength > Helper::strlenWithoutDecoration($this->output->getFormatter(), $line)) {
                    $lines[$i] = str_pad($line, $this->lastMessagesLength, "\x20", STR_PAD_RIGHT);
                }
            }
        }

        if ($this->overwrite) {
            // move back to the beginning of the progress bar before redrawing it
            $this->output->write("\x0D");
        } elseif ($this->step > 0) {
            // move to new line
            $this->output->writeln('');
        }

        if ($this->formatLineCount) {
            $this->output->write(sprintf("\033[%dA", $this->formatLineCount));
        }
        $this->output->write(implode("\n", $lines));

        $this->lastMessagesLength = 0;
        foreach ($lines as $line) {
            $len = Helper::strlenWithoutDecoration($this->output->getFormatter(), $line);
            if ($len > $this->lastMessagesLength) {
                $this->lastMessagesLength = $len;
            }
        }
    }

    private function determineBestFormat()
    {
        switch ($this->output->getVerbosity()) {
            // OutputInterface::VERBOSITY_QUIET: display is disabled anyway
            case OutputInterface::VERBOSITY_VERBOSE:
                return $this->max ? 'verbose' : 'verbose_nomax';
            case OutputInterface::VERBOSITY_VERY_VERBOSE:
                return $this->max ? 'very_verbose' : 'very_verbose_nomax';
            case OutputInterface::VERBOSITY_DEBUG:
                return $this->max ? 'debug' : 'debug_nomax';
            default:
                return $this->max ? 'normal' : 'normal_nomax';
        }
    }

    private static function initPlaceholderFormatters()
    {
        return array(
            'bar' => function (ProgressBar $bar, OutputInterface $output) {
                $completeBars = floor($bar->getMaxSteps() > 0 ? $bar->getProgressPercent() * $bar->getBarWidth() : $bar->getProgress() % $bar->getBarWidth());
                $display = str_repeat($bar->getBarCharacter(), $completeBars);
                if ($completeBars < $bar->getBarWidth()) {
                    $emptyBars = $bar->getBarWidth() - $completeBars - Helper::strlenWithoutDecoration($output->getFormatter(), $bar->getProgressCharacter());
                    $display .= $bar->getProgressCharacter().str_repeat($bar->getEmptyBarCharacter(), $emptyBars);
                }

                return $display;
            },
            'elapsed' => function (ProgressBar $bar) {
                return Helper::formatTime(time() - $bar->getStartTime());
            },
            'remaining' => function (ProgressBar $bar) {
                if (!$bar->getMaxSteps()) {
                    throw new \LogicException('Unable to display the remaining time if the maximum number of steps is not set.');
                }

                if (!$bar->getProgress()) {
                    $remaining = 0;
                } else {
                    $remaining = round((time() - $bar->getStartTime()) / $bar->getProgress() * ($bar->getMaxSteps() - $bar->getProgress()));
                }

                return Helper::formatTime($remaining);
            },
            'estimated' => function (ProgressBar $bar) {
                if (!$bar->getMaxSteps()) {
                    throw new \LogicException('Unable to display the estimated time if the maximum number of steps is not set.');
                }

                if (!$bar->getProgress()) {
                    $estimated = 0;
                } else {
                    $estimated = round((time() - $bar->getStartTime()) / $bar->getProgress() * $bar->getMaxSteps());
                }

                return Helper::formatTime($estimated);
            },
            'memory' => function (ProgressBar $bar) {
                return Helper::formatMemory(memory_get_usage(true));
            },
            'current' => function (ProgressBar $bar) {
                return str_pad($bar->getProgress(), $bar->getStepWidth(), ' ', STR_PAD_LEFT);
            },
            'max' => function (ProgressBar $bar) {
                return $bar->getMaxSteps();
            },
            'percent' => function (ProgressBar $bar) {
                return floor($bar->getProgressPercent() * 100);
            },
        );
    }

    private static function initFormats()
    {
        return array(
            'normal' => ' %current%/%max% [%bar%] %percent:3s%%',
            'normal_nomax' => ' %current% [%bar%]',

            'verbose' => ' %current%/%max% [%bar%] %percent:3s%% %elapsed:6s%',
            'verbose_nomax' => ' %current% [%bar%] %elapsed:6s%',

            'very_verbose' => ' %current%/%max% [%bar%] %percent:3s%% %elapsed:6s%/%estimated:-6s%',
            'very_verbose_nomax' => ' %current% [%bar%] %elapsed:6s%',

            'debug' => ' %current%/%max% [%bar%] %percent:3s%% %elapsed:6s%/%estimated:-6s% %memory:6s%',
            'debug_nomax' => ' %current% [%bar%] %elapsed:6s% %memory:6s%',
        );
    }
}<|MERGE_RESOLUTION|>--- conflicted
+++ resolved
@@ -22,13 +22,8 @@
 class ProgressBar
 {
     // options
-<<<<<<< HEAD
-    private $barWidth     = 28;
+    private $barWidth = 28;
     private $barChar;
-=======
-    private $barWidth = 28;
-    private $barChar = '=';
->>>>>>> 14c417a3
     private $emptyBarChar = '-';
     private $progressChar = '>';
     private $format = null;
