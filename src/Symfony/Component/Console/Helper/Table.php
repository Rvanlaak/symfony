--- conflicted
+++ resolved
@@ -612,11 +612,7 @@
                 $lengths[] = $this->getCellWidth($row, $column);
             }
 
-<<<<<<< HEAD
-            $this->effectiveColumnWidths[$column] = max($lengths) + \strlen($this->style->getCellRowContentFormat()) - 2;
-=======
-            $this->columnWidths[$column] = max($lengths) + Helper::strlen($this->style->getCellRowContentFormat()) - 2;
->>>>>>> 57a34131
+            $this->effectiveColumnWidths[$column] = max($lengths) + Helper::strlen($this->style->getCellRowContentFormat()) - 2;
         }
     }
 
