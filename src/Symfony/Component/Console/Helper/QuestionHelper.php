--- conflicted
+++ resolved
@@ -130,13 +130,7 @@
     /**
      * Asks the question to the user.
      *
-<<<<<<< HEAD
-     * @return bool|mixed|null|string
-=======
-     * This method is public for PHP 5.3 compatibility, it should be private.
-     *
      * @return bool|mixed|string|null
->>>>>>> 28841c41
      *
      * @throws RuntimeException In case the fallback is deactivated and the response cannot be hidden
      */
