--- conflicted
+++ resolved
@@ -264,21 +264,6 @@
         $dumper->dump($data, $out);
         $out = stream_get_contents($out, -1, 0);
 
-<<<<<<< HEAD
-        if (method_exists($twig, 'getSource')) {
-            $twig = <<<EOTXT
-foo.twig:%d: {
-        : foo bar
-        :   twig source
-        : 
-      }
-EOTXT;
-        } else {
-            $twig = '%A';
-        }
-
-=======
->>>>>>> 34abba65
         $r = defined('HHVM_VERSION') ? '' : '#%d';
         $this->assertStringMatchesFormat(
             <<<EOTXT
@@ -293,27 +278,15 @@
   ⚠: Symfony\Component\VarDumper\Exception\ThrowingCasterException {{$r}
     #message: "Unexpected Exception thrown from a caster: Foobar"
     -trace: {
-<<<<<<< HEAD
-      {$twig}
+      bar.twig:%d: {
+        : foo bar
+        :   twig source
+        : 
+      }
       %sTemplate.php:%d: {
         : try {
         :     \$this->doDisplay(\$context, \$blocks);
         : } catch (Twig_Error \$e) {
-=======
-      %d. __TwigTemplate_VarDumperFixture_u75a09->doDisplay() ==> new Exception(): {
-        src: {
-          %sTwig.php:19: """
-                // line 2\\n
-                throw new \Exception('Foobar');\\n
-            }\\n
-            """
-          bar.twig:2: """
-            foo bar\\n
-              twig source\\n
-            \\n
-            """
-        }
->>>>>>> 34abba65
       }
       %sTemplate.php:%d: {
         : {
