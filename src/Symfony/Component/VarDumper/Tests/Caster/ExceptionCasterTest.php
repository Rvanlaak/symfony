<?php

/*
 * This file is part of the Symfony package.
 *
 * (c) Fabien Potencier <fabien@symfony.com>
 *
 * For the full copyright and license information, please view the LICENSE
 * file that was distributed with this source code.
 */

namespace Symfony\Component\VarDumper\Tests\Caster;

use Symfony\Component\VarDumper\Caster\ExceptionCaster;
use Symfony\Component\VarDumper\Caster\FrameStub;
use Symfony\Component\VarDumper\Cloner\VarCloner;
use Symfony\Component\VarDumper\Dumper\HtmlDumper;
use Symfony\Component\VarDumper\Test\VarDumperTestTrait;

class ExceptionCasterTest extends \PHPUnit_Framework_TestCase
{
    use VarDumperTestTrait;

    private function getTestException($msg, &$ref = null)
    {
        return new \Exception(''.$msg);
    }

    protected function tearDown()
    {
        ExceptionCaster::$srcContext = 1;
        ExceptionCaster::$traceArgs = true;
    }

    public function testDefaultSettings()
    {
        $ref = array('foo');
        $e = $this->getTestException('foo', $ref);

        $expectedDump = <<<'EODUMP'
Exception {
  #message: "foo"
  #code: 0
  #file: "%sExceptionCasterTest.php"
  #line: 26
  -trace: {
    %sExceptionCasterTest.php:26: {
      : {
      :     return new \Exception(''.$msg);
      : }
    }
    %sExceptionCasterTest.php:%d: {
      : $ref = array('foo');
      : $e = $this->getTestException('foo', $ref);
      : 
      arguments: {
        $msg: "foo"
        &$ref: array:1 [ …1]
      }
    }
%A
EODUMP;

        $this->assertDumpMatchesFormat($expectedDump, $e);
        $this->assertSame(array('foo'), $ref);
    }

    public function testSeek()
    {
        $e = $this->getTestException(2);

        $expectedDump = <<<'EODUMP'
{
  %sExceptionCasterTest.php:26: {
    : {
    :     return new \Exception(''.$msg);
    : }
  }
  %sExceptionCasterTest.php:%d: {
    : {
    :     $e = $this->getTestException(2);
    : 
    arguments: {
      $msg: 2
    }
  }
%A
EODUMP;

        $this->assertStringMatchesFormat($expectedDump, $this->getDump($e, 'trace'));
    }

    public function testNoArgs()
    {
        $e = $this->getTestException(1);
        ExceptionCaster::$traceArgs = false;

        $expectedDump = <<<'EODUMP'
Exception {
  #message: "1"
  #code: 0
  #file: "%sExceptionCasterTest.php"
  #line: 26
  -trace: {
    %sExceptionCasterTest.php:26: {
      : {
      :     return new \Exception(''.$msg);
      : }
    }
    %sExceptionCasterTest.php:%d: {
      : {
      :     $e = $this->getTestException(1);
      :     ExceptionCaster::$traceArgs = false;
    }
%A
EODUMP;

        $this->assertDumpMatchesFormat($expectedDump, $e);
    }

    public function testNoSrcContext()
    {
        $e = $this->getTestException(1);
        ExceptionCaster::$srcContext = -1;

        $expectedDump = <<<'EODUMP'
Exception {
  #message: "1"
  #code: 0
  #file: "%sExceptionCasterTest.php"
  #line: 26
  -trace: {
    %sExceptionCasterTest.php: 26
    %sExceptionCasterTest.php: %d
%A
EODUMP;

        $this->assertDumpMatchesFormat($expectedDump, $e);
    }

    public function testHtmlDump()
    {
        $e = $this->getTestException(1);
        ExceptionCaster::$srcContext = -1;

        $cloner = new VarCloner();
        $cloner->setMaxItems(1);
        $dumper = new HtmlDumper();
        $dumper->setDumpHeader('<foo></foo>');
        $dumper->setDumpBoundaries('<bar>', '</bar>');
        $dump = $dumper->dump($cloner->cloneVar($e)->withRefHandles(false), true);

        $expectedDump = <<<'EODUMP'
<foo></foo><bar><span class=sf-dump-note>Exception</span> {<samp>
  #<span class=sf-dump-protected title="Protected property">message</span>: "<span class=sf-dump-str>1</span>"
  #<span class=sf-dump-protected title="Protected property">code</span>: <span class=sf-dump-num>0</span>
  #<span class=sf-dump-protected title="Protected property">file</span>: "<span class=sf-dump-str title="%sExceptionCasterTest.php
%d characters"><span class=sf-dump-ellipsis>%sTests</span>%eCaster%eExceptionCasterTest.php</span>"
  #<span class=sf-dump-protected title="Protected property">line</span>: <span class=sf-dump-num>26</span>
  -<span class=sf-dump-private title="Private property defined in class:&#10;`Exception`">trace</span>: {<samp>
    <span class=sf-dump-meta title="%sExceptionCasterTest.php
Stack level %d."><span class=sf-dump-ellipsis>%sVarDumper%eTests</span>%eCaster%eExceptionCasterTest.php</span>: <span class=sf-dump-num>26</span>
     &hellip;12
  </samp>}
</samp>}
</bar>
EODUMP;

        $this->assertStringMatchesFormat($expectedDump, $dump);
    }

    /**
     * @requires function Twig_Template::getSourceContext
     */
    public function testFrameWithTwig()
    {
        require_once dirname(__DIR__).'/Fixtures/Twig.php';

        $f = array(
            new FrameStub(array(
                'file' => dirname(__DIR__).'/Fixtures/Twig.php',
                'line' => 21,
                'class' => '__TwigTemplate_VarDumperFixture_u75a09',
            )),
            new FrameStub(array(
                'file' => dirname(__DIR__).'/Fixtures/Twig.php',
                'line' => 21,
                'class' => '__TwigTemplate_VarDumperFixture_u75a09',
                'object' => new \__TwigTemplate_VarDumperFixture_u75a09(null, false),
            )),
        );

        $expectedDump = <<<'EODUMP'
array:2 [
  0 => {
    class: "__TwigTemplate_VarDumperFixture_u75a09"
    src: {
<<<<<<< HEAD
      bar.twig:2: {
        : foo bar
        :   twig source
        : 
      }
=======
      %sTwig.php:21: """
            // line 2\n
            throw new \Exception('Foobar');\n
        }\n
        """
      bar.twig:2: """
        foo bar\n
          twig source\n
        \n
        """
>>>>>>> b77d6d90
    }
  }
  1 => {
    class: "__TwigTemplate_VarDumperFixture_u75a09"
    object: __TwigTemplate_VarDumperFixture_u75a09 {
    %A
    }
    src: {
<<<<<<< HEAD
      foo.twig:2: {
        : foo bar
        :   twig source
        : 
      }
=======
      %sTwig.php:21: """
            // line 2\n
            throw new \Exception('Foobar');\n
        }\n
        """
      foo.twig:2: """
        foo bar\n
          twig source\n
        \n
        """
>>>>>>> b77d6d90
    }
  }
]

EODUMP;

        $this->assertDumpMatchesFormat($expectedDump, $f);
    }
}<|MERGE_RESOLUTION|>--- conflicted
+++ resolved
@@ -195,24 +195,11 @@
   0 => {
     class: "__TwigTemplate_VarDumperFixture_u75a09"
     src: {
-<<<<<<< HEAD
       bar.twig:2: {
         : foo bar
         :   twig source
         : 
       }
-=======
-      %sTwig.php:21: """
-            // line 2\n
-            throw new \Exception('Foobar');\n
-        }\n
-        """
-      bar.twig:2: """
-        foo bar\n
-          twig source\n
-        \n
-        """
->>>>>>> b77d6d90
     }
   }
   1 => {
@@ -221,24 +208,11 @@
     %A
     }
     src: {
-<<<<<<< HEAD
       foo.twig:2: {
         : foo bar
         :   twig source
         : 
       }
-=======
-      %sTwig.php:21: """
-            // line 2\n
-            throw new \Exception('Foobar');\n
-        }\n
-        """
-      foo.twig:2: """
-        foo bar\n
-          twig source\n
-        \n
-        """
->>>>>>> b77d6d90
     }
   }
 ]
