--- conflicted
+++ resolved
@@ -161,66 +161,34 @@
 
     public function provideIntervals()
     {
-<<<<<<< HEAD
-        return array(
-            array('PT0S', 0, '0s', '0s'),
-            array('PT1S', 0, '+ 00:00:01.0', '1s'),
-            array('PT2M', 0, '+ 00:02:00.0', '120s'),
-            array('PT3H', 0, '+ 03:00:00.0', '10 800s'),
-            array('P4D', 0, '+ 4d', '345 600s'),
-            array('P5M', 0, '+ 5m', null),
-            array('P6Y', 0, '+ 6y', null),
-            array('P1Y2M3DT4H5M6S', 0, '+ 1y 2m 3d 04:05:06.0', null),
-            array('PT1M60S', 0, '+ 00:02:00.0', null),
-            array('PT1H60M', 0, '+ 02:00:00.0', null),
-            array('P1DT24H', 0, '+ 2d', null),
-            array('P1M32D', 0, '+ 1m 32d', null),
-
-            array('PT0S', 1, '0s', '0s'),
-            array('PT1S', 1, '- 00:00:01.0', '-1s'),
-            array('PT2M', 1, '- 00:02:00.0', '-120s'),
-            array('PT3H', 1, '- 03:00:00.0', '-10 800s'),
-            array('P4D', 1, '- 4d', '-345 600s'),
-            array('P5M', 1, '- 5m', null),
-            array('P6Y', 1, '- 6y', null),
-            array('P1Y2M3DT4H5M6S', 1, '- 1y 2m 3d 04:05:06.0', null),
-            array('PT1M60S', 1, '- 00:02:00.0', null),
-            array('PT1H60M', 1, '- 02:00:00.0', null),
-            array('P1DT24H', 1, '- 2d', null),
-            array('P1M32D', 1, '- 1m 32d', null),
-=======
-        $i = new \DateInterval('PT0S');
-        $ms = ($withMs = \PHP_VERSION_ID >= 70100 && isset($i->f)) ? '.0' : '';
-
         return array(
             array('PT0S', 0, 0, '0s', '0s'),
-            array('PT0S', 0.1, 0, $withMs ? '+ 00:00:00.100' : '0s', '%is'),
-            array('PT1S', 0, 0, '+ 00:00:01'.$ms, '1s'),
-            array('PT2M', 0, 0, '+ 00:02:00'.$ms, '120s'),
-            array('PT3H', 0, 0, '+ 03:00:00'.$ms, '10 800s'),
+            array('PT0S', 0.1, 0, '+ 00:00:00.100', '%is'),
+            array('PT1S', 0, 0, '+ 00:00:01.0', '1s'),
+            array('PT2M', 0, 0, '+ 00:02:00.0', '120s'),
+            array('PT3H', 0, 0, '+ 03:00:00.0', '10 800s'),
             array('P4D', 0, 0, '+ 4d', '345 600s'),
             array('P5M', 0, 0, '+ 5m', null),
             array('P6Y', 0, 0, '+ 6y', null),
-            array('P1Y2M3DT4H5M6S', 0, 0, '+ 1y 2m 3d 04:05:06'.$ms, null),
-            array('PT1M60S', 0, 0, '+ 00:02:00'.$ms, null),
-            array('PT1H60M', 0, 0, '+ 02:00:00'.$ms, null),
+            array('P1Y2M3DT4H5M6S', 0, 0, '+ 1y 2m 3d 04:05:06.0', null),
+            array('PT1M60S', 0, 0, '+ 00:02:00.0', null),
+            array('PT1H60M', 0, 0, '+ 02:00:00.0', null),
             array('P1DT24H', 0, 0, '+ 2d', null),
             array('P1M32D', 0, 0, '+ 1m 32d', null),
 
             array('PT0S', 0, 1, '0s', '0s'),
-            array('PT0S', 0.1, 1, $withMs ? '- 00:00:00.100' : '0s', '%is'),
-            array('PT1S', 0, 1, '- 00:00:01'.$ms, '-1s'),
-            array('PT2M', 0, 1, '- 00:02:00'.$ms, '-120s'),
-            array('PT3H', 0, 1, '- 03:00:00'.$ms, '-10 800s'),
+            array('PT0S', 0.1, 1, '- 00:00:00.100', '%is'),
+            array('PT1S', 0, 1, '- 00:00:01.0', '-1s'),
+            array('PT2M', 0, 1, '- 00:02:00.0', '-120s'),
+            array('PT3H', 0, 1, '- 03:00:00.0', '-10 800s'),
             array('P4D', 0, 1, '- 4d', '-345 600s'),
             array('P5M', 0, 1, '- 5m', null),
             array('P6Y', 0, 1, '- 6y', null),
-            array('P1Y2M3DT4H5M6S', 0, 1, '- 1y 2m 3d 04:05:06'.$ms, null),
-            array('PT1M60S', 0, 1, '- 00:02:00'.$ms, null),
-            array('PT1H60M', 0, 1, '- 02:00:00'.$ms, null),
+            array('P1Y2M3DT4H5M6S', 0, 1, '- 1y 2m 3d 04:05:06.0', null),
+            array('PT1M60S', 0, 1, '- 00:02:00.0', null),
+            array('PT1H60M', 0, 1, '- 02:00:00.0', null),
             array('P1DT24H', 0, 1, '- 2d', null),
             array('P1M32D', 0, 1, '- 1m 32d', null),
->>>>>>> aad90faa
         );
     }
 
@@ -385,31 +353,20 @@
             array('2017-01-01 01:00:00', 'P1D', '2017-01-03 01:00:00', 0, 'every + 1d, from 2017-01-01 01:00:00.0 (included) to 2017-01-03 01:00:00.0', '1) 2017-01-01 01:00:00.0%a2) 2017-01-02 01:00:00.0'),
             array('2017-01-01 01:00:00', 'P1D', 1, 0, 'every + 1d, from 2017-01-01 01:00:00.0 (included) recurring 2 time/s', '1) 2017-01-01 01:00:00.0%a2) 2017-01-02 01:00:00.0'),
 
-<<<<<<< HEAD
-            array('2017-01-01', 'P1DT1H', '2017-01-03', 0, 'every + 1d 01:00:00.0, from 2017-01-01 00:00:00 (included) to 2017-01-03 00:00:00', '1) 2017-01-01 00:00:00%a2) 2017-01-02 01:00:00'),
-            array('2017-01-01', 'P1DT1H', 1, 0, 'every + 1d 01:00:00.0, from 2017-01-01 00:00:00 (included) recurring 2 time/s', '1) 2017-01-01 00:00:00%a2) 2017-01-02 01:00:00'),
-=======
-            array('2017-01-01', 'P1DT1H', '2017-01-03', 0, "every + 1d 01:00:00$ms, from 2017-01-01 00:00:00.0 (included) to 2017-01-03 00:00:00.0", '1) 2017-01-01 00:00:00.0%a2) 2017-01-02 01:00:00.0'),
-            array('2017-01-01', 'P1DT1H', 1, 0, "every + 1d 01:00:00$ms, from 2017-01-01 00:00:00.0 (included) recurring 2 time/s", '1) 2017-01-01 00:00:00.0%a2) 2017-01-02 01:00:00.0'),
->>>>>>> aad90faa
+            array('2017-01-01', 'P1DT1H', '2017-01-03', 0, "every + 1d 01:00:00.0, from 2017-01-01 00:00:00.0 (included) to 2017-01-03 00:00:00.0", '1) 2017-01-01 00:00:00.0%a2) 2017-01-02 01:00:00.0'),
+            array('2017-01-01', 'P1DT1H', 1, 0, "every + 1d 01:00:00.0, from 2017-01-01 00:00:00.0 (included) recurring 2 time/s", '1) 2017-01-01 00:00:00.0%a2) 2017-01-02 01:00:00.0'),
 
             array('2017-01-01', 'P1D', '2017-01-04', \DatePeriod::EXCLUDE_START_DATE, 'every + 1d, from 2017-01-01 00:00:00.0 (excluded) to 2017-01-04 00:00:00.0', '1) 2017-01-02%a2) 2017-01-03'),
             array('2017-01-01', 'P1D', 2, \DatePeriod::EXCLUDE_START_DATE, 'every + 1d, from 2017-01-01 00:00:00.0 (excluded) recurring 2 time/s', '1) 2017-01-02%a2) 2017-01-03'),
         );
 
-        if (\PHP_VERSION_ID < 70107) {
-            array_walk($periods, function (&$i) { $i[5] = ''; });
-        }
-
         return $periods;
     }
 
     private function createInterval($intervalSpec, $ms, $invert)
     {
         $interval = new \DateInterval($intervalSpec);
-        if (\PHP_VERSION_ID >= 70100 && isset($interval->f)) {
-            $interval->f = $ms;
-        }
+        $interval->f = $ms;
         $interval->invert = $invert;
 
         return $interval;
