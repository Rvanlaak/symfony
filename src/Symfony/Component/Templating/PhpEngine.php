<?php

/*
 * This file is part of the Symfony package.
 *
 * (c) Fabien Potencier <fabien@symfony.com>
 *
 * For the full copyright and license information, please view the LICENSE
 * file that was distributed with this source code.
 */

namespace Symfony\Component\Templating;

use Symfony\Component\Templating\Storage\Storage;
use Symfony\Component\Templating\Storage\FileStorage;
use Symfony\Component\Templating\Storage\StringStorage;
use Symfony\Component\Templating\Helper\HelperInterface;
use Symfony\Component\Templating\Loader\LoaderInterface;

/**
 * PhpEngine is an engine able to render PHP templates.
 *
 * @author Fabien Potencier <fabien@symfony.com>
 */
class PhpEngine implements EngineInterface, \ArrayAccess
{
    protected $loader;
    protected $current;
    /**
     * @var HelperInterface[]
     */
    protected $helpers = array();
    protected $parents = array();
    protected $stack = array();
    protected $charset = 'UTF-8';
    protected $cache = array();
    protected $escapers = array();
    protected static $escaperCache = array();
    protected $globals = array();
    protected $parser;

    private $evalTemplate;
    private $evalParameters;

    /**
     * @param TemplateNameParserInterface $parser  A TemplateNameParserInterface instance
     * @param LoaderInterface             $loader  A loader instance
     * @param HelperInterface[]           $helpers An array of helper instances
     */
    public function __construct(TemplateNameParserInterface $parser, LoaderInterface $loader, array $helpers = array())
    {
        $this->parser = $parser;
        $this->loader = $loader;

        $this->addHelpers($helpers);

        $this->initializeEscapers();
        foreach ($this->escapers as $context => $escaper) {
            $this->setEscaper($context, $escaper);
        }
    }

    /**
     * {@inheritdoc}
     *
     * @throws \InvalidArgumentException if the template does not exist
     */
    public function render($name, array $parameters = array())
    {
        $storage = $this->load($name);
        $key = hash('sha256', serialize($storage));
        $this->current = $key;
        $this->parents[$key] = null;

        // attach the global variables
        $parameters = array_replace($this->getGlobals(), $parameters);
        // render
        if (false === $content = $this->evaluate($storage, $parameters)) {
            throw new \RuntimeException(sprintf('The template "%s" cannot be rendered.', $this->parser->parse($name)));
        }

        // decorator
        if ($this->parents[$key]) {
            $slots = $this->get('slots');
            $this->stack[] = $slots->get('_content');
            $slots->set('_content', $content);

            $content = $this->render($this->parents[$key], $parameters);

            $slots->set('_content', array_pop($this->stack));
        }

        return $content;
    }

    /**
     * {@inheritdoc}
     */
    public function exists($name)
    {
        try {
            $this->load($name);
        } catch (\InvalidArgumentException $e) {
            return false;
        }

        return true;
    }

    /**
     * {@inheritdoc}
     */
    public function supports($name)
    {
        $template = $this->parser->parse($name);

        return 'php' === $template->get('engine');
    }

    /**
     * Evaluates a template.
     *
     * @param Storage $template   The template to render
     * @param array   $parameters An array of parameters to pass to the template
     *
     * @return string|false The evaluated template, or false if the engine is unable to render the template
     *
     * @throws \InvalidArgumentException
     */
    protected function evaluate(Storage $template, array $parameters = array())
    {
        $this->evalTemplate = $template;
        $this->evalParameters = $parameters;
        unset($template, $parameters);

        if (isset($this->evalParameters['this'])) {
            throw new \InvalidArgumentException('Invalid parameter (this)');
        }
        if (isset($this->evalParameters['view'])) {
            throw new \InvalidArgumentException('Invalid parameter (view)');
        }

        // the view variable is exposed to the require file below
        $view = $this;
        if ($this->evalTemplate instanceof FileStorage) {
            extract($this->evalParameters, EXTR_SKIP);
            $this->evalParameters = null;

            ob_start();
            require $this->evalTemplate;

            $this->evalTemplate = null;

            return ob_get_clean();
        } elseif ($this->evalTemplate instanceof StringStorage) {
            extract($this->evalParameters, EXTR_SKIP);
            $this->evalParameters = null;

            ob_start();
            eval('; ?>'.$this->evalTemplate.'<?php ;');

            $this->evalTemplate = null;

            return ob_get_clean();
        }

        return false;
    }

    /**
     * Gets a helper value.
     *
     * @param string $name The helper name
     *
     * @return HelperInterface The helper value
     *
     * @throws \InvalidArgumentException if the helper is not defined
     */
    public function offsetGet($name)
    {
        return $this->get($name);
    }

    /**
     * Returns true if the helper is defined.
     *
     * @param string $name The helper name
     *
     * @return bool true if the helper is defined, false otherwise
     */
    public function offsetExists($name)
    {
        return isset($this->helpers[$name]);
    }

    /**
     * Sets a helper.
     *
     * @param HelperInterface $name  The helper instance
     * @param string          $value An alias
     */
    public function offsetSet($name, $value)
    {
        $this->set($name, $value);
    }

    /**
     * Removes a helper.
     *
     * @param string $name The helper name
     *
     * @throws \LogicException
     */
    public function offsetUnset($name)
    {
        throw new \LogicException(sprintf('You can\'t unset a helper (%s).', $name));
    }

    /**
     * Adds some helpers.
     *
     * @param HelperInterface[] $helpers An array of helper
     */
    public function addHelpers(array $helpers)
    {
        foreach ($helpers as $alias => $helper) {
            $this->set($helper, \is_int($alias) ? null : $alias);
        }
    }

    /**
     * Sets the helpers.
     *
     * @param HelperInterface[] $helpers An array of helper
     */
    public function setHelpers(array $helpers)
    {
        $this->helpers = array();
        $this->addHelpers($helpers);
    }

    /**
     * Sets a helper.
     *
     * @param HelperInterface $helper The helper instance
     * @param string          $alias  An alias
     */
    public function set(HelperInterface $helper, $alias = null)
    {
        $this->helpers[$helper->getName()] = $helper;
        if (null !== $alias) {
            $this->helpers[$alias] = $helper;
        }

        $helper->setCharset($this->charset);
    }

    /**
     * Returns true if the helper if defined.
     *
     * @param string $name The helper name
     *
     * @return bool true if the helper is defined, false otherwise
     */
    public function has($name)
    {
        return isset($this->helpers[$name]);
    }

    /**
     * Gets a helper value.
     *
     * @param string $name The helper name
     *
     * @return HelperInterface The helper instance
     *
     * @throws \InvalidArgumentException if the helper is not defined
     */
    public function get($name)
    {
        if (!isset($this->helpers[$name])) {
            throw new \InvalidArgumentException(sprintf('The helper "%s" is not defined.', $name));
        }

        return $this->helpers[$name];
    }

    /**
     * Decorates the current template with another one.
     *
     * @param string $template The decorator logical name
     */
    public function extend($template)
    {
        $this->parents[$this->current] = $template;
    }

    /**
     * Escapes a string by using the current charset.
     *
     * @param mixed  $value   A variable to escape
     * @param string $context The context name
     *
     * @return string The escaped value
     */
    public function escape($value, $context = 'html')
    {
        if (is_numeric($value)) {
            return $value;
        }

        // If we deal with a scalar value, we can cache the result to increase
        // the performance when the same value is escaped multiple times (e.g. loops)
        if (is_scalar($value)) {
            if (!isset(self::$escaperCache[$context][$value])) {
                self::$escaperCache[$context][$value] = \call_user_func($this->getEscaper($context), $value);
            }

            return self::$escaperCache[$context][$value];
        }

        return \call_user_func($this->getEscaper($context), $value);
    }

    /**
     * Sets the charset to use.
     *
     * @param string $charset The charset
     */
    public function setCharset($charset)
    {
        if ('UTF8' === $charset = strtoupper($charset)) {
            $charset = 'UTF-8'; // iconv on Windows requires "UTF-8" instead of "UTF8"
        }
        $this->charset = $charset;

        foreach ($this->helpers as $helper) {
            $helper->setCharset($this->charset);
        }
    }

    /**
     * Gets the current charset.
     *
     * @return string The current charset
     */
    public function getCharset()
    {
        return $this->charset;
    }

    /**
     * Adds an escaper for the given context.
     *
     * @param string   $context The escaper context (html, js, ...)
     * @param callable $escaper A PHP callable
     */
    public function setEscaper($context, callable $escaper)
    {
        $this->escapers[$context] = $escaper;
        self::$escaperCache[$context] = array();
    }

    /**
     * Gets an escaper for a given context.
     *
     * @param string $context The context name
     *
     * @return callable $escaper A PHP callable
     *
     * @throws \InvalidArgumentException
     */
    public function getEscaper($context)
    {
        if (!isset($this->escapers[$context])) {
            throw new \InvalidArgumentException(sprintf('No registered escaper for context "%s".', $context));
        }

        return $this->escapers[$context];
    }

    /**
     * @param string $name
     * @param mixed  $value
     */
    public function addGlobal($name, $value)
    {
        $this->globals[$name] = $value;
    }

    /**
     * Returns the assigned globals.
     *
     * @return array
     */
    public function getGlobals()
    {
        return $this->globals;
    }

    /**
     * Initializes the built-in escapers.
     *
     * Each function specifies a way for applying a transformation to a string
     * passed to it. The purpose is for the string to be "escaped" so it is
     * suitable for the format it is being displayed in.
     *
     * For example, the string: "It's required that you enter a username & password.\n"
     * If this were to be displayed as HTML it would be sensible to turn the
     * ampersand into '&amp;' and the apostrophe into '&aps;'. However if it were
     * going to be used as a string in JavaScript to be displayed in an alert box
     * it would be right to leave the string as-is, but c-escape the apostrophe and
     * the new line.
     *
     * For each function there is a define to avoid problems with strings being
     * incorrectly specified.
     */
    protected function initializeEscapers()
    {
        $flags = ENT_QUOTES | ENT_SUBSTITUTE;

        $this->escapers = array(
            'html' =>
                /**
                 * Runs the PHP function htmlspecialchars on the value passed.
                 *
                 * @param string $value The value to escape
                 *
                 * @return string the escaped value
                 */
                function ($value) use ($flags) {
                    // Numbers and Boolean values get turned into strings which can cause problems
                    // with type comparisons (e.g. === or is_int() etc).
<<<<<<< HEAD
                    return is_string($value) ? htmlspecialchars($value, $flags, $this->getCharset(), false) : $value;
=======
                    return \is_string($value) ? htmlspecialchars($value, $flags, $that->getCharset(), false) : $value;
>>>>>>> 82d13dae
                },

            'js' =>
                /**
                 * A function that escape all non-alphanumeric characters
                 * into their \xHH or \uHHHH representations.
                 *
                 * @param string $value The value to escape
                 *
                 * @return string the escaped value
                 */
                function ($value) {
                    if ('UTF-8' != $this->getCharset()) {
                        $value = iconv($this->getCharset(), 'UTF-8', $value);
                    }

                    $callback = function ($matches) {
                        $char = $matches[0];

                        // \xHH
                        if (!isset($char[1])) {
                            return '\\x'.substr('00'.bin2hex($char), -2);
                        }

                        // \uHHHH
                        $char = iconv('UTF-8', 'UTF-16BE', $char);

                        return '\\u'.substr('0000'.bin2hex($char), -4);
                    };

                    if (null === $value = preg_replace_callback('#[^\p{L}\p{N} ]#u', $callback, $value)) {
                        throw new \InvalidArgumentException('The string to escape is not a valid UTF-8 string.');
                    }

                    if ('UTF-8' != $this->getCharset()) {
                        $value = iconv('UTF-8', $this->getCharset(), $value);
                    }

                    return $value;
                },
        );

        self::$escaperCache = array();
    }

    /**
     * Gets the loader associated with this engine.
     *
     * @return LoaderInterface A LoaderInterface instance
     */
    public function getLoader()
    {
        return $this->loader;
    }

    /**
     * Loads the given template.
     *
     * @param string|TemplateReferenceInterface $name A template name or a TemplateReferenceInterface instance
     *
     * @return Storage A Storage instance
     *
     * @throws \InvalidArgumentException if the template cannot be found
     */
    protected function load($name)
    {
        $template = $this->parser->parse($name);

        $key = $template->getLogicalName();
        if (isset($this->cache[$key])) {
            return $this->cache[$key];
        }

        $storage = $this->loader->load($template);

        if (false === $storage) {
            throw new \InvalidArgumentException(sprintf('The template "%s" does not exist.', $template));
        }

        return $this->cache[$key] = $storage;
    }
}<|MERGE_RESOLUTION|>--- conflicted
+++ resolved
@@ -431,11 +431,7 @@
                 function ($value) use ($flags) {
                     // Numbers and Boolean values get turned into strings which can cause problems
                     // with type comparisons (e.g. === or is_int() etc).
-<<<<<<< HEAD
-                    return is_string($value) ? htmlspecialchars($value, $flags, $this->getCharset(), false) : $value;
-=======
-                    return \is_string($value) ? htmlspecialchars($value, $flags, $that->getCharset(), false) : $value;
->>>>>>> 82d13dae
+                    return \is_string($value) ? htmlspecialchars($value, $flags, $this->getCharset(), false) : $value;
                 },
 
             'js' =>
