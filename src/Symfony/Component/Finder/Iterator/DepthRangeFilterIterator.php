<?php

/*
 * This file is part of the Symfony package.
 *
 * (c) Fabien Potencier <fabien@symfony.com>
 *
 * For the full copyright and license information, please view the LICENSE
 * file that was distributed with this source code.
 */

namespace Symfony\Component\Finder\Iterator;

/**
 * DepthRangeFilterIterator limits the directory depth.
 *
 * @author Fabien Potencier <fabien@symfony.com>
 */
class DepthRangeFilterIterator extends \FilterIterator
{
    private $minDepth = 0;

    /**
     * @param \RecursiveIteratorIterator $iterator The Iterator to filter
     * @param int                        $minDepth The min depth
     * @param int                        $maxDepth The max depth
     */
<<<<<<< HEAD
    public function __construct(\RecursiveIteratorIterator $iterator, int $minDepth = 0, int $maxDepth = PHP_INT_MAX)
=======
    public function __construct(\RecursiveIteratorIterator $iterator, $minDepth = 0, $maxDepth = \PHP_INT_MAX)
>>>>>>> 4351a706
    {
        $this->minDepth = $minDepth;
        $iterator->setMaxDepth(\PHP_INT_MAX === $maxDepth ? -1 : $maxDepth);

        parent::__construct($iterator);
    }

    /**
     * Filters the iterator values.
     *
     * @return bool true if the value should be kept, false otherwise
     */
    public function accept()
    {
        return $this->getInnerIterator()->getDepth() >= $this->minDepth;
    }
}<|MERGE_RESOLUTION|>--- conflicted
+++ resolved
@@ -25,11 +25,7 @@
      * @param int                        $minDepth The min depth
      * @param int                        $maxDepth The max depth
      */
-<<<<<<< HEAD
-    public function __construct(\RecursiveIteratorIterator $iterator, int $minDepth = 0, int $maxDepth = PHP_INT_MAX)
-=======
-    public function __construct(\RecursiveIteratorIterator $iterator, $minDepth = 0, $maxDepth = \PHP_INT_MAX)
->>>>>>> 4351a706
+    public function __construct(\RecursiveIteratorIterator $iterator, int $minDepth = 0, int $maxDepth = \PHP_INT_MAX)
     {
         $this->minDepth = $minDepth;
         $iterator->setMaxDepth(\PHP_INT_MAX === $maxDepth ? -1 : $maxDepth);
