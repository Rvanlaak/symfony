--- conflicted
+++ resolved
@@ -103,11 +103,7 @@
             } elseif (!isset($this->inputBuffer[0])) {
                 if (!\is_string($input)) {
                     if (!is_scalar($input)) {
-<<<<<<< HEAD
-                        throw new InvalidArgumentException(sprintf('%s yielded a value of type "%s", but only scalars and stream resources are supported.', get_debug_type($this->input), get_debug_type($input)));
-=======
-                        throw new InvalidArgumentException(sprintf('"%s" yielded a value of type "%s", but only scalars and stream resources are supported.', \get_class($this->input), \gettype($input)));
->>>>>>> 000ffb29
+                        throw new InvalidArgumentException(sprintf('"%s" yielded a value of type "%s", but only scalars and stream resources are supported.', get_debug_type($this->input), get_debug_type($input)));
                     }
                     $input = (string) $input;
                 }
