--- conflicted
+++ resolved
@@ -42,11 +42,7 @@
      *
      * @return string[] An array of read data indexed by their fd
      */
-<<<<<<< HEAD
-    public function readAndWrite(bool $blocking, bool $close = false);
-=======
     public function readAndWrite(bool $blocking, bool $close = false): array;
->>>>>>> 8073b8ab
 
     /**
      * Returns if the current state has open file handles or pipes.
