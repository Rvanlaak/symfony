--- conflicted
+++ resolved
@@ -651,13 +651,7 @@
     /**
      * Returns the exit code returned by the process.
      *
-<<<<<<< HEAD
-     * @return null|int The exit status code, null if the Process is not terminated
-=======
      * @return int|null The exit status code, null if the Process is not terminated
-     *
-     * @throws RuntimeException In case --enable-sigchild is activated and the sigchild compatibility mode is disabled
->>>>>>> 25055be9
      */
     public function getExitCode()
     {
