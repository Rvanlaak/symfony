<?php

/*
 * This file is part of the Symfony package.
 *
 * (c) Fabien Potencier <fabien@symfony.com>
 *
 * For the full copyright and license information, please view the LICENSE
 * file that was distributed with this source code.
 */

namespace Symfony\Component\Process;

use Symfony\Component\Process\Exception\InvalidArgumentException;
use Symfony\Component\Process\Exception\LogicException;
use Symfony\Component\Process\Exception\ProcessFailedException;
use Symfony\Component\Process\Exception\ProcessSignaledException;
use Symfony\Component\Process\Exception\ProcessTimedOutException;
use Symfony\Component\Process\Exception\RuntimeException;
use Symfony\Component\Process\Pipes\PipesInterface;
use Symfony\Component\Process\Pipes\UnixPipes;
use Symfony\Component\Process\Pipes\WindowsPipes;

/**
 * Process is a thin wrapper around proc_* functions to easily
 * start independent PHP processes.
 *
 * @author Fabien Potencier <fabien@symfony.com>
 * @author Romain Neutron <imprec@gmail.com>
 */
class Process implements \IteratorAggregate
{
    const ERR = 'err';
    const OUT = 'out';

    const STATUS_READY = 'ready';
    const STATUS_STARTED = 'started';
    const STATUS_TERMINATED = 'terminated';

    const STDIN = 0;
    const STDOUT = 1;
    const STDERR = 2;

    // Timeout Precision in seconds.
    const TIMEOUT_PRECISION = 0.2;

    const ITER_NON_BLOCKING = 1; // By default, iterating over outputs is a blocking call, use this flag to make it non-blocking
    const ITER_KEEP_OUTPUT = 2;  // By default, outputs are cleared while iterating, use this flag to keep them in memory
    const ITER_SKIP_OUT = 4;     // Use this flag to skip STDOUT while iterating
    const ITER_SKIP_ERR = 8;     // Use this flag to skip STDERR while iterating

    private $callback;
    private $hasCallback = false;
    private $commandline;
    private $cwd;
    private $env;
    private $input;
    private $starttime;
    private $lastOutputTime;
    private $timeout;
    private $idleTimeout;
    private $exitcode;
    private $fallbackStatus = [];
    private $processInformation;
    private $outputDisabled = false;
    private $stdout;
    private $stderr;
    private $process;
    private $status = self::STATUS_READY;
    private $incrementalOutputOffset = 0;
    private $incrementalErrorOutputOffset = 0;
    private $tty = false;
    private $pty;

    private $useFileHandles = false;
    /** @var PipesInterface */
    private $processPipes;

    private $latestSignal;

    private static $sigchild;

    /**
     * Exit codes translation table.
     *
     * User-defined errors must use exit codes in the 64-113 range.
     */
    public static $exitCodes = [
        0 => 'OK',
        1 => 'General error',
        2 => 'Misuse of shell builtins',

        126 => 'Invoked command cannot execute',
        127 => 'Command not found',
        128 => 'Invalid exit argument',

        // signals
        129 => 'Hangup',
        130 => 'Interrupt',
        131 => 'Quit and dump core',
        132 => 'Illegal instruction',
        133 => 'Trace/breakpoint trap',
        134 => 'Process aborted',
        135 => 'Bus error: "access to undefined portion of memory object"',
        136 => 'Floating point exception: "erroneous arithmetic operation"',
        137 => 'Kill (terminate immediately)',
        138 => 'User-defined 1',
        139 => 'Segmentation violation',
        140 => 'User-defined 2',
        141 => 'Write to pipe with no one reading',
        142 => 'Signal raised by alarm',
        143 => 'Termination (request to terminate)',
        // 144 - not defined
        145 => 'Child process terminated, stopped (or continued*)',
        146 => 'Continue if stopped',
        147 => 'Stop executing temporarily',
        148 => 'Terminal stop signal',
        149 => 'Background process attempting to read from tty ("in")',
        150 => 'Background process attempting to write to tty ("out")',
        151 => 'Urgent data available on socket',
        152 => 'CPU time limit exceeded',
        153 => 'File size limit exceeded',
        154 => 'Signal raised by timer counting virtual time: "virtual timer expired"',
        155 => 'Profiling timer expired',
        // 156 - not defined
        157 => 'Pollable event',
        // 158 - not defined
        159 => 'Bad syscall',
    ];

    /**
     * @param array          $command The command to run and its arguments listed as separate entries
     * @param string|null    $cwd     The working directory or null to use the working dir of the current PHP process
     * @param array|null     $env     The environment variables or null to use the same environment as the current PHP process
     * @param mixed|null     $input   The input as stream resource, scalar or \Traversable, or null for no input
     * @param int|float|null $timeout The timeout in seconds or null to disable
     *
     * @throws LogicException When proc_open is not installed
     */
    public function __construct($command, string $cwd = null, array $env = null, $input = null, ?float $timeout = 60)
    {
        if (!\function_exists('proc_open')) {
            throw new LogicException('The Process class relies on proc_open, which is not available on your PHP installation.');
        }

        if (!\is_array($command)) {
            @trigger_error(sprintf('Passing a command as string when creating a "%s" instance is deprecated since Symfony 4.2, pass it as an array of its arguments instead, or use the "Process::fromShellCommandline()" constructor if you need features provided by the shell.', __CLASS__), E_USER_DEPRECATED);
        }

        $this->commandline = $command;
        $this->cwd = $cwd;

        // on Windows, if the cwd changed via chdir(), proc_open defaults to the dir where PHP was started
        // on Gnu/Linux, PHP builds with --enable-maintainer-zts are also affected
        // @see : https://bugs.php.net/51800
        // @see : https://bugs.php.net/50524
        if (null === $this->cwd && (\defined('ZEND_THREAD_SAFE') || '\\' === \DIRECTORY_SEPARATOR)) {
            $this->cwd = getcwd();
        }
        if (null !== $env) {
            $this->setEnv($env);
        }

        $this->setInput($input);
        $this->setTimeout($timeout);
        $this->useFileHandles = '\\' === \DIRECTORY_SEPARATOR;
        $this->pty = false;
<<<<<<< HEAD
    }

    /**
     * Creates a Process instance as a command-line to be run in a shell wrapper.
     *
     * Command-lines are parsed by the shell of your OS (/bin/sh on Unix-like, cmd.exe on Windows.)
     * This allows using e.g. pipes or conditional execution. In this mode, signals are sent to the
     * shell wrapper and not to your commands.
     *
     * In order to inject dynamic values into command-lines, we strongly recommend using placeholders.
     * This will save escaping values, which is not portable nor secure anyway:
     *
     *   $process = Process::fromShellCommandline('my_command "$MY_VAR"');
     *   $process->run(null, ['MY_VAR' => $theValue]);
     *
     * @param string         $command The command line to pass to the shell of the OS
     * @param string|null    $cwd     The working directory or null to use the working dir of the current PHP process
     * @param array|null     $env     The environment variables or null to use the same environment as the current PHP process
     * @param mixed|null     $input   The input as stream resource, scalar or \Traversable, or null for no input
     * @param int|float|null $timeout The timeout in seconds or null to disable
     *
     * @return static
     *
     * @throws LogicException When proc_open is not installed
     */
    public static function fromShellCommandline(string $command, string $cwd = null, array $env = null, $input = null, ?float $timeout = 60)
    {
        $process = new static([], $cwd, $env, $input, $timeout);
        $process->commandline = $command;

        return $process;
=======
        $this->enhanceSigchildCompatibility = '\\' !== \DIRECTORY_SEPARATOR && $this->isSigchildEnabled();
        if (null !== $options) {
            @trigger_error(sprintf('The $options parameter of the %s constructor is deprecated since Symfony 3.3 and will be removed in 4.0.', __CLASS__), \E_USER_DEPRECATED);
            $this->options = array_replace($this->options, $options);
        }
>>>>>>> 4351a706
    }

    public function __destruct()
    {
        $this->stop(0);
    }

    public function __clone()
    {
        $this->resetProcessData();
    }

    /**
     * Runs the process.
     *
     * The callback receives the type of output (out or err) and
     * some bytes from the output in real-time. It allows to have feedback
     * from the independent process during execution.
     *
     * The STDOUT and STDERR are also available after the process is finished
     * via the getOutput() and getErrorOutput() methods.
     *
     * @param callable|null $callback A PHP callback to run whenever there is some
     *                                output available on STDOUT or STDERR
     *
     * @return int The exit status code
     *
     * @throws RuntimeException         When process can't be launched
     * @throws RuntimeException         When process is already running
     * @throws ProcessTimedOutException When process timed out
     * @throws ProcessSignaledException When process stopped after receiving signal
     * @throws LogicException           In case a callback is provided and output has been disabled
     *
     * @final
     */
    public function run(callable $callback = null, array $env = []): int
    {
        $this->start($callback, $env);

        return $this->wait();
    }

    /**
     * Runs the process.
     *
     * This is identical to run() except that an exception is thrown if the process
     * exits with a non-zero exit code.
     *
     * @return $this
     *
     * @throws ProcessFailedException if the process didn't terminate successfully
     *
     * @final
     */
    public function mustRun(callable $callback = null, array $env = []): self
    {
        if (0 !== $this->run($callback, $env)) {
            throw new ProcessFailedException($this);
        }

        return $this;
    }

    /**
     * Starts the process and returns after writing the input to STDIN.
     *
     * This method blocks until all STDIN data is sent to the process then it
     * returns while the process runs in the background.
     *
     * The termination of the process can be awaited with wait().
     *
     * The callback receives the type of output (out or err) and some bytes from
     * the output in real-time while writing the standard input to the process.
     * It allows to have feedback from the independent process during execution.
     *
     * @param callable|null $callback A PHP callback to run whenever there is some
     *                                output available on STDOUT or STDERR
     *
     * @throws RuntimeException When process can't be launched
     * @throws RuntimeException When process is already running
     * @throws LogicException   In case a callback is provided and output has been disabled
     */
    public function start(callable $callback = null, array $env = [])
    {
        if ($this->isRunning()) {
            throw new RuntimeException('Process is already running.');
        }
<<<<<<< HEAD
=======
        if (2 <= \func_num_args()) {
            $env = func_get_arg(1);
        } else {
            if (__CLASS__ !== static::class) {
                $r = new \ReflectionMethod($this, __FUNCTION__);
                if (__CLASS__ !== $r->getDeclaringClass()->getName() && (2 > $r->getNumberOfParameters() || 'env' !== $r->getParameters()[1]->name)) {
                    @trigger_error(sprintf('The %s::start() method expects a second "$env" argument since Symfony 3.3. It will be made mandatory in 4.0.', static::class), \E_USER_DEPRECATED);
                }
            }
            $env = null;
        }
>>>>>>> 4351a706

        $this->resetProcessData();
        $this->starttime = $this->lastOutputTime = microtime(true);
        $this->callback = $this->buildCallback($callback);
        $this->hasCallback = null !== $callback;
        $descriptors = $this->getDescriptors();

        if ($this->env) {
            $env += $this->env;
        }

        $env += $this->getDefaultEnv();

        if (\is_array($commandline = $this->commandline)) {
            $commandline = implode(' ', array_map([$this, 'escapeArgument'], $commandline));

            if ('\\' !== \DIRECTORY_SEPARATOR) {
                // exec is mandatory to deal with sending a signal to the process
                $commandline = 'exec '.$commandline;
            }
        } else {
            $commandline = $this->replacePlaceholders($commandline, $env);
        }

<<<<<<< HEAD
        $options = ['suppress_errors' => true];

        if ('\\' === \DIRECTORY_SEPARATOR) {
            $options['bypass_shell'] = true;
=======
        if (null !== $env && $inheritEnv) {
            $env += $this->getDefaultEnv();
        } elseif (null !== $env) {
            @trigger_error('Not inheriting environment variables is deprecated since Symfony 3.3 and will always happen in 4.0. Set "Process::inheritEnvironmentVariables()" to true instead.', \E_USER_DEPRECATED);
        } else {
            $env = $this->getDefaultEnv();
        }
        if ('\\' === \DIRECTORY_SEPARATOR && $this->enhanceWindowsCompatibility) {
            $this->options['bypass_shell'] = true;
>>>>>>> 4351a706
            $commandline = $this->prepareWindowsCommandLine($commandline, $env);
        } elseif (!$this->useFileHandles && $this->isSigchildEnabled()) {
            // last exit code is output on the fourth pipe and caught to work around --enable-sigchild
            $descriptors[3] = ['pipe', 'w'];

            // See https://unix.stackexchange.com/questions/71205/background-process-pipe-input
            $commandline = '{ ('.$commandline.') <&3 3<&- 3>/dev/null & } 3<&0;';
            $commandline .= 'pid=$!; echo $pid >&3; wait $pid; code=$?; echo $code >&3; exit $code';

            // Workaround for the bug, when PTS functionality is enabled.
            // @see : https://bugs.php.net/69442
            $ptsWorkaround = fopen(__FILE__, 'r');
        }

        $envPairs = [];
        foreach ($env as $k => $v) {
            if (false !== $v) {
                $envPairs[] = $k.'='.$v;
            }
        }

        if (!is_dir($this->cwd)) {
<<<<<<< HEAD
            throw new RuntimeException(sprintf('The provided cwd "%s" does not exist.', $this->cwd));
=======
            @trigger_error('The provided cwd does not exist. Command is currently ran against getcwd(). This behavior is deprecated since Symfony 3.4 and will be removed in 4.0.', \E_USER_DEPRECATED);
>>>>>>> 4351a706
        }

        $this->process = @proc_open($commandline, $descriptors, $this->processPipes->pipes, $this->cwd, $envPairs, $options);

        if (!\is_resource($this->process)) {
            throw new RuntimeException('Unable to launch a new process.');
        }
        $this->status = self::STATUS_STARTED;

        if (isset($descriptors[3])) {
            $this->fallbackStatus['pid'] = (int) fgets($this->processPipes->pipes[3]);
        }

        if ($this->tty) {
            return;
        }

        $this->updateStatus(false);
        $this->checkTimeout();
    }

    /**
     * Restarts the process.
     *
     * Be warned that the process is cloned before being started.
     *
     * @param callable|null $callback A PHP callback to run whenever there is some
     *                                output available on STDOUT or STDERR
     *
     * @return static
     *
     * @throws RuntimeException When process can't be launched
     * @throws RuntimeException When process is already running
     *
     * @see start()
     *
     * @final
     */
    public function restart(callable $callback = null, array $env = []): self
    {
        if ($this->isRunning()) {
            throw new RuntimeException('Process is already running.');
        }

        $process = clone $this;
        $process->start($callback, $env);

        return $process;
    }

    /**
     * Waits for the process to terminate.
     *
     * The callback receives the type of output (out or err) and some bytes
     * from the output in real-time while writing the standard input to the process.
     * It allows to have feedback from the independent process during execution.
     *
     * @param callable|null $callback A valid PHP callback
     *
     * @return int The exitcode of the process
     *
     * @throws ProcessTimedOutException When process timed out
     * @throws ProcessSignaledException When process stopped after receiving signal
     * @throws LogicException           When process is not yet started
     */
    public function wait(callable $callback = null)
    {
        $this->requireProcessIsStarted(__FUNCTION__);

        $this->updateStatus(false);

        if (null !== $callback) {
            if (!$this->processPipes->haveReadSupport()) {
                $this->stop(0);
                throw new LogicException('Pass the callback to the "Process::start" method or call enableOutput to use a callback with "Process::wait".');
            }
            $this->callback = $this->buildCallback($callback);
        }

        do {
            $this->checkTimeout();
            $running = '\\' === \DIRECTORY_SEPARATOR ? $this->isRunning() : $this->processPipes->areOpen();
            $this->readPipes($running, '\\' !== \DIRECTORY_SEPARATOR || !$running);
        } while ($running);

        while ($this->isRunning()) {
            $this->checkTimeout();
            usleep(1000);
        }

        if ($this->processInformation['signaled'] && $this->processInformation['termsig'] !== $this->latestSignal) {
            throw new ProcessSignaledException($this);
        }

        return $this->exitcode;
    }

    /**
     * Waits until the callback returns true.
     *
     * The callback receives the type of output (out or err) and some bytes
     * from the output in real-time while writing the standard input to the process.
     * It allows to have feedback from the independent process during execution.
     *
     * @throws RuntimeException         When process timed out
     * @throws LogicException           When process is not yet started
     * @throws ProcessTimedOutException In case the timeout was reached
     */
    public function waitUntil(callable $callback): bool
    {
        $this->requireProcessIsStarted(__FUNCTION__);
        $this->updateStatus(false);

        if (!$this->processPipes->haveReadSupport()) {
            $this->stop(0);
            throw new LogicException('Pass the callback to the "Process::start" method or call enableOutput to use a callback with "Process::waitUntil".');
        }
        $callback = $this->buildCallback($callback);

        $ready = false;
        while (true) {
            $this->checkTimeout();
            $running = '\\' === \DIRECTORY_SEPARATOR ? $this->isRunning() : $this->processPipes->areOpen();
            $output = $this->processPipes->readAndWrite($running, '\\' !== \DIRECTORY_SEPARATOR || !$running);

            foreach ($output as $type => $data) {
                if (3 !== $type) {
                    $ready = $callback(self::STDOUT === $type ? self::OUT : self::ERR, $data) || $ready;
                } elseif (!isset($this->fallbackStatus['signaled'])) {
                    $this->fallbackStatus['exitcode'] = (int) $data;
                }
            }
            if ($ready) {
                return true;
            }
            if (!$running) {
                return false;
            }

            usleep(1000);
        }
    }

    /**
     * Returns the Pid (process identifier), if applicable.
     *
     * @return int|null The process id if running, null otherwise
     */
    public function getPid()
    {
        return $this->isRunning() ? $this->processInformation['pid'] : null;
    }

    /**
     * Sends a POSIX signal to the process.
     *
     * @param int $signal A valid POSIX signal (see https://php.net/pcntl.constants)
     *
     * @return $this
     *
     * @throws LogicException   In case the process is not running
     * @throws RuntimeException In case --enable-sigchild is activated and the process can't be killed
     * @throws RuntimeException In case of failure
     */
    public function signal($signal)
    {
        $this->doSignal($signal, true);

        return $this;
    }

    /**
     * Disables fetching output and error output from the underlying process.
     *
     * @return $this
     *
     * @throws RuntimeException In case the process is already running
     * @throws LogicException   if an idle timeout is set
     */
    public function disableOutput()
    {
        if ($this->isRunning()) {
            throw new RuntimeException('Disabling output while the process is running is not possible.');
        }
        if (null !== $this->idleTimeout) {
            throw new LogicException('Output can not be disabled while an idle timeout is set.');
        }

        $this->outputDisabled = true;

        return $this;
    }

    /**
     * Enables fetching output and error output from the underlying process.
     *
     * @return $this
     *
     * @throws RuntimeException In case the process is already running
     */
    public function enableOutput()
    {
        if ($this->isRunning()) {
            throw new RuntimeException('Enabling output while the process is running is not possible.');
        }

        $this->outputDisabled = false;

        return $this;
    }

    /**
     * Returns true in case the output is disabled, false otherwise.
     *
     * @return bool
     */
    public function isOutputDisabled()
    {
        return $this->outputDisabled;
    }

    /**
     * Returns the current output of the process (STDOUT).
     *
     * @return string The process output
     *
     * @throws LogicException in case the output has been disabled
     * @throws LogicException In case the process is not started
     */
    public function getOutput()
    {
        $this->readPipesForOutput(__FUNCTION__);

        if (false === $ret = stream_get_contents($this->stdout, -1, 0)) {
            return '';
        }

        return $ret;
    }

    /**
     * Returns the output incrementally.
     *
     * In comparison with the getOutput method which always return the whole
     * output, this one returns the new output since the last call.
     *
     * @return string The process output since the last call
     *
     * @throws LogicException in case the output has been disabled
     * @throws LogicException In case the process is not started
     */
    public function getIncrementalOutput()
    {
        $this->readPipesForOutput(__FUNCTION__);

        $latest = stream_get_contents($this->stdout, -1, $this->incrementalOutputOffset);
        $this->incrementalOutputOffset = ftell($this->stdout);

        if (false === $latest) {
            return '';
        }

        return $latest;
    }

    /**
     * Returns an iterator to the output of the process, with the output type as keys (Process::OUT/ERR).
     *
     * @param int $flags A bit field of Process::ITER_* flags
     *
     * @throws LogicException in case the output has been disabled
     * @throws LogicException In case the process is not started
     *
     * @return \Generator
     */
    public function getIterator($flags = 0)
    {
        $this->readPipesForOutput(__FUNCTION__, false);

        $clearOutput = !(self::ITER_KEEP_OUTPUT & $flags);
        $blocking = !(self::ITER_NON_BLOCKING & $flags);
        $yieldOut = !(self::ITER_SKIP_OUT & $flags);
        $yieldErr = !(self::ITER_SKIP_ERR & $flags);

        while (null !== $this->callback || ($yieldOut && !feof($this->stdout)) || ($yieldErr && !feof($this->stderr))) {
            if ($yieldOut) {
                $out = stream_get_contents($this->stdout, -1, $this->incrementalOutputOffset);

                if (isset($out[0])) {
                    if ($clearOutput) {
                        $this->clearOutput();
                    } else {
                        $this->incrementalOutputOffset = ftell($this->stdout);
                    }

                    yield self::OUT => $out;
                }
            }

            if ($yieldErr) {
                $err = stream_get_contents($this->stderr, -1, $this->incrementalErrorOutputOffset);

                if (isset($err[0])) {
                    if ($clearOutput) {
                        $this->clearErrorOutput();
                    } else {
                        $this->incrementalErrorOutputOffset = ftell($this->stderr);
                    }

                    yield self::ERR => $err;
                }
            }

            if (!$blocking && !isset($out[0]) && !isset($err[0])) {
                yield self::OUT => '';
            }

            $this->checkTimeout();
            $this->readPipesForOutput(__FUNCTION__, $blocking);
        }
    }

    /**
     * Clears the process output.
     *
     * @return $this
     */
    public function clearOutput()
    {
        ftruncate($this->stdout, 0);
        fseek($this->stdout, 0);
        $this->incrementalOutputOffset = 0;

        return $this;
    }

    /**
     * Returns the current error output of the process (STDERR).
     *
     * @return string The process error output
     *
     * @throws LogicException in case the output has been disabled
     * @throws LogicException In case the process is not started
     */
    public function getErrorOutput()
    {
        $this->readPipesForOutput(__FUNCTION__);

        if (false === $ret = stream_get_contents($this->stderr, -1, 0)) {
            return '';
        }

        return $ret;
    }

    /**
     * Returns the errorOutput incrementally.
     *
     * In comparison with the getErrorOutput method which always return the
     * whole error output, this one returns the new error output since the last
     * call.
     *
     * @return string The process error output since the last call
     *
     * @throws LogicException in case the output has been disabled
     * @throws LogicException In case the process is not started
     */
    public function getIncrementalErrorOutput()
    {
        $this->readPipesForOutput(__FUNCTION__);

        $latest = stream_get_contents($this->stderr, -1, $this->incrementalErrorOutputOffset);
        $this->incrementalErrorOutputOffset = ftell($this->stderr);

        if (false === $latest) {
            return '';
        }

        return $latest;
    }

    /**
     * Clears the process output.
     *
     * @return $this
     */
    public function clearErrorOutput()
    {
        ftruncate($this->stderr, 0);
        fseek($this->stderr, 0);
        $this->incrementalErrorOutputOffset = 0;

        return $this;
    }

    /**
     * Returns the exit code returned by the process.
     *
     * @return int|null The exit status code, null if the Process is not terminated
     */
    public function getExitCode()
    {
        $this->updateStatus(false);

        return $this->exitcode;
    }

    /**
     * Returns a string representation for the exit code returned by the process.
     *
     * This method relies on the Unix exit code status standardization
     * and might not be relevant for other operating systems.
     *
     * @return string|null A string representation for the exit status code, null if the Process is not terminated
     *
     * @see http://tldp.org/LDP/abs/html/exitcodes.html
     * @see http://en.wikipedia.org/wiki/Unix_signal
     */
    public function getExitCodeText()
    {
        if (null === $exitcode = $this->getExitCode()) {
            return null;
        }

        return isset(self::$exitCodes[$exitcode]) ? self::$exitCodes[$exitcode] : 'Unknown error';
    }

    /**
     * Checks if the process ended successfully.
     *
     * @return bool true if the process ended successfully, false otherwise
     */
    public function isSuccessful()
    {
        return 0 === $this->getExitCode();
    }

    /**
     * Returns true if the child process has been terminated by an uncaught signal.
     *
     * It always returns false on Windows.
     *
     * @return bool
     *
     * @throws LogicException In case the process is not terminated
     */
    public function hasBeenSignaled()
    {
        $this->requireProcessIsTerminated(__FUNCTION__);

        return $this->processInformation['signaled'];
    }

    /**
     * Returns the number of the signal that caused the child process to terminate its execution.
     *
     * It is only meaningful if hasBeenSignaled() returns true.
     *
     * @return int
     *
     * @throws RuntimeException In case --enable-sigchild is activated
     * @throws LogicException   In case the process is not terminated
     */
    public function getTermSignal()
    {
        $this->requireProcessIsTerminated(__FUNCTION__);

        if ($this->isSigchildEnabled() && -1 === $this->processInformation['termsig']) {
            throw new RuntimeException('This PHP has been compiled with --enable-sigchild. Term signal can not be retrieved.');
        }

        return $this->processInformation['termsig'];
    }

    /**
     * Returns true if the child process has been stopped by a signal.
     *
     * It always returns false on Windows.
     *
     * @return bool
     *
     * @throws LogicException In case the process is not terminated
     */
    public function hasBeenStopped()
    {
        $this->requireProcessIsTerminated(__FUNCTION__);

        return $this->processInformation['stopped'];
    }

    /**
     * Returns the number of the signal that caused the child process to stop its execution.
     *
     * It is only meaningful if hasBeenStopped() returns true.
     *
     * @return int
     *
     * @throws LogicException In case the process is not terminated
     */
    public function getStopSignal()
    {
        $this->requireProcessIsTerminated(__FUNCTION__);

        return $this->processInformation['stopsig'];
    }

    /**
     * Checks if the process is currently running.
     *
     * @return bool true if the process is currently running, false otherwise
     */
    public function isRunning()
    {
        if (self::STATUS_STARTED !== $this->status) {
            return false;
        }

        $this->updateStatus(false);

        return $this->processInformation['running'];
    }

    /**
     * Checks if the process has been started with no regard to the current state.
     *
     * @return bool true if status is ready, false otherwise
     */
    public function isStarted()
    {
        return self::STATUS_READY != $this->status;
    }

    /**
     * Checks if the process is terminated.
     *
     * @return bool true if process is terminated, false otherwise
     */
    public function isTerminated()
    {
        $this->updateStatus(false);

        return self::STATUS_TERMINATED == $this->status;
    }

    /**
     * Gets the process status.
     *
     * The status is one of: ready, started, terminated.
     *
     * @return string The current process status
     */
    public function getStatus()
    {
        $this->updateStatus(false);

        return $this->status;
    }

    /**
     * Stops the process.
     *
     * @param int|float $timeout The timeout in seconds
     * @param int       $signal  A POSIX signal to send in case the process has not stop at timeout, default is SIGKILL (9)
     *
     * @return int|null The exit-code of the process or null if it's not running
     */
    public function stop($timeout = 10, $signal = null)
    {
        $timeoutMicro = microtime(true) + $timeout;
        if ($this->isRunning()) {
            // given SIGTERM may not be defined and that "proc_terminate" uses the constant value and not the constant itself, we use the same here
            $this->doSignal(15, false);
            do {
                usleep(1000);
            } while ($this->isRunning() && microtime(true) < $timeoutMicro);

            if ($this->isRunning()) {
                // Avoid exception here: process is supposed to be running, but it might have stopped just
                // after this line. In any case, let's silently discard the error, we cannot do anything.
                $this->doSignal($signal ?: 9, false);
            }
        }

        if ($this->isRunning()) {
            if (isset($this->fallbackStatus['pid'])) {
                unset($this->fallbackStatus['pid']);

                return $this->stop(0, $signal);
            }
            $this->close();
        }

        return $this->exitcode;
    }

    /**
     * Adds a line to the STDOUT stream.
     *
     * @internal
     */
    public function addOutput(string $line)
    {
        $this->lastOutputTime = microtime(true);

        fseek($this->stdout, 0, \SEEK_END);
        fwrite($this->stdout, $line);
        fseek($this->stdout, $this->incrementalOutputOffset);
    }

    /**
     * Adds a line to the STDERR stream.
     *
     * @internal
     */
    public function addErrorOutput(string $line)
    {
        $this->lastOutputTime = microtime(true);

        fseek($this->stderr, 0, \SEEK_END);
        fwrite($this->stderr, $line);
        fseek($this->stderr, $this->incrementalErrorOutputOffset);
    }

    /**
     * Gets the last output time in seconds.
     *
     * @return float|null The last output time in seconds or null if it isn't started
     */
    public function getLastOutputTime(): ?float
    {
        return $this->lastOutputTime;
    }

    /**
     * Gets the command line to be executed.
     *
     * @return string The command to execute
     */
    public function getCommandLine()
    {
        return \is_array($this->commandline) ? implode(' ', array_map([$this, 'escapeArgument'], $this->commandline)) : $this->commandline;
    }

    /**
     * Sets the command line to be executed.
     *
     * @param string|array $commandline The command to execute
     *
     * @return $this
     *
     * @deprecated since Symfony 4.2.
     */
    public function setCommandLine($commandline)
    {
        @trigger_error(sprintf('The "%s()" method is deprecated since Symfony 4.2.', __METHOD__), E_USER_DEPRECATED);

        $this->commandline = $commandline;

        return $this;
    }

    /**
     * Gets the process timeout (max. runtime).
     *
     * @return float|null The timeout in seconds or null if it's disabled
     */
    public function getTimeout()
    {
        return $this->timeout;
    }

    /**
     * Gets the process idle timeout (max. time since last output).
     *
     * @return float|null The timeout in seconds or null if it's disabled
     */
    public function getIdleTimeout()
    {
        return $this->idleTimeout;
    }

    /**
     * Sets the process timeout (max. runtime) in seconds.
     *
     * To disable the timeout, set this value to null.
     *
     * @param int|float|null $timeout The timeout in seconds
     *
     * @return $this
     *
     * @throws InvalidArgumentException if the timeout is negative
     */
    public function setTimeout($timeout)
    {
        $this->timeout = $this->validateTimeout($timeout);

        return $this;
    }

    /**
     * Sets the process idle timeout (max. time since last output).
     *
     * To disable the timeout, set this value to null.
     *
     * @param int|float|null $timeout The timeout in seconds
     *
     * @return $this
     *
     * @throws LogicException           if the output is disabled
     * @throws InvalidArgumentException if the timeout is negative
     */
    public function setIdleTimeout($timeout)
    {
        if (null !== $timeout && $this->outputDisabled) {
            throw new LogicException('Idle timeout can not be set while the output is disabled.');
        }

        $this->idleTimeout = $this->validateTimeout($timeout);

        return $this;
    }

    /**
     * Enables or disables the TTY mode.
     *
     * @param bool $tty True to enabled and false to disable
     *
     * @return $this
     *
     * @throws RuntimeException In case the TTY mode is not supported
     */
    public function setTty($tty)
    {
        if ('\\' === \DIRECTORY_SEPARATOR && $tty) {
            throw new RuntimeException('TTY mode is not supported on Windows platform.');
        }

        if ($tty && !self::isTtySupported()) {
            throw new RuntimeException('TTY mode requires /dev/tty to be read/writable.');
        }

        $this->tty = (bool) $tty;

        return $this;
    }

    /**
     * Checks if the TTY mode is enabled.
     *
     * @return bool true if the TTY mode is enabled, false otherwise
     */
    public function isTty()
    {
        return $this->tty;
    }

    /**
     * Sets PTY mode.
     *
     * @param bool $bool
     *
     * @return $this
     */
    public function setPty($bool)
    {
        $this->pty = (bool) $bool;

        return $this;
    }

    /**
     * Returns PTY state.
     *
     * @return bool
     */
    public function isPty()
    {
        return $this->pty;
    }

    /**
     * Gets the working directory.
     *
     * @return string|null The current working directory or null on failure
     */
    public function getWorkingDirectory()
    {
        if (null === $this->cwd) {
            // getcwd() will return false if any one of the parent directories does not have
            // the readable or search mode set, even if the current directory does
            return getcwd() ?: null;
        }

        return $this->cwd;
    }

    /**
     * Sets the current working directory.
     *
     * @param string $cwd The new working directory
     *
     * @return $this
     */
    public function setWorkingDirectory($cwd)
    {
        $this->cwd = $cwd;

        return $this;
    }

    /**
     * Gets the environment variables.
     *
     * @return array The current environment variables
     */
    public function getEnv()
    {
        return $this->env;
    }

    /**
     * Sets the environment variables.
     *
     * Each environment variable value should be a string.
     * If it is an array, the variable is ignored.
     * If it is false or null, it will be removed when
     * env vars are otherwise inherited.
     *
     * That happens in PHP when 'argv' is registered into
     * the $_ENV array for instance.
     *
     * @param array $env The new environment variables
     *
     * @return $this
     */
    public function setEnv(array $env)
    {
        // Process can not handle env values that are arrays
        $env = array_filter($env, function ($value) {
            return !\is_array($value);
        });

        $this->env = $env;

        return $this;
    }

    /**
     * Gets the Process input.
     *
     * @return resource|string|\Iterator|null The Process input
     */
    public function getInput()
    {
        return $this->input;
    }

    /**
     * Sets the input.
     *
     * This content will be passed to the underlying process standard input.
     *
     * @param string|int|float|bool|resource|\Traversable|null $input The content
     *
     * @return $this
     *
     * @throws LogicException In case the process is running
     */
    public function setInput($input)
    {
        if ($this->isRunning()) {
            throw new LogicException('Input can not be set while the process is running.');
        }

        $this->input = ProcessUtils::validateInput(__METHOD__, $input);

        return $this;
    }

    /**
<<<<<<< HEAD
=======
     * Gets the options for proc_open.
     *
     * @return array The current options
     *
     * @deprecated since version 3.3, to be removed in 4.0.
     */
    public function getOptions()
    {
        @trigger_error(sprintf('The %s() method is deprecated since Symfony 3.3 and will be removed in 4.0.', __METHOD__), \E_USER_DEPRECATED);

        return $this->options;
    }

    /**
     * Sets the options for proc_open.
     *
     * @param array $options The new options
     *
     * @return $this
     *
     * @deprecated since version 3.3, to be removed in 4.0.
     */
    public function setOptions(array $options)
    {
        @trigger_error(sprintf('The %s() method is deprecated since Symfony 3.3 and will be removed in 4.0.', __METHOD__), \E_USER_DEPRECATED);

        $this->options = $options;

        return $this;
    }

    /**
     * Gets whether or not Windows compatibility is enabled.
     *
     * This is true by default.
     *
     * @return bool
     *
     * @deprecated since version 3.3, to be removed in 4.0. Enhanced Windows compatibility will always be enabled.
     */
    public function getEnhanceWindowsCompatibility()
    {
        @trigger_error(sprintf('The %s() method is deprecated since Symfony 3.3 and will be removed in 4.0. Enhanced Windows compatibility will always be enabled.', __METHOD__), \E_USER_DEPRECATED);

        return $this->enhanceWindowsCompatibility;
    }

    /**
     * Sets whether or not Windows compatibility is enabled.
     *
     * @param bool $enhance
     *
     * @return $this
     *
     * @deprecated since version 3.3, to be removed in 4.0. Enhanced Windows compatibility will always be enabled.
     */
    public function setEnhanceWindowsCompatibility($enhance)
    {
        @trigger_error(sprintf('The %s() method is deprecated since Symfony 3.3 and will be removed in 4.0. Enhanced Windows compatibility will always be enabled.', __METHOD__), \E_USER_DEPRECATED);

        $this->enhanceWindowsCompatibility = (bool) $enhance;

        return $this;
    }

    /**
     * Returns whether sigchild compatibility mode is activated or not.
     *
     * @return bool
     *
     * @deprecated since version 3.3, to be removed in 4.0. Sigchild compatibility will always be enabled.
     */
    public function getEnhanceSigchildCompatibility()
    {
        @trigger_error(sprintf('The %s() method is deprecated since Symfony 3.3 and will be removed in 4.0. Sigchild compatibility will always be enabled.', __METHOD__), \E_USER_DEPRECATED);

        return $this->enhanceSigchildCompatibility;
    }

    /**
     * Activates sigchild compatibility mode.
     *
     * Sigchild compatibility mode is required to get the exit code and
     * determine the success of a process when PHP has been compiled with
     * the --enable-sigchild option
     *
     * @param bool $enhance
     *
     * @return $this
     *
     * @deprecated since version 3.3, to be removed in 4.0.
     */
    public function setEnhanceSigchildCompatibility($enhance)
    {
        @trigger_error(sprintf('The %s() method is deprecated since Symfony 3.3 and will be removed in 4.0. Sigchild compatibility will always be enabled.', __METHOD__), \E_USER_DEPRECATED);

        $this->enhanceSigchildCompatibility = (bool) $enhance;

        return $this;
    }

    /**
>>>>>>> 4351a706
     * Sets whether environment variables will be inherited or not.
     *
     * @param bool $inheritEnv
     *
     * @return $this
     *
     * @deprecated since Symfony 4.4, env variables are always inherited
     */
    public function inheritEnvironmentVariables($inheritEnv = true)
    {
        @trigger_error(sprintf('The "%s()" method is deprecated since Symfony 4.4, env variables are always inherited.', __METHOD__), E_USER_DEPRECATED);

        if (!$inheritEnv) {
<<<<<<< HEAD
            throw new InvalidArgumentException('Not inheriting environment variables is not supported.');
=======
            @trigger_error('Not inheriting environment variables is deprecated since Symfony 3.3 and will always happen in 4.0. Set "Process::inheritEnvironmentVariables()" to true instead.', \E_USER_DEPRECATED);
>>>>>>> 4351a706
        }

        return $this;
    }

    /**
<<<<<<< HEAD
=======
     * Returns whether environment variables will be inherited or not.
     *
     * @return bool
     *
     * @deprecated since version 3.3, to be removed in 4.0. Environment variables will always be inherited.
     */
    public function areEnvironmentVariablesInherited()
    {
        @trigger_error(sprintf('The %s() method is deprecated since Symfony 3.3 and will be removed in 4.0. Environment variables will always be inherited.', __METHOD__), \E_USER_DEPRECATED);

        return $this->inheritEnv;
    }

    /**
>>>>>>> 4351a706
     * Performs a check between the timeout definition and the time the process started.
     *
     * In case you run a background process (with the start method), you should
     * trigger this method regularly to ensure the process timeout
     *
     * @throws ProcessTimedOutException In case the timeout was reached
     */
    public function checkTimeout()
    {
        if (self::STATUS_STARTED !== $this->status) {
            return;
        }

        if (null !== $this->timeout && $this->timeout < microtime(true) - $this->starttime) {
            $this->stop(0);

            throw new ProcessTimedOutException($this, ProcessTimedOutException::TYPE_GENERAL);
        }

        if (null !== $this->idleTimeout && $this->idleTimeout < microtime(true) - $this->lastOutputTime) {
            $this->stop(0);

            throw new ProcessTimedOutException($this, ProcessTimedOutException::TYPE_IDLE);
        }
    }

    /**
     * Returns whether TTY is supported on the current operating system.
     */
    public static function isTtySupported(): bool
    {
        static $isTtySupported;

        if (null === $isTtySupported) {
            $isTtySupported = (bool) @proc_open('echo 1 >/dev/null', [['file', '/dev/tty', 'r'], ['file', '/dev/tty', 'w'], ['file', '/dev/tty', 'w']], $pipes);
        }

        return $isTtySupported;
    }

    /**
     * Returns whether PTY is supported on the current operating system.
     *
     * @return bool
     */
    public static function isPtySupported()
    {
        static $result;

        if (null !== $result) {
            return $result;
        }

        if ('\\' === \DIRECTORY_SEPARATOR) {
            return $result = false;
        }

        return $result = (bool) @proc_open('echo 1 >/dev/null', [['pty'], ['pty'], ['pty']], $pipes);
    }

    /**
     * Creates the descriptors needed by the proc_open.
     */
    private function getDescriptors(): array
    {
        if ($this->input instanceof \Iterator) {
            $this->input->rewind();
        }
        if ('\\' === \DIRECTORY_SEPARATOR) {
            $this->processPipes = new WindowsPipes($this->input, !$this->outputDisabled || $this->hasCallback);
        } else {
            $this->processPipes = new UnixPipes($this->isTty(), $this->isPty(), $this->input, !$this->outputDisabled || $this->hasCallback);
        }

        return $this->processPipes->getDescriptors();
    }

    /**
     * Builds up the callback used by wait().
     *
     * The callbacks adds all occurred output to the specific buffer and calls
     * the user callback (if present) with the received output.
     *
     * @param callable|null $callback The user defined PHP callback
     *
     * @return \Closure A PHP closure
     */
    protected function buildCallback(callable $callback = null)
    {
        if ($this->outputDisabled) {
            return function ($type, $data) use ($callback): bool {
                return null !== $callback && $callback($type, $data);
            };
        }

        $out = self::OUT;

        return function ($type, $data) use ($callback, $out): bool {
            if ($out == $type) {
                $this->addOutput($data);
            } else {
                $this->addErrorOutput($data);
            }

            return null !== $callback && $callback($type, $data);
        };
    }

    /**
     * Updates the status of the process, reads pipes.
     *
     * @param bool $blocking Whether to use a blocking read call
     */
    protected function updateStatus($blocking)
    {
        if (self::STATUS_STARTED !== $this->status) {
            return;
        }

        $this->processInformation = proc_get_status($this->process);
        $running = $this->processInformation['running'];

        $this->readPipes($running && $blocking, '\\' !== \DIRECTORY_SEPARATOR || !$running);

        if ($this->fallbackStatus && $this->isSigchildEnabled()) {
            $this->processInformation = $this->fallbackStatus + $this->processInformation;
        }

        if (!$running) {
            $this->close();
        }
    }

    /**
     * Returns whether PHP has been compiled with the '--enable-sigchild' option or not.
     *
     * @return bool
     */
    protected function isSigchildEnabled()
    {
        if (null !== self::$sigchild) {
            return self::$sigchild;
        }

        if (!\function_exists('phpinfo')) {
            return self::$sigchild = false;
        }

        ob_start();
        phpinfo(\INFO_GENERAL);

        return self::$sigchild = false !== strpos(ob_get_clean(), '--enable-sigchild');
    }

    /**
     * Reads pipes for the freshest output.
     *
     * @param string $caller   The name of the method that needs fresh outputs
     * @param bool   $blocking Whether to use blocking calls or not
     *
     * @throws LogicException in case output has been disabled or process is not started
     */
    private function readPipesForOutput(string $caller, bool $blocking = false)
    {
        if ($this->outputDisabled) {
            throw new LogicException('Output has been disabled.');
        }

        $this->requireProcessIsStarted($caller);

        $this->updateStatus($blocking);
    }

    /**
     * Validates and returns the filtered timeout.
     *
     * @throws InvalidArgumentException if the given timeout is a negative number
     */
    private function validateTimeout(?float $timeout): ?float
    {
        $timeout = (float) $timeout;

        if (0.0 === $timeout) {
            $timeout = null;
        } elseif ($timeout < 0) {
            throw new InvalidArgumentException('The timeout value must be a valid positive integer or float number.');
        }

        return $timeout;
    }

    /**
     * Reads pipes, executes callback.
     *
     * @param bool $blocking Whether to use blocking calls or not
     * @param bool $close    Whether to close file handles or not
     */
    private function readPipes(bool $blocking, bool $close)
    {
        $result = $this->processPipes->readAndWrite($blocking, $close);

        $callback = $this->callback;
        foreach ($result as $type => $data) {
            if (3 !== $type) {
                $callback(self::STDOUT === $type ? self::OUT : self::ERR, $data);
            } elseif (!isset($this->fallbackStatus['signaled'])) {
                $this->fallbackStatus['exitcode'] = (int) $data;
            }
        }
    }

    /**
     * Closes process resource, closes file handles, sets the exitcode.
     *
     * @return int The exitcode
     */
    private function close(): int
    {
        $this->processPipes->close();
        if (\is_resource($this->process)) {
            proc_close($this->process);
        }
        $this->exitcode = $this->processInformation['exitcode'];
        $this->status = self::STATUS_TERMINATED;

        if (-1 === $this->exitcode) {
            if ($this->processInformation['signaled'] && 0 < $this->processInformation['termsig']) {
                // if process has been signaled, no exitcode but a valid termsig, apply Unix convention
                $this->exitcode = 128 + $this->processInformation['termsig'];
            } elseif ($this->isSigchildEnabled()) {
                $this->processInformation['signaled'] = true;
                $this->processInformation['termsig'] = -1;
            }
        }

        // Free memory from self-reference callback created by buildCallback
        // Doing so in other contexts like __destruct or by garbage collector is ineffective
        // Now pipes are closed, so the callback is no longer necessary
        $this->callback = null;

        return $this->exitcode;
    }

    /**
     * Resets data related to the latest run of the process.
     */
    private function resetProcessData()
    {
        $this->starttime = null;
        $this->callback = null;
        $this->exitcode = null;
        $this->fallbackStatus = [];
        $this->processInformation = null;
        $this->stdout = fopen('php://temp/maxmemory:'.(1024 * 1024), 'w+b');
        $this->stderr = fopen('php://temp/maxmemory:'.(1024 * 1024), 'w+b');
        $this->process = null;
        $this->latestSignal = null;
        $this->status = self::STATUS_READY;
        $this->incrementalOutputOffset = 0;
        $this->incrementalErrorOutputOffset = 0;
    }

    /**
     * Sends a POSIX signal to the process.
     *
     * @param int  $signal         A valid POSIX signal (see https://php.net/pcntl.constants)
     * @param bool $throwException Whether to throw exception in case signal failed
     *
     * @return bool True if the signal was sent successfully, false otherwise
     *
     * @throws LogicException   In case the process is not running
     * @throws RuntimeException In case --enable-sigchild is activated and the process can't be killed
     * @throws RuntimeException In case of failure
     */
    private function doSignal(int $signal, bool $throwException): bool
    {
        if (null === $pid = $this->getPid()) {
            if ($throwException) {
                throw new LogicException('Can not send signal on a non running process.');
            }

            return false;
        }

        if ('\\' === \DIRECTORY_SEPARATOR) {
            exec(sprintf('taskkill /F /T /PID %d 2>&1', $pid), $output, $exitCode);
            if ($exitCode && $this->isRunning()) {
                if ($throwException) {
                    throw new RuntimeException(sprintf('Unable to kill the process (%s).', implode(' ', $output)));
                }

                return false;
            }
        } else {
            if (!$this->isSigchildEnabled()) {
                $ok = @proc_terminate($this->process, $signal);
            } elseif (\function_exists('posix_kill')) {
                $ok = @posix_kill($pid, $signal);
            } elseif ($ok = proc_open(sprintf('kill -%d %d', $signal, $pid), [2 => ['pipe', 'w']], $pipes)) {
                $ok = false === fgets($pipes[2]);
            }
            if (!$ok) {
                if ($throwException) {
                    throw new RuntimeException(sprintf('Error while sending signal "%s".', $signal));
                }

                return false;
            }
        }

        $this->latestSignal = $signal;
        $this->fallbackStatus['signaled'] = true;
        $this->fallbackStatus['exitcode'] = -1;
        $this->fallbackStatus['termsig'] = $this->latestSignal;

        return true;
    }

    private function prepareWindowsCommandLine(string $cmd, array &$env): string
    {
        $uid = uniqid('', true);
        $varCount = 0;
        $varCache = [];
        $cmd = preg_replace_callback(
            '/"(?:(
                [^"%!^]*+
                (?:
                    (?: !LF! | "(?:\^[%!^])?+" )
                    [^"%!^]*+
                )++
            ) | [^"]*+ )"/x',
            function ($m) use (&$env, &$varCache, &$varCount, $uid) {
                if (!isset($m[1])) {
                    return $m[0];
                }
                if (isset($varCache[$m[0]])) {
                    return $varCache[$m[0]];
                }
                if (false !== strpos($value = $m[1], "\0")) {
                    $value = str_replace("\0", '?', $value);
                }
                if (false === strpbrk($value, "\"%!\n")) {
                    return '"'.$value.'"';
                }

                $value = str_replace(['!LF!', '"^!"', '"^%"', '"^^"', '""'], ["\n", '!', '%', '^', '"'], $value);
                $value = '"'.preg_replace('/(\\\\*)"/', '$1$1\\"', $value).'"';
                $var = $uid.++$varCount;

                $env[$var] = $value;

                return $varCache[$m[0]] = '!'.$var.'!';
            },
            $cmd
        );

        $cmd = 'cmd /V:ON /E:ON /D /C ('.str_replace("\n", ' ', $cmd).')';
        foreach ($this->processPipes->getFiles() as $offset => $filename) {
            $cmd .= ' '.$offset.'>"'.$filename.'"';
        }

        return $cmd;
    }

    /**
     * Ensures the process is running or terminated, throws a LogicException if the process has a not started.
     *
     * @throws LogicException if the process has not run
     */
    private function requireProcessIsStarted(string $functionName)
    {
        if (!$this->isStarted()) {
            throw new LogicException(sprintf('Process must be started before calling "%s()".', $functionName));
        }
    }

    /**
     * Ensures the process is terminated, throws a LogicException if the process has a status different than "terminated".
     *
     * @throws LogicException if the process is not yet terminated
     */
    private function requireProcessIsTerminated(string $functionName)
    {
        if (!$this->isTerminated()) {
            throw new LogicException(sprintf('Process must be terminated before calling "%s()".', $functionName));
        }
    }

    /**
     * Escapes a string to be used as a shell argument.
     */
    private function escapeArgument(?string $argument): string
    {
        if ('' === $argument || null === $argument) {
            return '""';
        }
        if ('\\' !== \DIRECTORY_SEPARATOR) {
            return "'".str_replace("'", "'\\''", $argument)."'";
        }
        if (false !== strpos($argument, "\0")) {
            $argument = str_replace("\0", '?', $argument);
        }
        if (!preg_match('/[\/()%!^"<>&|\s]/', $argument)) {
            return $argument;
        }
        $argument = preg_replace('/(\\\\+)$/', '$1$1', $argument);

        return '"'.str_replace(['"', '^', '%', '!', "\n"], ['""', '"^^"', '"^%"', '"^!"', '!LF!'], $argument).'"';
    }

    private function replacePlaceholders(string $commandline, array $env)
    {
        return preg_replace_callback('/"\$\{:([_a-zA-Z]++[_a-zA-Z0-9]*+)\}"/', function ($matches) use ($commandline, $env) {
            if (!isset($env[$matches[1]]) || false === $env[$matches[1]]) {
                throw new InvalidArgumentException(sprintf('Command line is missing a value for parameter "%s": ', $matches[1]).$commandline);
            }

            return $this->escapeArgument($env[$matches[1]]);
        }, $commandline);
    }

    private function getDefaultEnv(): array
    {
        $env = [];

        foreach ($_SERVER as $k => $v) {
            if (\is_string($v) && false !== $v = getenv($k)) {
                $env[$k] = $v;
            }
        }

        foreach ($_ENV as $k => $v) {
            if (\is_string($v)) {
                $env[$k] = $v;
            }
        }

        return $env;
    }
}<|MERGE_RESOLUTION|>--- conflicted
+++ resolved
@@ -144,7 +144,7 @@
         }
 
         if (!\is_array($command)) {
-            @trigger_error(sprintf('Passing a command as string when creating a "%s" instance is deprecated since Symfony 4.2, pass it as an array of its arguments instead, or use the "Process::fromShellCommandline()" constructor if you need features provided by the shell.', __CLASS__), E_USER_DEPRECATED);
+            @trigger_error(sprintf('Passing a command as string when creating a "%s" instance is deprecated since Symfony 4.2, pass it as an array of its arguments instead, or use the "Process::fromShellCommandline()" constructor if you need features provided by the shell.', __CLASS__), \E_USER_DEPRECATED);
         }
 
         $this->commandline = $command;
@@ -165,7 +165,6 @@
         $this->setTimeout($timeout);
         $this->useFileHandles = '\\' === \DIRECTORY_SEPARATOR;
         $this->pty = false;
-<<<<<<< HEAD
     }
 
     /**
@@ -197,13 +196,6 @@
         $process->commandline = $command;
 
         return $process;
-=======
-        $this->enhanceSigchildCompatibility = '\\' !== \DIRECTORY_SEPARATOR && $this->isSigchildEnabled();
-        if (null !== $options) {
-            @trigger_error(sprintf('The $options parameter of the %s constructor is deprecated since Symfony 3.3 and will be removed in 4.0.', __CLASS__), \E_USER_DEPRECATED);
-            $this->options = array_replace($this->options, $options);
-        }
->>>>>>> 4351a706
     }
 
     public function __destruct()
@@ -291,20 +283,6 @@
         if ($this->isRunning()) {
             throw new RuntimeException('Process is already running.');
         }
-<<<<<<< HEAD
-=======
-        if (2 <= \func_num_args()) {
-            $env = func_get_arg(1);
-        } else {
-            if (__CLASS__ !== static::class) {
-                $r = new \ReflectionMethod($this, __FUNCTION__);
-                if (__CLASS__ !== $r->getDeclaringClass()->getName() && (2 > $r->getNumberOfParameters() || 'env' !== $r->getParameters()[1]->name)) {
-                    @trigger_error(sprintf('The %s::start() method expects a second "$env" argument since Symfony 3.3. It will be made mandatory in 4.0.', static::class), \E_USER_DEPRECATED);
-                }
-            }
-            $env = null;
-        }
->>>>>>> 4351a706
 
         $this->resetProcessData();
         $this->starttime = $this->lastOutputTime = microtime(true);
@@ -329,22 +307,10 @@
             $commandline = $this->replacePlaceholders($commandline, $env);
         }
 
-<<<<<<< HEAD
         $options = ['suppress_errors' => true];
 
         if ('\\' === \DIRECTORY_SEPARATOR) {
             $options['bypass_shell'] = true;
-=======
-        if (null !== $env && $inheritEnv) {
-            $env += $this->getDefaultEnv();
-        } elseif (null !== $env) {
-            @trigger_error('Not inheriting environment variables is deprecated since Symfony 3.3 and will always happen in 4.0. Set "Process::inheritEnvironmentVariables()" to true instead.', \E_USER_DEPRECATED);
-        } else {
-            $env = $this->getDefaultEnv();
-        }
-        if ('\\' === \DIRECTORY_SEPARATOR && $this->enhanceWindowsCompatibility) {
-            $this->options['bypass_shell'] = true;
->>>>>>> 4351a706
             $commandline = $this->prepareWindowsCommandLine($commandline, $env);
         } elseif (!$this->useFileHandles && $this->isSigchildEnabled()) {
             // last exit code is output on the fourth pipe and caught to work around --enable-sigchild
@@ -367,11 +333,7 @@
         }
 
         if (!is_dir($this->cwd)) {
-<<<<<<< HEAD
             throw new RuntimeException(sprintf('The provided cwd "%s" does not exist.', $this->cwd));
-=======
-            @trigger_error('The provided cwd does not exist. Command is currently ran against getcwd(). This behavior is deprecated since Symfony 3.4 and will be removed in 4.0.', \E_USER_DEPRECATED);
->>>>>>> 4351a706
         }
 
         $this->process = @proc_open($commandline, $descriptors, $this->processPipes->pipes, $this->cwd, $envPairs, $options);
@@ -1026,7 +988,7 @@
      */
     public function setCommandLine($commandline)
     {
-        @trigger_error(sprintf('The "%s()" method is deprecated since Symfony 4.2.', __METHOD__), E_USER_DEPRECATED);
+        @trigger_error(sprintf('The "%s()" method is deprecated since Symfony 4.2.', __METHOD__), \E_USER_DEPRECATED);
 
         $this->commandline = $commandline;
 
@@ -1252,152 +1214,26 @@
     }
 
     /**
-<<<<<<< HEAD
-=======
-     * Gets the options for proc_open.
-     *
-     * @return array The current options
-     *
-     * @deprecated since version 3.3, to be removed in 4.0.
-     */
-    public function getOptions()
-    {
-        @trigger_error(sprintf('The %s() method is deprecated since Symfony 3.3 and will be removed in 4.0.', __METHOD__), \E_USER_DEPRECATED);
-
-        return $this->options;
-    }
-
-    /**
-     * Sets the options for proc_open.
-     *
-     * @param array $options The new options
+     * Sets whether environment variables will be inherited or not.
+     *
+     * @param bool $inheritEnv
      *
      * @return $this
      *
-     * @deprecated since version 3.3, to be removed in 4.0.
-     */
-    public function setOptions(array $options)
-    {
-        @trigger_error(sprintf('The %s() method is deprecated since Symfony 3.3 and will be removed in 4.0.', __METHOD__), \E_USER_DEPRECATED);
-
-        $this->options = $options;
+     * @deprecated since Symfony 4.4, env variables are always inherited
+     */
+    public function inheritEnvironmentVariables($inheritEnv = true)
+    {
+        @trigger_error(sprintf('The "%s()" method is deprecated since Symfony 4.4, env variables are always inherited.', __METHOD__), \E_USER_DEPRECATED);
+
+        if (!$inheritEnv) {
+            throw new InvalidArgumentException('Not inheriting environment variables is not supported.');
+        }
 
         return $this;
     }
 
     /**
-     * Gets whether or not Windows compatibility is enabled.
-     *
-     * This is true by default.
-     *
-     * @return bool
-     *
-     * @deprecated since version 3.3, to be removed in 4.0. Enhanced Windows compatibility will always be enabled.
-     */
-    public function getEnhanceWindowsCompatibility()
-    {
-        @trigger_error(sprintf('The %s() method is deprecated since Symfony 3.3 and will be removed in 4.0. Enhanced Windows compatibility will always be enabled.', __METHOD__), \E_USER_DEPRECATED);
-
-        return $this->enhanceWindowsCompatibility;
-    }
-
-    /**
-     * Sets whether or not Windows compatibility is enabled.
-     *
-     * @param bool $enhance
-     *
-     * @return $this
-     *
-     * @deprecated since version 3.3, to be removed in 4.0. Enhanced Windows compatibility will always be enabled.
-     */
-    public function setEnhanceWindowsCompatibility($enhance)
-    {
-        @trigger_error(sprintf('The %s() method is deprecated since Symfony 3.3 and will be removed in 4.0. Enhanced Windows compatibility will always be enabled.', __METHOD__), \E_USER_DEPRECATED);
-
-        $this->enhanceWindowsCompatibility = (bool) $enhance;
-
-        return $this;
-    }
-
-    /**
-     * Returns whether sigchild compatibility mode is activated or not.
-     *
-     * @return bool
-     *
-     * @deprecated since version 3.3, to be removed in 4.0. Sigchild compatibility will always be enabled.
-     */
-    public function getEnhanceSigchildCompatibility()
-    {
-        @trigger_error(sprintf('The %s() method is deprecated since Symfony 3.3 and will be removed in 4.0. Sigchild compatibility will always be enabled.', __METHOD__), \E_USER_DEPRECATED);
-
-        return $this->enhanceSigchildCompatibility;
-    }
-
-    /**
-     * Activates sigchild compatibility mode.
-     *
-     * Sigchild compatibility mode is required to get the exit code and
-     * determine the success of a process when PHP has been compiled with
-     * the --enable-sigchild option
-     *
-     * @param bool $enhance
-     *
-     * @return $this
-     *
-     * @deprecated since version 3.3, to be removed in 4.0.
-     */
-    public function setEnhanceSigchildCompatibility($enhance)
-    {
-        @trigger_error(sprintf('The %s() method is deprecated since Symfony 3.3 and will be removed in 4.0. Sigchild compatibility will always be enabled.', __METHOD__), \E_USER_DEPRECATED);
-
-        $this->enhanceSigchildCompatibility = (bool) $enhance;
-
-        return $this;
-    }
-
-    /**
->>>>>>> 4351a706
-     * Sets whether environment variables will be inherited or not.
-     *
-     * @param bool $inheritEnv
-     *
-     * @return $this
-     *
-     * @deprecated since Symfony 4.4, env variables are always inherited
-     */
-    public function inheritEnvironmentVariables($inheritEnv = true)
-    {
-        @trigger_error(sprintf('The "%s()" method is deprecated since Symfony 4.4, env variables are always inherited.', __METHOD__), E_USER_DEPRECATED);
-
-        if (!$inheritEnv) {
-<<<<<<< HEAD
-            throw new InvalidArgumentException('Not inheriting environment variables is not supported.');
-=======
-            @trigger_error('Not inheriting environment variables is deprecated since Symfony 3.3 and will always happen in 4.0. Set "Process::inheritEnvironmentVariables()" to true instead.', \E_USER_DEPRECATED);
->>>>>>> 4351a706
-        }
-
-        return $this;
-    }
-
-    /**
-<<<<<<< HEAD
-=======
-     * Returns whether environment variables will be inherited or not.
-     *
-     * @return bool
-     *
-     * @deprecated since version 3.3, to be removed in 4.0. Environment variables will always be inherited.
-     */
-    public function areEnvironmentVariablesInherited()
-    {
-        @trigger_error(sprintf('The %s() method is deprecated since Symfony 3.3 and will be removed in 4.0. Environment variables will always be inherited.', __METHOD__), \E_USER_DEPRECATED);
-
-        return $this->inheritEnv;
-    }
-
-    /**
->>>>>>> 4351a706
      * Performs a check between the timeout definition and the time the process started.
      *
      * In case you run a background process (with the start method), you should
