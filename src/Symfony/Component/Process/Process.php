--- conflicted
+++ resolved
@@ -335,15 +335,11 @@
             }
         }
 
-<<<<<<< HEAD
         if (!is_dir($this->cwd)) {
             @trigger_error('The provided cwd does not exist. Command is currently ran against getcwd(). This behavior is deprecated since version 3.4 and will be removed in 4.0.', E_USER_DEPRECATED);
         }
 
-        $this->process = proc_open($commandline, $descriptors, $this->processPipes->pipes, $this->cwd, $env, $this->options);
-=======
         $this->process = proc_open($commandline, $descriptors, $this->processPipes->pipes, $this->cwd, $envPairs, $this->options);
->>>>>>> 770e5151
 
         if (!is_resource($this->process)) {
             throw new RuntimeException('Unable to launch a new process.');
