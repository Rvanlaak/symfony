--- conflicted
+++ resolved
@@ -106,11 +106,7 @@
             $this->markTestSkipped('Cannot test when open_basedir is set');
         }
 
-<<<<<<< HEAD
-        $this->iniSet('open_basedir', \dirname(PHP_BINARY).PATH_SEPARATOR.'/');
-=======
-        $this->iniSet('open_basedir', \dirname(\PHP_BINARY).(!\defined('HHVM_VERSION') || HHVM_VERSION_ID >= 30800 ? \PATH_SEPARATOR.'/' : ''));
->>>>>>> 4351a706
+        $this->iniSet('open_basedir', \dirname(\PHP_BINARY).\PATH_SEPARATOR.'/');
 
         $finder = new ExecutableFinder();
         $result = $finder->find($this->getPhpBinaryName());
@@ -128,11 +124,7 @@
         }
 
         $this->setPath('');
-<<<<<<< HEAD
-        $this->iniSet('open_basedir', PHP_BINARY.PATH_SEPARATOR.'/');
-=======
-        $this->iniSet('open_basedir', \PHP_BINARY.(!\defined('HHVM_VERSION') || HHVM_VERSION_ID >= 30800 ? \PATH_SEPARATOR.'/' : ''));
->>>>>>> 4351a706
+        $this->iniSet('open_basedir', \PHP_BINARY.\PATH_SEPARATOR.'/');
 
         $finder = new ExecutableFinder();
         $result = $finder->find($this->getPhpBinaryName(), false);
