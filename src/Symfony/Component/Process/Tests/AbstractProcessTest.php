<?php

/*
 * This file is part of the Symfony package.
 *
 * (c) Fabien Potencier <fabien@symfony.com>
 *
 * For the full copyright and license information, please view the LICENSE
 * file that was distributed with this source code.
 */

namespace Symfony\Component\Process\Tests;

use Symfony\Component\Process\Exception\ProcessTimedOutException;
use Symfony\Component\Process\Exception\LogicException;
use Symfony\Component\Process\Process;
use Symfony\Component\Process\Exception\RuntimeException;
use Symfony\Component\Process\ProcessPipes;

/**
 * @author Robert Schönthal <seroscho@googlemail.com>
 */
abstract class AbstractProcessTest extends \PHPUnit_Framework_TestCase
{
    public function testThatProcessDoesNotThrowWarningDuringRun()
    {
        @trigger_error('Test Error', E_USER_NOTICE);
        $process = $this->getProcess("php -r 'sleep(3)'");
        $process->run();
        $actualError = error_get_last();
        $this->assertEquals('Test Error', $actualError['message']);
        $this->assertEquals(E_USER_NOTICE, $actualError['type']);
    }

    /**
     * @expectedException \Symfony\Component\Process\Exception\InvalidArgumentException
     */
    public function testNegativeTimeoutFromConstructor()
    {
        $this->getProcess('', null, null, null, -1);
    }

    /**
     * @expectedException \Symfony\Component\Process\Exception\InvalidArgumentException
     */
    public function testNegativeTimeoutFromSetter()
    {
        $p = $this->getProcess('');
        $p->setTimeout(-1);
    }

    public function testFloatAndNullTimeout()
    {
        $p = $this->getProcess('');

        $p->setTimeout(10);
        $this->assertSame(10.0, $p->getTimeout());

        $p->setTimeout(null);
        $this->assertNull($p->getTimeout());

        $p->setTimeout(0.0);
        $this->assertNull($p->getTimeout());
    }

    public function testStopWithTimeoutIsActuallyWorking()
    {
        $this->verifyPosixIsEnabled();

        // exec is mandatory here since we send a signal to the process
        // see https://github.com/symfony/symfony/issues/5030 about prepending
        // command with exec
        $p = $this->getProcess('exec php '.__DIR__.'/NonStopableProcess.php 3');
        $p->start();
        usleep(100000);
        $start = microtime(true);
        $p->stop(1.1, SIGKILL);
        while ($p->isRunning()) {
            usleep(1000);
        }
        $duration = microtime(true) - $start;

        $this->assertLessThan(4, $duration);
    }

    public function testAllOutputIsActuallyReadOnTermination()
    {
        // this code will result in a maximum of 2 reads of 8192 bytes by calling
        // start() and isRunning().  by the time getOutput() is called the process
        // has terminated so the internal pipes array is already empty. normally
        // the call to start() will not read any data as the process will not have
        // generated output, but this is non-deterministic so we must count it as
        // a possibility.  therefore we need 2 * ProcessPipes::CHUNK_SIZE plus
        // another byte which will never be read.
        $expectedOutputSize = ProcessPipes::CHUNK_SIZE * 2 + 2;

        $code = sprintf('echo str_repeat(\'*\', %d);', $expectedOutputSize);
        $p = $this->getProcess(sprintf('php -r %s', escapeshellarg($code)));

        $p->start();
        // Let's wait enough time for process to finish...
        // Here we don't call Process::run or Process::wait to avoid any read of pipes
        usleep(500000);

        if ($p->isRunning()) {
            $this->markTestSkipped('Process execution did not complete in the required time frame');
        }

        $o = $p->getOutput();

        $this->assertEquals($expectedOutputSize, strlen($o));
    }

    public function testCallbacksAreExecutedWithStart()
    {
        $data = '';

        $process = $this->getProcess('echo foo && php -r "sleep(1);" && echo foo');
        $process->start(function ($type, $buffer) use (&$data) {
            $data .= $buffer;
        });

        while ($process->isRunning()) {
            usleep(10000);
        }

        $this->assertEquals(2, preg_match_all('/foo/', $data, $matches));
    }

    /**
     * tests results from sub processes.
     *
     * @dataProvider responsesCodeProvider
     */
    public function testProcessResponses($expected, $getter, $code)
    {
        $p = $this->getProcess(sprintf('php -r %s', escapeshellarg($code)));
        $p->run();

        $this->assertSame($expected, $p->$getter());
    }

    /**
     * tests results from sub processes.
     *
     * @dataProvider pipesCodeProvider
     */
    public function testProcessPipes($code, $size)
    {
        $expected = str_repeat(str_repeat('*', 1024), $size).'!';
        $expectedLength = (1024 * $size) + 1;

        $p = $this->getProcess(sprintf('php -r %s', escapeshellarg($code)));
        $p->setInput($expected);
        $p->run();

        $this->assertEquals($expectedLength, strlen($p->getOutput()));
        $this->assertEquals($expectedLength, strlen($p->getErrorOutput()));
    }

    public function testSetInputWhileRunningThrowsAnException()
    {
        $process = $this->getProcess('php -r "usleep(500000);"');
        $process->start();
        try {
            $process->setInput('foobar');
            $process->stop();
            $this->fail('A LogicException should have been raised.');
        } catch (LogicException $e) {
            $this->assertEquals('Input can not be set while the process is running.', $e->getMessage());
        }
        $process->stop();
    }

    /**
     * @dataProvider provideInvalidInputValues
     * @expectedException \Symfony\Component\Process\Exception\InvalidArgumentException
     * @expectedExceptionMessage Symfony\Component\Process\Process::setInput only accepts strings.
     */
    public function testInvalidInput($value)
    {
        $process = $this->getProcess('php -v');
        $process->setInput($value);
    }

    public function provideInvalidInputValues()
    {
        return array(
            array(array()),
            array(new NonStringifiable()),
            array(fopen('php://temporary', 'w')),
        );
    }

    /**
     * @dataProvider provideInputValues
     */
    public function testValidInput($expected, $value)
    {
        $process = $this->getProcess('php -v');
        $process->setInput($value);
        $this->assertSame($expected, $process->getInput());
    }

    public function provideInputValues()
    {
        return array(
            array(null, null),
            array('24.5', 24.5),
            array('input data', 'input data'),
            // to maintain BC, supposed to be removed in 3.0
            array('stringifiable', new Stringifiable()),
        );
    }

    public function chainedCommandsOutputProvider()
    {
        if ('\\' === DIRECTORY_SEPARATOR) {
            return array(
                array("2 \r\n2\r\n", '&&', '2'),
            );
        }

        return array(
            array("1\n1\n", ';', '1'),
            array("2\n2\n", '&&', '2'),
        );
    }

    /**
     * @dataProvider chainedCommandsOutputProvider
     */
    public function testChainedCommandsOutput($expected, $operator, $input)
    {
        $process = $this->getProcess(sprintf('echo %s %s echo %s', $input, $operator, $input));
        $process->run();
        $this->assertEquals($expected, $process->getOutput());
    }

    public function testCallbackIsExecutedForOutput()
    {
        $p = $this->getProcess(sprintf('php -r %s', escapeshellarg('echo \'foo\';')));

        $called = false;
        $p->run(function ($type, $buffer) use (&$called) {
            $called = $buffer === 'foo';
        });

        $this->assertTrue($called, 'The callback should be executed with the output');
    }

    public function testGetErrorOutput()
    {
        $p = $this->getProcess(sprintf('php -r %s', escapeshellarg('$n = 0; while ($n < 3) { file_put_contents(\'php://stderr\', \'ERROR\'); $n++; }')));

        $p->run();
        $this->assertEquals(3, preg_match_all('/ERROR/', $p->getErrorOutput(), $matches));
    }

    public function testGetIncrementalErrorOutput()
    {
        // use a lock file to toggle between writing ("W") and reading ("R") the
        // error stream
        $lock = tempnam(sys_get_temp_dir(), get_class($this).'Lock');
        file_put_contents($lock, 'W');

        $p = $this->getProcess(sprintf('php -r %s', escapeshellarg('$n = 0; while ($n < 3) { if (\'W\' === file_get_contents('.var_export($lock, true).')) { file_put_contents(\'php://stderr\', \'ERROR\'); $n++; file_put_contents('.var_export($lock, true).', \'R\'); } usleep(100); }')));

        $p->start();
        while ($p->isRunning()) {
            if ('R' === file_get_contents($lock)) {
                $this->assertLessThanOrEqual(1, preg_match_all('/ERROR/', $p->getIncrementalErrorOutput(), $matches));
                file_put_contents($lock, 'W');
            }
            usleep(100);
        }

        unlink($lock);
    }

<<<<<<< HEAD
    public function testFlushErrorOutput()
    {
        $p = $this->getProcess(sprintf('php -r %s', escapeshellarg('$n = 0; while ($n < 3) { file_put_contents(\'php://stderr\', \'ERROR\'); $n++; }')));

        $p->run();
        $p->clearErrorOutput();
        $this->assertEmpty($p->getErrorOutput());
=======
    public function testGetEmptyIncrementalErrorOutput()
    {
        // use a lock file to toggle between writing ("W") and reading ("R") the
        // output stream
        $lock = tempnam(sys_get_temp_dir(), get_class($this).'Lock');
        file_put_contents($lock, 'W');

        $p = $this->getProcess(sprintf('php -r %s', escapeshellarg('$n = 0; while ($n < 3) { if (\'W\' === file_get_contents('.var_export($lock, true).')) { file_put_contents(\'php://stderr\', \'ERROR\'); $n++; file_put_contents('.var_export($lock, true).', \'R\'); } usleep(100); }')));

        $p->start();

        $shouldWrite = false;

        while ($p->isRunning()) {
            if ('R' === file_get_contents($lock)) {
                if (!$shouldWrite) {
                    $this->assertLessThanOrEqual(1, preg_match_all('/ERROR/', $p->getIncrementalOutput(), $matches));
                    $shouldWrite = true;
                } else {
                    $this->assertSame('', $p->getIncrementalOutput());

                    file_put_contents($lock, 'W');
                    $shouldWrite = false;
                }
            }
            usleep(100);
        }

        unlink($lock);
>>>>>>> a7d56242
    }

    public function testGetOutput()
    {
        $p = $this->getProcess(sprintf('php -r %s', escapeshellarg('$n = 0; while ($n < 3) { echo \' foo \'; $n++; }')));

        $p->run();
        $this->assertEquals(3, preg_match_all('/foo/', $p->getOutput(), $matches));
    }

    public function testGetIncrementalOutput()
    {
        // use a lock file to toggle between writing ("W") and reading ("R") the
        // output stream
        $lock = tempnam(sys_get_temp_dir(), get_class($this).'Lock');
        file_put_contents($lock, 'W');

        $p = $this->getProcess(sprintf('php -r %s', escapeshellarg('$n = 0; while ($n < 3) { if (\'W\' === file_get_contents('.var_export($lock, true).')) { echo \' foo \'; $n++; file_put_contents('.var_export($lock, true).', \'R\'); } usleep(100); }')));

        $p->start();
        while ($p->isRunning()) {
            if ('R' === file_get_contents($lock)) {
                $this->assertLessThanOrEqual(1, preg_match_all('/foo/', $p->getIncrementalOutput(), $matches));
                file_put_contents($lock, 'W');
            }
            usleep(100);
        }

        unlink($lock);
    }

<<<<<<< HEAD
    public function testFlushOutput()
    {
        $p = $this->getProcess(sprintf('php -r %s', escapeshellarg('$n=0;while ($n<3) {echo \' foo \';$n++;}')));

        $p->run();
        $p->clearOutput();
        $this->assertEmpty($p->getOutput());
=======
    public function testGetEmptyIncrementalOutput()
    {
        // use a lock file to toggle between writing ("W") and reading ("R") the
        // output stream
        $lock = tempnam(sys_get_temp_dir(), get_class($this).'Lock');
        file_put_contents($lock, 'W');

        $p = $this->getProcess(sprintf('php -r %s', escapeshellarg('$n = 0; while ($n < 3) { if (\'W\' === file_get_contents('.var_export($lock, true).')) { echo \' foo \'; $n++; file_put_contents('.var_export($lock, true).', \'R\'); } usleep(100); }')));

        $p->start();

        $shouldWrite = false;

        while ($p->isRunning()) {
            if ('R' === file_get_contents($lock)) {
                if (!$shouldWrite) {
                    $this->assertLessThanOrEqual(1, preg_match_all('/foo/', $p->getIncrementalOutput(), $matches));
                    $shouldWrite = true;
                } else {
                    $this->assertSame('', $p->getIncrementalOutput());

                    file_put_contents($lock, 'W');
                    $shouldWrite = false;
                }
            }
            usleep(100);
        }

        unlink($lock);
>>>>>>> a7d56242
    }

    public function testZeroAsOutput()
    {
        if ('\\' === DIRECTORY_SEPARATOR) {
            // see http://stackoverflow.com/questions/7105433/windows-batch-echo-without-new-line
            $p = $this->getProcess('echo | set /p dummyName=0');
        } else {
            $p = $this->getProcess('printf 0');
        }

        $p->run();
        $this->assertSame('0', $p->getOutput());
    }

    public function testExitCodeCommandFailed()
    {
        if ('\\' === DIRECTORY_SEPARATOR) {
            $this->markTestSkipped('Windows does not support POSIX exit code');
        }

        // such command run in bash return an exitcode 127
        $process = $this->getProcess('nonexistingcommandIhopeneversomeonewouldnameacommandlikethis');
        $process->run();

        $this->assertGreaterThan(0, $process->getExitCode());
    }

    public function testTTYCommand()
    {
        if ('\\' === DIRECTORY_SEPARATOR) {
            $this->markTestSkipped('Windows does have /dev/tty support');
        }

        $process = $this->getProcess('echo "foo" >> /dev/null && php -r "usleep(100000);"');
        $process->setTty(true);
        $process->start();
        $this->assertTrue($process->isRunning());
        $process->wait();

        $this->assertSame(Process::STATUS_TERMINATED, $process->getStatus());
    }

    public function testTTYCommandExitCode()
    {
        if ('\\' === DIRECTORY_SEPARATOR) {
            $this->markTestSkipped('Windows does have /dev/tty support');
        }

        $process = $this->getProcess('echo "foo" >> /dev/null');
        $process->setTty(true);
        $process->run();

        $this->assertTrue($process->isSuccessful());
    }

    public function testTTYInWindowsEnvironment()
    {
        if ('\\' !== DIRECTORY_SEPARATOR) {
            $this->markTestSkipped('This test is for Windows platform only');
        }

        $process = $this->getProcess('echo "foo" >> /dev/null');
        $process->setTty(false);
        $this->setExpectedException('Symfony\Component\Process\Exception\RuntimeException', 'TTY mode is not supported on Windows platform.');
        $process->setTty(true);
    }

    public function testExitCodeTextIsNullWhenExitCodeIsNull()
    {
        $process = $this->getProcess('');
        $this->assertNull($process->getExitCodeText());
    }

    public function testPTYCommand()
    {
        if (!Process::isPtySupported()) {
            $this->markTestSkipped('PTY is not supported on this operating system.');
        }

        $process = $this->getProcess('echo "foo"');
        $process->setPty(true);
        $process->run();

        $this->assertSame(Process::STATUS_TERMINATED, $process->getStatus());
        $this->assertEquals("foo\r\n", $process->getOutput());
    }

    public function testMustRun()
    {
        $process = $this->getProcess('echo foo');

        $this->assertSame($process, $process->mustRun());
        $this->assertEquals("foo".PHP_EOL, $process->getOutput());
    }

    public function testSuccessfulMustRunHasCorrectExitCode()
    {
        $process = $this->getProcess('echo foo')->mustRun();
        $this->assertEquals(0, $process->getExitCode());
    }

    /**
     * @expectedException \Symfony\Component\Process\Exception\ProcessFailedException
     */
    public function testMustRunThrowsException()
    {
        $process = $this->getProcess('exit 1');
        $process->mustRun();
    }

    public function testExitCodeText()
    {
        $process = $this->getProcess('');
        $r = new \ReflectionObject($process);
        $p = $r->getProperty('exitcode');
        $p->setAccessible(true);

        $p->setValue($process, 2);
        $this->assertEquals('Misuse of shell builtins', $process->getExitCodeText());
    }

    public function testStartIsNonBlocking()
    {
        $process = $this->getProcess('php -r "usleep(500000);"');
        $start = microtime(true);
        $process->start();
        $end = microtime(true);
        $this->assertLessThan(0.2, $end-$start);
        $process->wait();
    }

    public function testUpdateStatus()
    {
        $process = $this->getProcess('php -h');
        $process->run();
        $this->assertTrue(strlen($process->getOutput()) > 0);
    }

    public function testGetExitCodeIsNullOnStart()
    {
        $process = $this->getProcess('php -r "usleep(200000);"');
        $this->assertNull($process->getExitCode());
        $process->start();
        $this->assertNull($process->getExitCode());
        $process->wait();
        $this->assertEquals(0, $process->getExitCode());
    }

    public function testGetExitCodeIsNullOnWhenStartingAgain()
    {
        $process = $this->getProcess('php -r "usleep(200000);"');
        $process->run();
        $this->assertEquals(0, $process->getExitCode());
        $process->start();
        $this->assertNull($process->getExitCode());
        $process->wait();
        $this->assertEquals(0, $process->getExitCode());
    }

    public function testGetExitCode()
    {
        $process = $this->getProcess('php -m');
        $process->run();
        $this->assertSame(0, $process->getExitCode());
    }

    public function testStatus()
    {
        $process = $this->getProcess('php -r "usleep(500000);"');
        $this->assertFalse($process->isRunning());
        $this->assertFalse($process->isStarted());
        $this->assertFalse($process->isTerminated());
        $this->assertSame(Process::STATUS_READY, $process->getStatus());
        $process->start();
        $this->assertTrue($process->isRunning());
        $this->assertTrue($process->isStarted());
        $this->assertFalse($process->isTerminated());
        $this->assertSame(Process::STATUS_STARTED, $process->getStatus());
        $process->wait();
        $this->assertFalse($process->isRunning());
        $this->assertTrue($process->isStarted());
        $this->assertTrue($process->isTerminated());
        $this->assertSame(Process::STATUS_TERMINATED, $process->getStatus());
    }

    public function testStop()
    {
        $process = $this->getProcess('php -r "sleep(4);"');
        $process->start();
        $this->assertTrue($process->isRunning());
        $process->stop();
        $this->assertFalse($process->isRunning());
    }

    public function testIsSuccessful()
    {
        $process = $this->getProcess('php -m');
        $process->run();
        $this->assertTrue($process->isSuccessful());
    }

    public function testIsSuccessfulOnlyAfterTerminated()
    {
        $process = $this->getProcess('php -r "sleep(1);"');
        $process->start();
        while ($process->isRunning()) {
            $this->assertFalse($process->isSuccessful());
            usleep(300000);
        }

        $this->assertTrue($process->isSuccessful());
    }

    public function testIsNotSuccessful()
    {
        $process = $this->getProcess('php -r "usleep(500000);throw new \Exception(\'BOUM\');"');
        $process->start();
        $this->assertTrue($process->isRunning());
        $process->wait();
        $this->assertFalse($process->isSuccessful());
    }

    public function testProcessIsNotSignaled()
    {
        if ('\\' === DIRECTORY_SEPARATOR) {
            $this->markTestSkipped('Windows does not support POSIX signals');
        }

        $process = $this->getProcess('php -m');
        $process->run();
        $this->assertFalse($process->hasBeenSignaled());
    }

    public function testProcessWithoutTermSignalIsNotSignaled()
    {
        if ('\\' === DIRECTORY_SEPARATOR) {
            $this->markTestSkipped('Windows does not support POSIX signals');
        }

        $process = $this->getProcess('php -m');
        $process->run();
        $this->assertFalse($process->hasBeenSignaled());
    }

    public function testProcessWithoutTermSignal()
    {
        if ('\\' === DIRECTORY_SEPARATOR) {
            $this->markTestSkipped('Windows does not support POSIX signals');
        }

        $process = $this->getProcess('php -m');
        $process->run();
        $this->assertEquals(0, $process->getTermSignal());
    }

    public function testProcessIsSignaledIfStopped()
    {
        if ('\\' === DIRECTORY_SEPARATOR) {
            $this->markTestSkipped('Windows does not support POSIX signals');
        }

        $process = $this->getProcess('php -r "sleep(4);"');
        $process->start();
        $process->stop();
        $this->assertTrue($process->hasBeenSignaled());
    }

    public function testProcessWithTermSignal()
    {
        if ('\\' === DIRECTORY_SEPARATOR) {
            $this->markTestSkipped('Windows does not support POSIX signals');
        }

        // SIGTERM is only defined if pcntl extension is present
        $termSignal = defined('SIGTERM') ? SIGTERM : 15;

        $process = $this->getProcess('php -r "sleep(4);"');
        $process->start();
        $process->stop();

        $this->assertEquals($termSignal, $process->getTermSignal());
    }

    public function testProcessThrowsExceptionWhenExternallySignaled()
    {
        if ('\\' === DIRECTORY_SEPARATOR) {
            $this->markTestSkipped('Windows does not support POSIX signals');
        }

        if (!function_exists('posix_kill')) {
            $this->markTestSkipped('posix_kill is required for this test');
        }

        $termSignal = defined('SIGKILL') ? SIGKILL : 9;

        $process = $this->getProcess('exec php -r "while (true) {}"');
        $process->start();
        posix_kill($process->getPid(), $termSignal);

        $this->setExpectedException('Symfony\Component\Process\Exception\RuntimeException', 'The process has been signaled with signal "9".');
        $process->wait();
    }

    public function testRestart()
    {
        $process1 = $this->getProcess('php -r "echo getmypid();"');
        $process1->run();
        $process2 = $process1->restart();

        $process2->wait(); // wait for output

        // Ensure that both processed finished and the output is numeric
        $this->assertFalse($process1->isRunning());
        $this->assertFalse($process2->isRunning());
        $this->assertTrue(is_numeric($process1->getOutput()));
        $this->assertTrue(is_numeric($process2->getOutput()));

        // Ensure that restart returned a new process by check that the output is different
        $this->assertNotEquals($process1->getOutput(), $process2->getOutput());
    }

    public function testPhpDeadlock()
    {
        $this->markTestSkipped('Can cause PHP to hang');

        // Sleep doesn't work as it will allow the process to handle signals and close
        // file handles from the other end.
        $process = $this->getProcess('php -r "while (true) {}"');
        $process->start();

        // PHP will deadlock when it tries to cleanup $process
    }

    public function testRunProcessWithTimeout()
    {
        $timeout = 0.5;
        $process = $this->getProcess('php -r "usleep(600000);"');
        $process->setTimeout($timeout);
        $start = microtime(true);
        try {
            $process->run();
            $this->fail('A RuntimeException should have been raised');
        } catch (RuntimeException $e) {
        }
        $duration = microtime(true) - $start;

        if ('\\' === DIRECTORY_SEPARATOR) {
            // Windows is a bit slower as it read file handles, then allow twice the precision
            $maxDuration = $timeout + 2 * Process::TIMEOUT_PRECISION;
        } else {
            $maxDuration = $timeout + Process::TIMEOUT_PRECISION;
        }

        $this->assertLessThan($maxDuration, $duration);
    }

    public function testCheckTimeoutOnNonStartedProcess()
    {
        $process = $this->getProcess('php -r "sleep(3);"');
        $process->checkTimeout();
    }

    public function testCheckTimeoutOnTerminatedProcess()
    {
        $process = $this->getProcess('php -v');
        $process->run();
        $process->checkTimeout();
    }

    public function testCheckTimeoutOnStartedProcess()
    {
        $timeout = 0.5;
        $precision = 100000;
        $process = $this->getProcess('php -r "sleep(3);"');
        $process->setTimeout($timeout);
        $start = microtime(true);

        $process->start();

        try {
            while ($process->isRunning()) {
                $process->checkTimeout();
                usleep($precision);
            }
            $this->fail('A RuntimeException should have been raised');
        } catch (RuntimeException $e) {
        }
        $duration = microtime(true) - $start;

        $this->assertLessThan($timeout + $precision, $duration);
        $this->assertFalse($process->isSuccessful());
    }

    /**
     * @group idle-timeout
     */
    public function testIdleTimeout()
    {
        $process = $this->getProcess('php -r "sleep(3);"');
        $process->setTimeout(10);
        $process->setIdleTimeout(0.5);

        try {
            $process->run();

            $this->fail('A timeout exception was expected.');
        } catch (ProcessTimedOutException $ex) {
            $this->assertTrue($ex->isIdleTimeout());
            $this->assertFalse($ex->isGeneralTimeout());
            $this->assertEquals(0.5, $ex->getExceededTimeout());
        }
    }

    /**
     * @group idle-timeout
     */
    public function testIdleTimeoutNotExceededWhenOutputIsSent()
    {
        $process = $this->getProcess('php -r "echo \'foo\'; sleep(1); echo \'foo\'; sleep(1); echo \'foo\'; sleep(1); "');
        $process->setTimeout(2);
        $process->setIdleTimeout(1.5);

        try {
            $process->run();
            $this->fail('A timeout exception was expected.');
        } catch (ProcessTimedOutException $ex) {
            $this->assertTrue($ex->isGeneralTimeout());
            $this->assertFalse($ex->isIdleTimeout());
            $this->assertEquals(2, $ex->getExceededTimeout());
        }
    }

    public function testStartAfterATimeout()
    {
        $process = $this->getProcess('php -r "$n = 1000; while ($n--) {echo \'\'; usleep(1000); }"');
        $process->setTimeout(0.1);

        try {
            $process->run();
            $this->fail('An exception should have been raised.');
        } catch (\Exception $e) {
        }
        $process->start();
        usleep(1000);
        $process->stop();
    }

    public function testGetPid()
    {
        $process = $this->getProcess('php -r "usleep(500000);"');
        $process->start();
        $this->assertGreaterThan(0, $process->getPid());
        $process->wait();
    }

    public function testGetPidIsNullBeforeStart()
    {
        $process = $this->getProcess('php -r "sleep(1);"');
        $this->assertNull($process->getPid());
    }

    public function testGetPidIsNullAfterRun()
    {
        $process = $this->getProcess('php -m');
        $process->run();
        $this->assertNull($process->getPid());
    }

    public function testSignal()
    {
        $this->verifyPosixIsEnabled();

        $process = $this->getProcess('exec php -f '.__DIR__.'/SignalListener.php');
        $process->start();
        usleep(500000);
        $process->signal(SIGUSR1);

        while ($process->isRunning() && false === strpos($process->getOutput(), 'Caught SIGUSR1')) {
            usleep(10000);
        }

        $this->assertEquals('Caught SIGUSR1', $process->getOutput());
    }

    public function testExitCodeIsAvailableAfterSignal()
    {
        $this->verifyPosixIsEnabled();

        $process = $this->getProcess('sleep 4');
        $process->start();
        $process->signal(SIGKILL);

        while ($process->isRunning()) {
            usleep(10000);
        }

        $this->assertFalse($process->isRunning());
        $this->assertTrue($process->hasBeenSignaled());
        $this->assertFalse($process->isSuccessful());
        $this->assertEquals(137, $process->getExitCode());
    }

    /**
     * @expectedException \Symfony\Component\Process\Exception\LogicException
     */
    public function testSignalProcessNotRunning()
    {
        $this->verifyPosixIsEnabled();
        $process = $this->getProcess('php -m');
        $process->signal(SIGHUP);
    }

    /**
     * @dataProvider provideMethodsThatNeedARunningProcess
     */
    public function testMethodsThatNeedARunningProcess($method)
    {
        $process = $this->getProcess('php -m');
        $this->setExpectedException('Symfony\Component\Process\Exception\LogicException', sprintf('Process must be started before calling %s.', $method));
        $process->{$method}();
    }

    public function provideMethodsThatNeedARunningProcess()
    {
        return array(
            array('getOutput'),
            array('getIncrementalOutput'),
            array('getErrorOutput'),
            array('getIncrementalErrorOutput'),
            array('wait'),
        );
    }

    /**
     * @dataProvider provideMethodsThatNeedATerminatedProcess
     */
    public function testMethodsThatNeedATerminatedProcess($method)
    {
        $process = $this->getProcess('php -r "sleep(1);"');
        $process->start();
        try {
            $process->{$method}();
            $process->stop(0);
            $this->fail('A LogicException must have been thrown');
        } catch (\Exception $e) {
            $this->assertInstanceOf('Symfony\Component\Process\Exception\LogicException', $e);
            $this->assertEquals(sprintf('Process must be terminated before calling %s.', $method), $e->getMessage());
        }
        $process->stop(0);
    }

    public function provideMethodsThatNeedATerminatedProcess()
    {
        return array(
            array('hasBeenSignaled'),
            array('getTermSignal'),
            array('hasBeenStopped'),
            array('getStopSignal'),
        );
    }

    private function verifyPosixIsEnabled()
    {
        if ('\\' === DIRECTORY_SEPARATOR) {
            $this->markTestSkipped('POSIX signals do not work on Windows');
        }
        if (!defined('SIGUSR1')) {
            $this->markTestSkipped('The pcntl extension is not enabled');
        }
    }

    /**
     * @expectedException \Symfony\Component\Process\Exception\RuntimeException
     */
    public function testSignalWithWrongIntSignal()
    {
        if ('\\' === DIRECTORY_SEPARATOR) {
            $this->markTestSkipped('POSIX signals do not work on Windows');
        }

        $process = $this->getProcess('php -r "sleep(3);"');
        $process->start();
        $process->signal(-4);
    }

    /**
     * @expectedException \Symfony\Component\Process\Exception\RuntimeException
     */
    public function testSignalWithWrongNonIntSignal()
    {
        if ('\\' === DIRECTORY_SEPARATOR) {
            $this->markTestSkipped('POSIX signals do not work on Windows');
        }

        $process = $this->getProcess('php -r "sleep(3);"');
        $process->start();
        $process->signal('Céphalopodes');
    }

    public function testDisableOutputDisablesTheOutput()
    {
        $p = $this->getProcess('php -r "usleep(500000);"');
        $this->assertFalse($p->isOutputDisabled());
        $p->disableOutput();
        $this->assertTrue($p->isOutputDisabled());
        $p->enableOutput();
        $this->assertFalse($p->isOutputDisabled());
    }

    public function testDisableOutputWhileRunningThrowsException()
    {
        $p = $this->getProcess('php -r "usleep(500000);"');
        $p->start();
        $this->setExpectedException('Symfony\Component\Process\Exception\RuntimeException', 'Disabling output while the process is running is not possible.');
        $p->disableOutput();
    }

    public function testEnableOutputWhileRunningThrowsException()
    {
        $p = $this->getProcess('php -r "usleep(500000);"');
        $p->disableOutput();
        $p->start();
        $this->setExpectedException('Symfony\Component\Process\Exception\RuntimeException', 'Enabling output while the process is running is not possible.');
        $p->enableOutput();
    }

    public function testEnableOrDisableOutputAfterRunDoesNotThrowException()
    {
        $p = $this->getProcess('php -r "usleep(500000);"');
        $p->disableOutput();
        $p->start();
        $p->wait();
        $p->enableOutput();
        $p->disableOutput();
    }

    public function testDisableOutputWhileIdleTimeoutIsSet()
    {
        $process = $this->getProcess('sleep 3');
        $process->setIdleTimeout(1);
        $this->setExpectedException('Symfony\Component\Process\Exception\LogicException', 'Output can not be disabled while an idle timeout is set.');
        $process->disableOutput();
    }

    public function testSetIdleTimeoutWhileOutputIsDisabled()
    {
        $process = $this->getProcess('sleep 3');
        $process->disableOutput();
        $this->setExpectedException('Symfony\Component\Process\Exception\LogicException', 'Idle timeout can not be set while the output is disabled.');
        $process->setIdleTimeout(1);
    }

    public function testSetNullIdleTimeoutWhileOutputIsDisabled()
    {
        $process = $this->getProcess('sleep 3');
        $process->disableOutput();
        $process->setIdleTimeout(null);
    }

    /**
     * @dataProvider provideStartMethods
     */
    public function testStartWithACallbackAndDisabledOutput($startMethod, $exception, $exceptionMessage)
    {
        $p = $this->getProcess('php -r "usleep(500000);"');
        $p->disableOutput();
        $this->setExpectedException($exception, $exceptionMessage);
        $p->{$startMethod}(function () {});
    }

    public function provideStartMethods()
    {
        return array(
            array('start', 'Symfony\Component\Process\Exception\LogicException', 'Output has been disabled, enable it to allow the use of a callback.'),
            array('run', 'Symfony\Component\Process\Exception\LogicException', 'Output has been disabled, enable it to allow the use of a callback.'),
            array('mustRun', 'Symfony\Component\Process\Exception\LogicException', 'Output has been disabled, enable it to allow the use of a callback.'),
        );
    }

    /**
     * @dataProvider provideOutputFetchingMethods
     */
    public function testGetOutputWhileDisabled($fetchMethod)
    {
        $p = $this->getProcess('php -r "usleep(500000);"');
        $p->disableOutput();
        $p->start();
        $this->setExpectedException('Symfony\Component\Process\Exception\LogicException', 'Output has been disabled.');
        $p->{$fetchMethod}();
    }

    public function provideOutputFetchingMethods()
    {
        return array(
            array('getOutput'),
            array('getIncrementalOutput'),
            array('getErrorOutput'),
            array('getIncrementalErrorOutput'),
        );
    }

    public function responsesCodeProvider()
    {
        return array(
            //expected output / getter / code to execute
            //array(1,'getExitCode','exit(1);'),
            //array(true,'isSuccessful','exit();'),
            array('output', 'getOutput', 'echo \'output\';'),
        );
    }

    public function pipesCodeProvider()
    {
        $variations = array(
            'fwrite(STDOUT, $in = file_get_contents(\'php://stdin\')); fwrite(STDERR, $in);',
            'include \''.__DIR__.'/PipeStdinInStdoutStdErrStreamSelect.php\';',
        );

        if ('\\' === DIRECTORY_SEPARATOR) {
            // Avoid XL buffers on Windows because of https://bugs.php.net/bug.php?id=65650
            $sizes = array(1, 2, 4, 8);
        } else {
            $sizes = array(1, 16, 64, 1024, 4096);
        }

        $codes = array();
        foreach ($sizes as $size) {
            foreach ($variations as $code) {
                $codes[] = array($code, $size);
            }
        }

        return $codes;
    }

    /**
     * provides default method names for simple getter/setter.
     */
    public function methodProvider()
    {
        $defaults = array(
            array('CommandLine'),
            array('Timeout'),
            array('WorkingDirectory'),
            array('Env'),
            array('Stdin'),
            array('Input'),
            array('Options'),
        );

        return $defaults;
    }

    /**
     * @param string      $commandline
     * @param null|string $cwd
     * @param null|array  $env
     * @param null|string $input
     * @param int         $timeout
     * @param array       $options
     *
     * @return Process
     */
    abstract protected function getProcess($commandline, $cwd = null, array $env = null, $input = null, $timeout = 60, array $options = array());
}

class Stringifiable
{
    public function __toString()
    {
        return 'stringifiable';
    }
}

class NonStringifiable
{
}<|MERGE_RESOLUTION|>--- conflicted
+++ resolved
@@ -278,7 +278,6 @@
         unlink($lock);
     }
 
-<<<<<<< HEAD
     public function testFlushErrorOutput()
     {
         $p = $this->getProcess(sprintf('php -r %s', escapeshellarg('$n = 0; while ($n < 3) { file_put_contents(\'php://stderr\', \'ERROR\'); $n++; }')));
@@ -286,7 +285,8 @@
         $p->run();
         $p->clearErrorOutput();
         $this->assertEmpty($p->getErrorOutput());
-=======
+    }
+
     public function testGetEmptyIncrementalErrorOutput()
     {
         // use a lock file to toggle between writing ("W") and reading ("R") the
@@ -316,7 +316,6 @@
         }
 
         unlink($lock);
->>>>>>> a7d56242
     }
 
     public function testGetOutput()
@@ -348,7 +347,6 @@
         unlink($lock);
     }
 
-<<<<<<< HEAD
     public function testFlushOutput()
     {
         $p = $this->getProcess(sprintf('php -r %s', escapeshellarg('$n=0;while ($n<3) {echo \' foo \';$n++;}')));
@@ -356,7 +354,8 @@
         $p->run();
         $p->clearOutput();
         $this->assertEmpty($p->getOutput());
-=======
+    }
+
     public function testGetEmptyIncrementalOutput()
     {
         // use a lock file to toggle between writing ("W") and reading ("R") the
@@ -386,7 +385,6 @@
         }
 
         unlink($lock);
->>>>>>> a7d56242
     }
 
     public function testZeroAsOutput()
