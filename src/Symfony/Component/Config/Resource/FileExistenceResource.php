--- conflicted
+++ resolved
@@ -36,14 +36,7 @@
         $this->exists = file_exists($resource);
     }
 
-<<<<<<< HEAD
-    /**
-     * {@inheritdoc}
-     */
     public function __toString(): string
-=======
-    public function __toString()
->>>>>>> cf0f3c98
     {
         return $this->resource;
     }
