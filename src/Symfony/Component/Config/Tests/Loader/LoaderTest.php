--- conflicted
+++ resolved
@@ -105,11 +105,7 @@
     {
     }
 
-<<<<<<< HEAD
-    public function supports($resource, string $type = null)
-=======
-    public function supports($resource, $type = null): bool
->>>>>>> 55cd8d6f
+    public function supports($resource, string $type = null): bool
     {
         return \is_string($resource) && 'foo' === pathinfo($resource, PATHINFO_EXTENSION);
     }
