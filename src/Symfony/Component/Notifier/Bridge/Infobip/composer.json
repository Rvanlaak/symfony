--- conflicted
+++ resolved
@@ -22,11 +22,7 @@
     "require": {
         "php": ">=7.2.5",
         "symfony/http-client": "^4.3|^5.0",
-<<<<<<< HEAD
-        "symfony/notifier": "^5.3"
-=======
-        "symfony/notifier": "~5.2.0"
->>>>>>> 8716049c
+        "symfony/notifier": "~5.3.0"
     },
     "autoload": {
         "psr-4": { "Symfony\\Component\\Notifier\\Bridge\\Infobip\\": "" },
