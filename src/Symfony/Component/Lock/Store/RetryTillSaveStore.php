--- conflicted
+++ resolved
@@ -38,11 +38,7 @@
      * @param int $retrySleep Duration in ms between 2 retry
      * @param int $retryCount Maximum amount of retry
      */
-<<<<<<< HEAD
-    public function __construct(PersistingStoreInterface $decorated, int $retrySleep = 100, int $retryCount = PHP_INT_MAX)
-=======
-    public function __construct(StoreInterface $decorated, $retrySleep = 100, $retryCount = \PHP_INT_MAX)
->>>>>>> 4351a706
+    public function __construct(PersistingStoreInterface $decorated, int $retrySleep = 100, int $retryCount = \PHP_INT_MAX)
     {
         $this->decorated = $decorated;
         $this->retrySleep = $retrySleep;
