--- conflicted
+++ resolved
@@ -43,23 +43,6 @@
     /**
      * {@inheritdoc}
      */
-<<<<<<< HEAD
-=======
-    public function setDefaultOptions(OptionsResolverInterface $resolver)
-    {
-        if (!$resolver instanceof OptionsResolver) {
-            throw new \InvalidArgumentException(sprintf('Custom resolver "%s" must extend "Symfony\Component\OptionsResolver\OptionsResolver".', \get_class($resolver)));
-        }
-
-        $this->configureOptions($resolver);
-    }
-
-    /**
-     * Configures the options for this type.
-     *
-     * @param OptionsResolver $resolver The resolver for the options
-     */
->>>>>>> 82d13dae
     public function configureOptions(OptionsResolver $resolver)
     {
     }
@@ -67,33 +50,9 @@
     /**
      * {@inheritdoc}
      */
-<<<<<<< HEAD
     public function getBlockPrefix()
     {
-        return StringUtil::fqcnToBlockPrefix(get_class($this));
-=======
-    public function getName()
-    {
-        // As of Symfony 2.8, the name defaults to the fully-qualified class name
-        return \get_class($this);
-    }
-
-    /**
-     * Returns the prefix of the template block name for this type.
-     *
-     * The block prefixes default to the underscored short class name with
-     * the "Type" suffix removed (e.g. "UserProfileType" => "user_profile").
-     *
-     * @return string The prefix of the template block name
-     */
-    public function getBlockPrefix()
-    {
-        $fqcn = \get_class($this);
-        $name = $this->getName();
-
-        // For BC: Use the name as block prefix if one is set
-        return $name !== $fqcn ? $name : StringUtil::fqcnToBlockPrefix($fqcn);
->>>>>>> 82d13dae
+        return StringUtil::fqcnToBlockPrefix(\get_class($this));
     }
 
     /**
