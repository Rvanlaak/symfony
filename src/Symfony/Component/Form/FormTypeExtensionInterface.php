<?php

/*
 * This file is part of the Symfony package.
 *
 * (c) Fabien Potencier <fabien@symfony.com>
 *
 * For the full copyright and license information, please view the LICENSE
 * file that was distributed with this source code.
 */

namespace Symfony\Component\Form;

interface FormTypeExtensionInterface
{
    /**
     * Builds the form.
     *
     * This method gets called after the extended type has built the form to
     * further modify it.
     *
     * @see FormTypeInterface::buildForm()
     *
     * @param FormBuilder   $builder The form builder
     * @param array         $options The options
     */
    function buildForm(FormBuilder $builder, array $options);

    /**
     * Builds the view.
     *
     * This method gets called after the extended type has built the view to
     * further modify it.
     *
     * @see FormTypeInterface::buildView()
     *
     * @param FormView      $view The view
     * @param FormInterface $form The form
     */
    function buildView(FormView $view, FormInterface $form);

    /**
     * Builds the view.
     *
     * This method gets called after the extended type has built the view to
     * further modify it.
     *
     * @see FormTypeInterface::buildViewBottomUp()
     *
     * @param FormView      $view The view
     * @param FormInterface $form The form
     */
    function buildViewBottomUp(FormView $view, FormInterface $form);

    /**
     * Overrides the default options form the extended type.
     *
     * @param array $options
     *
     * @return array
     */
    function getDefaultOptions(array $options);

    /**
<<<<<<< HEAD
     * Returns the name of the type being extended
     *
     * @return string The name of the type being extended
     */
=======
     * Returns the allowed option values for each option (if any).
     *
     * @param array $options
     *
     * @return array The allowed option values
     */
    function getAllowedOptionValues(array $options);

>>>>>>> e81b88c5
    function getExtendedType();
}<|MERGE_RESOLUTION|>--- conflicted
+++ resolved
@@ -62,12 +62,6 @@
     function getDefaultOptions(array $options);
 
     /**
-<<<<<<< HEAD
-     * Returns the name of the type being extended
-     *
-     * @return string The name of the type being extended
-     */
-=======
      * Returns the allowed option values for each option (if any).
      *
      * @param array $options
@@ -76,6 +70,11 @@
      */
     function getAllowedOptionValues(array $options);
 
->>>>>>> e81b88c5
+
+    /**
+     * Returns the name of the type being extended
+     *
+     * @return string The name of the type being extended
+     */
     function getExtendedType();
 }