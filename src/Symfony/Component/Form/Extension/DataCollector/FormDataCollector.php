<?php

/*
 * This file is part of the Symfony package.
 *
 * (c) Fabien Potencier <fabien@symfony.com>
 *
 * For the full copyright and license information, please view the LICENSE
 * file that was distributed with this source code.
 */

namespace Symfony\Component\Form\Extension\DataCollector;

use Symfony\Component\Form\FormInterface;
use Symfony\Component\Form\FormView;
use Symfony\Component\HttpFoundation\Request;
use Symfony\Component\HttpFoundation\Response;
use Symfony\Component\HttpKernel\DataCollector\DataCollector;
use Symfony\Component\Validator\ConstraintViolationInterface;
use Symfony\Component\VarDumper\Caster\Caster;
use Symfony\Component\VarDumper\Caster\ClassStub;
use Symfony\Component\VarDumper\Cloner\Stub;

/**
 * Data collector for {@link FormInterface} instances.
 *
 * @author Robert Schönthal <robert.schoenthal@gmail.com>
 * @author Bernhard Schussek <bschussek@gmail.com>
 */
class FormDataCollector extends DataCollector implements FormDataCollectorInterface
{
    /**
     * @var FormDataExtractor
     */
    private $dataExtractor;

    /**
     * Stores the collected data per {@link FormInterface} instance.
     *
     * Uses the hashes of the forms as keys. This is preferable over using
     * {@link \SplObjectStorage}, because in this way no references are kept
     * to the {@link FormInterface} instances.
     *
     * @var array
     */
    private $dataByForm;

    /**
     * Stores the collected data per {@link FormView} instance.
     *
     * Uses the hashes of the views as keys. This is preferable over using
     * {@link \SplObjectStorage}, because in this way no references are kept
     * to the {@link FormView} instances.
     *
     * @var array
     */
    private $dataByView;

    /**
     * Connects {@link FormView} with {@link FormInterface} instances.
     *
     * Uses the hashes of the views as keys and the hashes of the forms as
     * values. This is preferable over storing the objects directly, because
     * this way they can safely be discarded by the GC.
     *
     * @var array
     */
    private $formsByView;

    public function __construct(FormDataExtractorInterface $dataExtractor)
    {
        if (!class_exists(ClassStub::class)) {
            throw new \LogicException(sprintf('The VarDumper component is needed for using the %s class. Install symfony/var-dumper version 3.4 or above.', __CLASS__));
        }

        $this->dataExtractor = $dataExtractor;
<<<<<<< HEAD
        $this->data = array(
            'forms' => array(),
            'forms_by_hash' => array(),
            'nb_errors' => 0,
        );
=======
        $this->hasVarDumper = class_exists(ClassStub::class);

        $this->reset();
>>>>>>> c674bd76
    }

    /**
     * Does nothing. The data is collected during the form event listeners.
     */
    public function collect(Request $request, Response $response, \Exception $exception = null)
    {
    }

    public function reset()
    {
        $this->data = array(
            'forms' => array(),
            'forms_by_hash' => array(),
            'nb_errors' => 0,
        );
    }

    /**
     * {@inheritdoc}
     */
    public function associateFormWithView(FormInterface $form, FormView $view)
    {
        $this->formsByView[spl_object_hash($view)] = spl_object_hash($form);
    }

    /**
     * {@inheritdoc}
     */
    public function collectConfiguration(FormInterface $form)
    {
        $hash = spl_object_hash($form);

        if (!isset($this->dataByForm[$hash])) {
            $this->dataByForm[$hash] = array();
        }

        $this->dataByForm[$hash] = array_replace(
            $this->dataByForm[$hash],
            $this->dataExtractor->extractConfiguration($form)
        );

        foreach ($form as $child) {
            $this->collectConfiguration($child);
        }
    }

    /**
     * {@inheritdoc}
     */
    public function collectDefaultData(FormInterface $form)
    {
        $hash = spl_object_hash($form);

        if (!isset($this->dataByForm[$hash])) {
            $this->dataByForm[$hash] = array();
        }

        $this->dataByForm[$hash] = array_replace(
            $this->dataByForm[$hash],
            $this->dataExtractor->extractDefaultData($form)
        );

        foreach ($form as $child) {
            $this->collectDefaultData($child);
        }
    }

    /**
     * {@inheritdoc}
     */
    public function collectSubmittedData(FormInterface $form)
    {
        $hash = spl_object_hash($form);

        if (!isset($this->dataByForm[$hash])) {
            // field was created by form event
            $this->collectConfiguration($form);
            $this->collectDefaultData($form);
        }

        $this->dataByForm[$hash] = array_replace(
            $this->dataByForm[$hash],
            $this->dataExtractor->extractSubmittedData($form)
        );

        // Count errors
        if (isset($this->dataByForm[$hash]['errors'])) {
            $this->data['nb_errors'] += count($this->dataByForm[$hash]['errors']);
        }

        foreach ($form as $child) {
            $this->collectSubmittedData($child);

            // Expand current form if there are children with errors
            if (empty($this->dataByForm[$hash]['has_children_error'])) {
                $childData = $this->dataByForm[spl_object_hash($child)];
                $this->dataByForm[$hash]['has_children_error'] = !empty($childData['has_children_error']) || !empty($childData['errors']);
            }
        }
    }

    /**
     * {@inheritdoc}
     */
    public function collectViewVariables(FormView $view)
    {
        $hash = spl_object_hash($view);

        if (!isset($this->dataByView[$hash])) {
            $this->dataByView[$hash] = array();
        }

        $this->dataByView[$hash] = array_replace(
            $this->dataByView[$hash],
            $this->dataExtractor->extractViewVariables($view)
        );

        foreach ($view->children as $child) {
            $this->collectViewVariables($child);
        }
    }

    /**
     * {@inheritdoc}
     */
    public function buildPreliminaryFormTree(FormInterface $form)
    {
        $this->data['forms'][$form->getName()] = &$this->recursiveBuildPreliminaryFormTree($form, $this->data['forms_by_hash']);
    }

    /**
     * {@inheritdoc}
     */
    public function buildFinalFormTree(FormInterface $form, FormView $view)
    {
        $this->data['forms'][$form->getName()] = &$this->recursiveBuildFinalFormTree($form, $view, $this->data['forms_by_hash']);
    }

    /**
     * {@inheritdoc}
     */
    public function getName()
    {
        return 'form';
    }

    /**
     * {@inheritdoc}
     */
    public function getData()
    {
        return $this->data;
    }

    public function serialize()
    {
        foreach ($this->data['forms_by_hash'] as &$form) {
            if (isset($form['type_class']) && !$form['type_class'] instanceof ClassStub) {
                $form['type_class'] = new ClassStub($form['type_class']);
            }
        }

        return serialize($this->cloneVar($this->data));
    }

    /**
     * {@inheritdoc}
     */
    protected function getCasters()
    {
        return parent::getCasters() + array(
            \Exception::class => function (\Exception $e, array $a, Stub $s) {
                foreach (array("\0Exception\0previous", "\0Exception\0trace") as $k) {
                    if (isset($a[$k])) {
                        unset($a[$k]);
                        ++$s->cut;
                    }
                }

                return $a;
            },
            FormInterface::class => function (FormInterface $f, array $a) {
                return array(
                    Caster::PREFIX_VIRTUAL.'name' => $f->getName(),
                    Caster::PREFIX_VIRTUAL.'type_class' => new ClassStub(get_class($f->getConfig()->getType()->getInnerType())),
                );
            },
            ConstraintViolationInterface::class => function (ConstraintViolationInterface $v, array $a) {
                return array(
                    Caster::PREFIX_VIRTUAL.'root' => $v->getRoot(),
                    Caster::PREFIX_VIRTUAL.'path' => $v->getPropertyPath(),
                    Caster::PREFIX_VIRTUAL.'value' => $v->getInvalidValue(),
                );
            },
        );
    }

    private function &recursiveBuildPreliminaryFormTree(FormInterface $form, array &$outputByHash)
    {
        $hash = spl_object_hash($form);

        $output = &$outputByHash[$hash];
        $output = isset($this->dataByForm[$hash])
            ? $this->dataByForm[$hash]
            : array();

        $output['children'] = array();

        foreach ($form as $name => $child) {
            $output['children'][$name] = &$this->recursiveBuildPreliminaryFormTree($child, $outputByHash);
        }

        return $output;
    }

    private function &recursiveBuildFinalFormTree(FormInterface $form = null, FormView $view, array &$outputByHash)
    {
        $viewHash = spl_object_hash($view);
        $formHash = null;

        if (null !== $form) {
            $formHash = spl_object_hash($form);
        } elseif (isset($this->formsByView[$viewHash])) {
            // The FormInterface instance of the CSRF token is never contained in
            // the FormInterface tree of the form, so we need to get the
            // corresponding FormInterface instance for its view in a different way
            $formHash = $this->formsByView[$viewHash];
        }
        if (null !== $formHash) {
            $output = &$outputByHash[$formHash];
        }

        $output = isset($this->dataByView[$viewHash])
            ? $this->dataByView[$viewHash]
            : array();

        if (null !== $formHash) {
            $output = array_replace(
                $output,
                isset($this->dataByForm[$formHash])
                    ? $this->dataByForm[$formHash]
                    : array()
            );
        }

        $output['children'] = array();

        foreach ($view->children as $name => $childView) {
            // The CSRF token, for example, is never added to the form tree.
            // It is only present in the view.
            $childForm = null !== $form && $form->has($name)
                ? $form->get($name)
                : null;

            $output['children'][$name] = &$this->recursiveBuildFinalFormTree($childForm, $childView, $outputByHash);
        }

        return $output;
    }
}<|MERGE_RESOLUTION|>--- conflicted
+++ resolved
@@ -74,17 +74,8 @@
         }
 
         $this->dataExtractor = $dataExtractor;
-<<<<<<< HEAD
-        $this->data = array(
-            'forms' => array(),
-            'forms_by_hash' => array(),
-            'nb_errors' => 0,
-        );
-=======
-        $this->hasVarDumper = class_exists(ClassStub::class);
 
         $this->reset();
->>>>>>> c674bd76
     }
 
     /**
