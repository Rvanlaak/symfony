--- conflicted
+++ resolved
@@ -100,13 +100,11 @@
                     $this->resolvedGroups = null;
                 }
             } else {
-<<<<<<< HEAD
-                $groupedConstraints = [];
-=======
                 if ($validateDataGraph) {
                     $validator->atPath('data')->validate($data, null, $groups);
                 }
->>>>>>> a347a844
+
+                $groupedConstraints = [];
 
                 foreach ($constraints as $constraint) {
                     // For the "Valid" constraint, validate the data in all groups
@@ -120,11 +118,7 @@
                     // matching group
                     foreach ($groups as $group) {
                         if (\in_array($group, $constraint->groups)) {
-<<<<<<< HEAD
                             $groupedConstraints[$group][] = $constraint;
-=======
-                            $validator->atPath('data')->validate($data, $constraint, $group);
->>>>>>> a347a844
 
                             // Prevent duplicate validation
                             if (!$constraint instanceof Composite) {
@@ -135,7 +129,7 @@
                 }
 
                 foreach ($groupedConstraints as $group => $constraint) {
-                    $validator->atPath('data')->validate($form->getData(), $constraint, $group);
+                    $validator->atPath('data')->validate($data, $constraint, $group);
                 }
             }
         } elseif (!$form->isSynchronized()) {
