--- conflicted
+++ resolved
@@ -60,32 +60,6 @@
         }
 
         if ('single_text' === $options['widget']) {
-<<<<<<< HEAD
-            // handle seconds ignored by user's browser when with_seconds enabled
-            // https://codereview.chromium.org/450533009/
-            if ($options['with_seconds']) {
-                $builder->addEventListener(FormEvents::PRE_SUBMIT, function (FormEvent $e) {
-                    $data = $e->getData();
-                    if ($data && preg_match('/^\d{2}:\d{2}$/', $data)) {
-                        $e->setData($data.':00');
-                    }
-                });
-            }
-
-            if (null !== $options['reference_date']) {
-                $format = 'Y-m-d '.$format;
-
-                $builder->addEventListener(FormEvents::PRE_SUBMIT, function (FormEvent $event) use ($options) {
-                    $data = $event->getData();
-
-                    if (preg_match('/^\d{2}:\d{2}(:\d{2})?$/', $data)) {
-                        $event->setData($options['reference_date']->format('Y-m-d ').$data);
-                    }
-                });
-            }
-
-            $builder->addViewTransformer(new DateTimeToStringTransformer($options['model_timezone'], $options['view_timezone'], $format));
-=======
             $builder->addViewTransformer(new DateTimeToStringTransformer($options['model_timezone'], $options['view_timezone'], $format));
 
             $builder->addEventListener(FormEvents::PRE_SUBMIT, function (FormEvent $e) use ($options) {
@@ -100,7 +74,18 @@
                     }
                 }
             });
->>>>>>> a562ba23
+
+            if (null !== $options['reference_date']) {
+                $format = 'Y-m-d '.$format;
+
+                $builder->addEventListener(FormEvents::PRE_SUBMIT, function (FormEvent $event) use ($options) {
+                    $data = $event->getData();
+
+                    if (preg_match('/^\d{2}:\d{2}(:\d{2})?$/', $data)) {
+                        $event->setData($options['reference_date']->format('Y-m-d ').$data);
+                    }
+                });
+            }
         } else {
             $hourOptions = $minuteOptions = $secondOptions = [
                 'error_bubbling' => true,
