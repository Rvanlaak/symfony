<?php

/*
 * This file is part of the Symfony package.
 *
 * (c) Fabien Potencier <fabien@symfony.com>
 *
 * For the full copyright and license information, please view the LICENSE
 * file that was distributed with this source code.
 */

namespace Symfony\Component\Form\Extension\Core\Type;

use Symfony\Component\Form\AbstractType;
use Symfony\Component\Form\ChoiceList\ArrayChoiceList;
use Symfony\Component\Form\ChoiceList\Loader\CallbackChoiceLoader;
use Symfony\Component\Form\ChoiceList\Loader\ChoiceLoaderInterface;
use Symfony\Component\Form\Extension\Core\DataTransformer\DateTimeZoneToStringTransformer;
use Symfony\Component\Form\FormBuilderInterface;
use Symfony\Component\OptionsResolver\Options;
use Symfony\Component\OptionsResolver\OptionsResolver;

class TimezoneType extends AbstractType implements ChoiceLoaderInterface
{
    /**
     * Timezone loaded choice list.
     *
     * The choices are generated from the ICU function \DateTimeZone::listIdentifiers().
     *
     * @var ArrayChoiceList
     *
     * @deprecated since version 3.4, to be removed in 4.0
     */
    private $choiceList;

    /**
     * {@inheritdoc}
     */
    public function buildForm(FormBuilderInterface $builder, array $options)
    {
        if ('datetimezone' === $options['input']) {
            $builder->addModelTransformer(new DateTimeZoneToStringTransformer($options['multiple']));
        }
    }

    /**
     * {@inheritdoc}
     */
    public function configureOptions(OptionsResolver $resolver)
    {
        $resolver->setDefaults(array(
            'choice_loader' => function (Options $options) {
                if ($options['choices']) {
                    @trigger_error(sprintf('Using the "choices" option in %s has been deprecated since Symfony 3.3 and will be ignored in 4.0. Override the "choice_loader" option instead or set it to null.', __CLASS__), E_USER_DEPRECATED);

                    return null;
                }

                $regions = $options['regions'];

                return new CallbackChoiceLoader(function () use ($regions) {
                    return self::getTimezones($regions);
                });
            },
            'choice_translation_domain' => false,
            'input' => 'string',
            'regions' => \DateTimeZone::ALL,
        ));

        $resolver->setAllowedValues('input', array('string', 'datetimezone'));

        $resolver->setAllowedTypes('regions', 'int');
    }

    /**
     * {@inheritdoc}
     */
    public function getParent()
    {
        return __NAMESPACE__.'\ChoiceType';
    }

    /**
     * {@inheritdoc}
     */
    public function getBlockPrefix()
    {
        return 'timezone';
    }

    /**
     * {@inheritdoc}
     *
     * @deprecated since version 3.4, to be removed in 4.0
     */
    public function loadChoiceList($value = null)
    {
        @trigger_error(sprintf('The "%s()" method is deprecated since Symfony 3.4 and will be removed in 4.0.', __METHOD__), E_USER_DEPRECATED);

        if (null !== $this->choiceList) {
            return $this->choiceList;
        }

        return $this->choiceList = new ArrayChoiceList(self::getTimezones(\DateTimeZone::ALL), $value);
    }

    /**
     * {@inheritdoc}
     *
     * @deprecated since version 3.4, to be removed in 4.0
     */
    public function loadChoicesForValues(array $values, $value = null)
    {
        @trigger_error(sprintf('The "%s()" method is deprecated since Symfony 3.4 and will be removed in 4.0.', __METHOD__), E_USER_DEPRECATED);

        // Optimize
        $values = array_filter($values);
        if (empty($values)) {
            return array();
        }

        // If no callable is set, values are the same as choices
        if (null === $value) {
            return $values;
        }

        return $this->loadChoiceList($value)->getChoicesForValues($values);
    }

    /**
     * {@inheritdoc}
     *
     * @deprecated since version 3.4, to be removed in 4.0
     */
    public function loadValuesForChoices(array $choices, $value = null)
    {
<<<<<<< HEAD
        @trigger_error(sprintf('The "%s()" method is deprecated since Symfony 3.4 and will be removed in 4.0.', __METHOD__), E_USER_DEPRECATED);
=======
        @trigger_error('The TimezoneType::getTimezones() method is deprecated since Symfony 2.8 and will be removed in 3.0.', E_USER_DEPRECATED);

        if (null === static::$timezones) {
            static::$timezones = array();

            foreach (\DateTimeZone::listIdentifiers() as $timezone) {
                $parts = explode('/', $timezone);

                if (\count($parts) > 2) {
                    $region = $parts[0];
                    $name = $parts[1].' - '.$parts[2];
                } elseif (\count($parts) > 1) {
                    $region = $parts[0];
                    $name = $parts[1];
                } else {
                    $region = 'Other';
                    $name = $parts[0];
                }
>>>>>>> 82d13dae

        // Optimize
        $choices = array_filter($choices);
        if (empty($choices)) {
            return array();
        }

        // If no callable is set, choices are the same as values
        if (null === $value) {
            return $choices;
        }

        return $this->loadChoiceList($value)->getValuesForChoices($choices);
    }

    /**
     * Returns a normalized array of timezone choices.
     *
     * @param int $regions
     *
     * @return array The timezone choices
     */
    private static function getTimezones($regions)
    {
<<<<<<< HEAD
        $timezones = array();

        foreach (\DateTimeZone::listIdentifiers($regions) as $timezone) {
            $parts = explode('/', $timezone);

            if (count($parts) > 2) {
                $region = $parts[0];
                $name = $parts[1].' - '.$parts[2];
            } elseif (count($parts) > 1) {
                $region = $parts[0];
                $name = $parts[1];
            } else {
                $region = 'Other';
                $name = $parts[0];
=======
        if (null === self::$timezones) {
            self::$timezones = array();

            foreach (\DateTimeZone::listIdentifiers() as $timezone) {
                $parts = explode('/', $timezone);

                if (\count($parts) > 2) {
                    $region = $parts[0];
                    $name = $parts[1].' - '.$parts[2];
                } elseif (\count($parts) > 1) {
                    $region = $parts[0];
                    $name = $parts[1];
                } else {
                    $region = 'Other';
                    $name = $parts[0];
                }

                self::$timezones[$region][str_replace('_', ' ', $name)] = $timezone;
>>>>>>> 82d13dae
            }

            $timezones[$region][str_replace('_', ' ', $name)] = $timezone;
        }

        return 1 === count($timezones) ? reset($timezones) : $timezones;
    }
}<|MERGE_RESOLUTION|>--- conflicted
+++ resolved
@@ -134,28 +134,7 @@
      */
     public function loadValuesForChoices(array $choices, $value = null)
     {
-<<<<<<< HEAD
         @trigger_error(sprintf('The "%s()" method is deprecated since Symfony 3.4 and will be removed in 4.0.', __METHOD__), E_USER_DEPRECATED);
-=======
-        @trigger_error('The TimezoneType::getTimezones() method is deprecated since Symfony 2.8 and will be removed in 3.0.', E_USER_DEPRECATED);
-
-        if (null === static::$timezones) {
-            static::$timezones = array();
-
-            foreach (\DateTimeZone::listIdentifiers() as $timezone) {
-                $parts = explode('/', $timezone);
-
-                if (\count($parts) > 2) {
-                    $region = $parts[0];
-                    $name = $parts[1].' - '.$parts[2];
-                } elseif (\count($parts) > 1) {
-                    $region = $parts[0];
-                    $name = $parts[1];
-                } else {
-                    $region = 'Other';
-                    $name = $parts[0];
-                }
->>>>>>> 82d13dae
 
         // Optimize
         $choices = array_filter($choices);
@@ -180,46 +159,25 @@
      */
     private static function getTimezones($regions)
     {
-<<<<<<< HEAD
         $timezones = array();
 
         foreach (\DateTimeZone::listIdentifiers($regions) as $timezone) {
             $parts = explode('/', $timezone);
 
-            if (count($parts) > 2) {
+            if (\count($parts) > 2) {
                 $region = $parts[0];
                 $name = $parts[1].' - '.$parts[2];
-            } elseif (count($parts) > 1) {
+            } elseif (\count($parts) > 1) {
                 $region = $parts[0];
                 $name = $parts[1];
             } else {
                 $region = 'Other';
                 $name = $parts[0];
-=======
-        if (null === self::$timezones) {
-            self::$timezones = array();
-
-            foreach (\DateTimeZone::listIdentifiers() as $timezone) {
-                $parts = explode('/', $timezone);
-
-                if (\count($parts) > 2) {
-                    $region = $parts[0];
-                    $name = $parts[1].' - '.$parts[2];
-                } elseif (\count($parts) > 1) {
-                    $region = $parts[0];
-                    $name = $parts[1];
-                } else {
-                    $region = 'Other';
-                    $name = $parts[0];
-                }
-
-                self::$timezones[$region][str_replace('_', ' ', $name)] = $timezone;
->>>>>>> 82d13dae
             }
 
             $timezones[$region][str_replace('_', ' ', $name)] = $timezone;
         }
 
-        return 1 === count($timezones) ? reset($timezones) : $timezones;
+        return 1 === \count($timezones) ? reset($timezones) : $timezones;
     }
 }