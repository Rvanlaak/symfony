--- conflicted
+++ resolved
@@ -85,14 +85,9 @@
 
     public function mapFormToData(FormInterface $form, &$data)
     {
-<<<<<<< HEAD
         $propertyPath = $form->getAttribute('property_path');
-=======
-        if ($form->getAttribute('property_path') !== null && $form->isSynchronized() && !$form->isReadOnly()) {
-            $propertyPath = $form->getAttribute('property_path');
->>>>>>> 926ac98c
 
-        if (null !== $propertyPath && $form->isSynchronized()) {
+        if (null !== $propertyPath && $form->isSynchronized() && !$form->isReadOnly()) {
             // If the data is identical to the value in $data, we are
             // dealing with a reference
             $isReference = $form->getData() === $propertyPath->getValue($data);
