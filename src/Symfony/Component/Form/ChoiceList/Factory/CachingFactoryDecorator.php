<?php

/*
 * This file is part of the Symfony package.
 *
 * (c) Fabien Potencier <fabien@symfony.com>
 *
 * For the full copyright and license information, please view the LICENSE
 * file that was distributed with this source code.
 */

namespace Symfony\Component\Form\ChoiceList\Factory;

use Symfony\Component\Form\ChoiceList\ChoiceListInterface;
use Symfony\Component\Form\ChoiceList\Loader\ChoiceLoaderInterface;
use Symfony\Component\Form\ChoiceList\View\ChoiceListView;
use Symfony\Contracts\Service\ResetInterface;

/**
 * Caches the choice lists created by the decorated factory.
 *
 * To cache a list based on its options, arguments must be decorated
 * by a {@see Cache\AbstractStaticOption} implementation.
 *
 * @author Bernhard Schussek <bschussek@gmail.com>
 * @author Jules Pietri <jules@heahprod.com>
 */
class CachingFactoryDecorator implements ChoiceListFactoryInterface, ResetInterface
{
    private $decoratedFactory;

    /**
     * @var ChoiceListInterface[]
     */
    private $lists = [];

    /**
     * @var ChoiceListView[]
     */
    private $views = [];

    /**
     * Generates a SHA-256 hash for the given value.
     *
     * Optionally, a namespace string can be passed. Calling this method will
     * the same values, but different namespaces, will return different hashes.
     *
     * @return string The SHA-256 hash
     *
     * @internal
     */
    public static function generateHash(mixed $value, string $namespace = ''): string
    {
        if (\is_object($value)) {
            $value = spl_object_hash($value);
        } elseif (\is_array($value)) {
            array_walk_recursive($value, function (&$v) {
                if (\is_object($v)) {
                    $v = spl_object_hash($v);
                }
            });
        }

        return hash('sha256', $namespace.':'.serialize($value));
    }

    public function __construct(ChoiceListFactoryInterface $decoratedFactory)
    {
        $this->decoratedFactory = $decoratedFactory;
    }

    /**
     * Returns the decorated factory.
     *
     * @return ChoiceListFactoryInterface The decorated factory
     */
    public function getDecoratedFactory()
    {
        return $this->decoratedFactory;
    }

    /**
     * {@inheritdoc}
     *
<<<<<<< HEAD
     * @param callable|string|Cache\ChoiceValue|null  $value  The callable or static option for
     *                                                        generating the choice values
     * @param callable|string|Cache\ChoiceFilter|null $filter The callable or static option for
     *                                                        filtering the choices
=======
     * @param mixed $value
     * @param mixed $filter
>>>>>>> cd12afee
     */
    public function createListFromChoices(iterable $choices, callable|string|Cache\ChoiceValue $value = null, callable|string|Cache\ChoiceFilter $filter = null)
    {
        if ($choices instanceof \Traversable) {
            $choices = iterator_to_array($choices);
        }

        $cache = true;
        // Only cache per value and filter when needed. The value is not validated on purpose.
        // The decorated factory may decide which values to accept and which not.
        if ($value instanceof Cache\ChoiceValue) {
            $value = $value->getOption();
        } elseif ($value) {
            $cache = false;
        }
        if ($filter instanceof Cache\ChoiceFilter) {
            $filter = $filter->getOption();
        } elseif ($filter) {
            $cache = false;
        }

        if (!$cache) {
            return $this->decoratedFactory->createListFromChoices($choices, $value, $filter);
        }

        $hash = self::generateHash([$choices, $value, $filter], 'fromChoices');

        if (!isset($this->lists[$hash])) {
            $this->lists[$hash] = $this->decoratedFactory->createListFromChoices($choices, $value, $filter);
        }

        return $this->lists[$hash];
    }

    /**
     * {@inheritdoc}
     *
<<<<<<< HEAD
     * @param ChoiceLoaderInterface|Cache\ChoiceLoader $loader The loader or static loader to load
     *                                                         the choices lazily
     * @param callable|string|Cache\ChoiceValue|null   $value  The callable or static option for
     *                                                         generating the choice values
     * @param callable|string|Cache\ChoiceFilter|null  $filter The callable or static option for
     *                                                         filtering the choices
=======
     * @param mixed $value
     * @param mixed $filter
>>>>>>> cd12afee
     */
    public function createListFromLoader(ChoiceLoaderInterface|Cache\ChoiceLoader $loader, callable|string|Cache\ChoiceValue $value = null, callable|string|Cache\ChoiceFilter $filter = null)
    {
        $cache = true;

        if ($loader instanceof Cache\ChoiceLoader) {
            $loader = $loader->getOption();
        } else {
            $cache = false;
        }

        if ($value instanceof Cache\ChoiceValue) {
            $value = $value->getOption();
        } elseif ($value) {
            $cache = false;
        }

        if ($filter instanceof Cache\ChoiceFilter) {
            $filter = $filter->getOption();
        } elseif ($filter) {
            $cache = false;
        }

        if (!$cache) {
            return $this->decoratedFactory->createListFromLoader($loader, $value, $filter);
        }

        $hash = self::generateHash([$loader, $value, $filter], 'fromLoader');

        if (!isset($this->lists[$hash])) {
            $this->lists[$hash] = $this->decoratedFactory->createListFromLoader($loader, $value, $filter);
        }

        return $this->lists[$hash];
    }

    /**
     * {@inheritdoc}
     *
<<<<<<< HEAD
     * @param array|callable|string|Cache\PreferredChoice|null        $preferredChoices           The preferred choices
     * @param callable|false|string|Cache\ChoiceLabel|null            $label                      The option or static option generating the choice labels
     * @param callable|string|Cache\ChoiceFieldName|null              $index                      The option or static option generating the view indices
     * @param callable|string|Cache\GroupBy|null                      $groupBy                    The option or static option generating the group names
     * @param array|callable|string|Cache\ChoiceAttr|null             $attr                       The option or static option generating the HTML attributes
     * @param array|callable|string|Cache\ChoiceTranslationParameters $labelTranslationParameters The parameters used to translate the choice labels
=======
     * @param mixed $preferredChoices
     * @param mixed $label
     * @param mixed $index
     * @param mixed $groupBy
     * @param mixed $attr
     * @param mixed $labelTranslationParameters
>>>>>>> cd12afee
     */
    public function createView(ChoiceListInterface $list, array|callable|string|Cache\PreferredChoice $preferredChoices = null, callable|false|string|Cache\ChoiceLabel $label = null, callable|string|Cache\ChoiceFieldName $index = null, callable|string|Cache\GroupBy $groupBy = null, array|callable|string|Cache\ChoiceAttr $attr = null, array|callable|string|Cache\ChoiceTranslationParameters $labelTranslationParameters = [])
    {
        $cache = true;

        if ($preferredChoices instanceof Cache\PreferredChoice) {
            $preferredChoices = $preferredChoices->getOption();
        } elseif ($preferredChoices) {
            $cache = false;
        }

        if ($label instanceof Cache\ChoiceLabel) {
            $label = $label->getOption();
        } elseif (null !== $label) {
            $cache = false;
        }

        if ($index instanceof Cache\ChoiceFieldName) {
            $index = $index->getOption();
        } elseif ($index) {
            $cache = false;
        }

        if ($groupBy instanceof Cache\GroupBy) {
            $groupBy = $groupBy->getOption();
        } elseif ($groupBy) {
            $cache = false;
        }

        if ($attr instanceof Cache\ChoiceAttr) {
            $attr = $attr->getOption();
        } elseif ($attr) {
            $cache = false;
        }

        if ($labelTranslationParameters instanceof Cache\ChoiceTranslationParameters) {
            $labelTranslationParameters = $labelTranslationParameters->getOption();
        } elseif ([] !== $labelTranslationParameters) {
            $cache = false;
        }

        if (!$cache) {
            return $this->decoratedFactory->createView(
                $list,
                $preferredChoices,
                $label,
                $index,
                $groupBy,
                $attr,
                $labelTranslationParameters
            );
        }

        $hash = self::generateHash([$list, $preferredChoices, $label, $index, $groupBy, $attr, $labelTranslationParameters]);

        if (!isset($this->views[$hash])) {
            $this->views[$hash] = $this->decoratedFactory->createView(
                $list,
                $preferredChoices,
                $label,
                $index,
                $groupBy,
                $attr,
                $labelTranslationParameters
            );
        }

        return $this->views[$hash];
    }

    public function reset()
    {
        $this->lists = [];
        $this->views = [];
        Cache\AbstractStaticOption::reset();
    }
}<|MERGE_RESOLUTION|>--- conflicted
+++ resolved
@@ -81,18 +81,8 @@
 
     /**
      * {@inheritdoc}
-     *
-<<<<<<< HEAD
-     * @param callable|string|Cache\ChoiceValue|null  $value  The callable or static option for
-     *                                                        generating the choice values
-     * @param callable|string|Cache\ChoiceFilter|null $filter The callable or static option for
-     *                                                        filtering the choices
-=======
-     * @param mixed $value
-     * @param mixed $filter
->>>>>>> cd12afee
-     */
-    public function createListFromChoices(iterable $choices, callable|string|Cache\ChoiceValue $value = null, callable|string|Cache\ChoiceFilter $filter = null)
+     */
+    public function createListFromChoices(iterable $choices, mixed $value = null, mixed $filter = null)
     {
         if ($choices instanceof \Traversable) {
             $choices = iterator_to_array($choices);
@@ -127,20 +117,8 @@
 
     /**
      * {@inheritdoc}
-     *
-<<<<<<< HEAD
-     * @param ChoiceLoaderInterface|Cache\ChoiceLoader $loader The loader or static loader to load
-     *                                                         the choices lazily
-     * @param callable|string|Cache\ChoiceValue|null   $value  The callable or static option for
-     *                                                         generating the choice values
-     * @param callable|string|Cache\ChoiceFilter|null  $filter The callable or static option for
-     *                                                         filtering the choices
-=======
-     * @param mixed $value
-     * @param mixed $filter
->>>>>>> cd12afee
-     */
-    public function createListFromLoader(ChoiceLoaderInterface|Cache\ChoiceLoader $loader, callable|string|Cache\ChoiceValue $value = null, callable|string|Cache\ChoiceFilter $filter = null)
+     */
+    public function createListFromLoader(ChoiceLoaderInterface $loader, mixed $value = null, mixed $filter = null)
     {
         $cache = true;
 
@@ -177,24 +155,8 @@
 
     /**
      * {@inheritdoc}
-     *
-<<<<<<< HEAD
-     * @param array|callable|string|Cache\PreferredChoice|null        $preferredChoices           The preferred choices
-     * @param callable|false|string|Cache\ChoiceLabel|null            $label                      The option or static option generating the choice labels
-     * @param callable|string|Cache\ChoiceFieldName|null              $index                      The option or static option generating the view indices
-     * @param callable|string|Cache\GroupBy|null                      $groupBy                    The option or static option generating the group names
-     * @param array|callable|string|Cache\ChoiceAttr|null             $attr                       The option or static option generating the HTML attributes
-     * @param array|callable|string|Cache\ChoiceTranslationParameters $labelTranslationParameters The parameters used to translate the choice labels
-=======
-     * @param mixed $preferredChoices
-     * @param mixed $label
-     * @param mixed $index
-     * @param mixed $groupBy
-     * @param mixed $attr
-     * @param mixed $labelTranslationParameters
->>>>>>> cd12afee
-     */
-    public function createView(ChoiceListInterface $list, array|callable|string|Cache\PreferredChoice $preferredChoices = null, callable|false|string|Cache\ChoiceLabel $label = null, callable|string|Cache\ChoiceFieldName $index = null, callable|string|Cache\GroupBy $groupBy = null, array|callable|string|Cache\ChoiceAttr $attr = null, array|callable|string|Cache\ChoiceTranslationParameters $labelTranslationParameters = [])
+     */
+    public function createView(ChoiceListInterface $list, mixed $preferredChoices = null, mixed $label = null, mixed $index = null, mixed $groupBy = null, mixed $attr = null, mixed $labelTranslationParameters = [])
     {
         $cache = true;
 
