<?php

/*
 * This file is part of the Symfony package.
 *
 * (c) Fabien Potencier <fabien@symfony.com>
 *
 * For the full copyright and license information, please view the LICENSE
 * file that was distributed with this source code.
 */

namespace Symfony\Component\Form;

use Symfony\Component\Form\Extension\Core\CoreExtension;

/**
 * Entry point of the Form component.
 *
 * Use this class to conveniently create new form factories:
 *
<<<<<<< HEAD
 * <code>
 * use Symfony\Component\Form\Forms;
 *
 * $formFactory = Forms::createFormFactory();
 *
 * $form = $formFactory->createBuilder()
 *     ->add('firstName', 'Symfony\Component\Form\Extension\Core\Type\TextType')
 *     ->add('lastName', 'Symfony\Component\Form\Extension\Core\Type\TextType')
 *     ->add('age', 'Symfony\Component\Form\Extension\Core\Type\IntegerType')
 *     ->add('gender', 'Symfony\Component\Form\Extension\Core\Type\ChoiceType', array(
 *         'choices' => array('Male' => 'm', 'Female' => 'f'),
 *     ))
 *     ->getForm();
 * </code>
=======
 *     use Symfony\Component\Form\Forms;
 *
 *     $formFactory = Forms::createFormFactory();
 *
 *     $form = $formFactory->createBuilder()
 *         ->add('firstName', 'Symfony\Component\Form\Extension\Core\Type\TextType')
 *         ->add('lastName', 'Symfony\Component\Form\Extension\Core\Type\TextType')
 *         ->add('age', 'Symfony\Component\Form\Extension\Core\Type\IntegerType')
 *         ->add('gender', 'Symfony\Component\Form\Extension\Core\Type\ChoiceType', array(
 *             'choices' => array('Male' => 'm', 'Female' => 'f'),
 *             'choices_as_values' => true,
 *         ))
 *         ->getForm();
>>>>>>> 53c1a5f2
 *
 * You can also add custom extensions to the form factory:
 *
 *     $formFactory = Forms::createFormFactoryBuilder()
 *         ->addExtension(new AcmeExtension())
 *         ->getFormFactory();
 *
 * If you create custom form types or type extensions, it is
 * generally recommended to create your own extensions that lazily
 * load these types and type extensions. In projects where performance
 * does not matter that much, you can also pass them directly to the
 * form factory:
 *
 *     $formFactory = Forms::createFormFactoryBuilder()
 *         ->addType(new PersonType())
 *         ->addType(new PhoneNumberType())
 *         ->addTypeExtension(new FormTypeHelpTextExtension())
 *         ->getFormFactory();
 *
 * Support for the Validator component is provided by ValidatorExtension.
 * This extension needs a validator object to function properly:
 *
 *     use Symfony\Component\Validator\Validation;
 *     use Symfony\Component\Form\Extension\Validator\ValidatorExtension;
 *
 *     $validator = Validation::createValidator();
 *     $formFactory = Forms::createFormFactoryBuilder()
 *         ->addExtension(new ValidatorExtension($validator))
 *         ->getFormFactory();
 *
 * Support for the Templating component is provided by TemplatingExtension.
 * This extension needs a PhpEngine object for rendering forms. As second
 * argument you should pass the names of the default themes. Here is an
 * example for using the default layout with "<div>" tags:
 *
 *     use Symfony\Component\Form\Extension\Templating\TemplatingExtension;
 *
 *     $formFactory = Forms::createFormFactoryBuilder()
 *         ->addExtension(new TemplatingExtension($engine, null, array(
 *             'FrameworkBundle:Form',
 *         )))
 *         ->getFormFactory();
 *
 * The next example shows how to include the "<table>" layout:
 *
 *     use Symfony\Component\Form\Extension\Templating\TemplatingExtension;
 *
 *     $formFactory = Forms::createFormFactoryBuilder()
 *         ->addExtension(new TemplatingExtension($engine, null, array(
 *             'FrameworkBundle:Form',
 *             'FrameworkBundle:FormTable',
 *         )))
 *         ->getFormFactory();
 *
 * @author Bernhard Schussek <bschussek@gmail.com>
 */
final class Forms
{
    /**
     * Creates a form factory with the default configuration.
     *
     * @return FormFactoryInterface The form factory
     */
    public static function createFormFactory()
    {
        return self::createFormFactoryBuilder()->getFormFactory();
    }

    /**
     * Creates a form factory builder with the default configuration.
     *
     * @return FormFactoryBuilderInterface The form factory builder
     */
    public static function createFormFactoryBuilder()
    {
        $builder = new FormFactoryBuilder();
        $builder->addExtension(new CoreExtension());

        return $builder;
    }

    /**
     * This class cannot be instantiated.
     */
    private function __construct()
    {
    }
}<|MERGE_RESOLUTION|>--- conflicted
+++ resolved
@@ -18,22 +18,6 @@
  *
  * Use this class to conveniently create new form factories:
  *
-<<<<<<< HEAD
- * <code>
- * use Symfony\Component\Form\Forms;
- *
- * $formFactory = Forms::createFormFactory();
- *
- * $form = $formFactory->createBuilder()
- *     ->add('firstName', 'Symfony\Component\Form\Extension\Core\Type\TextType')
- *     ->add('lastName', 'Symfony\Component\Form\Extension\Core\Type\TextType')
- *     ->add('age', 'Symfony\Component\Form\Extension\Core\Type\IntegerType')
- *     ->add('gender', 'Symfony\Component\Form\Extension\Core\Type\ChoiceType', array(
- *         'choices' => array('Male' => 'm', 'Female' => 'f'),
- *     ))
- *     ->getForm();
- * </code>
-=======
  *     use Symfony\Component\Form\Forms;
  *
  *     $formFactory = Forms::createFormFactory();
@@ -44,10 +28,8 @@
  *         ->add('age', 'Symfony\Component\Form\Extension\Core\Type\IntegerType')
  *         ->add('gender', 'Symfony\Component\Form\Extension\Core\Type\ChoiceType', array(
  *             'choices' => array('Male' => 'm', 'Female' => 'f'),
- *             'choices_as_values' => true,
  *         ))
  *         ->getForm();
->>>>>>> 53c1a5f2
  *
  * You can also add custom extensions to the form factory:
  *
