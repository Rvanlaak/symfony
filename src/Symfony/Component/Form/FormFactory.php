--- conflicted
+++ resolved
@@ -11,13 +11,9 @@
 
 namespace Symfony\Component\Form;
 
-<<<<<<< HEAD
-=======
-use Symfony\Component\Form\Exception\UnexpectedTypeException;
 use Symfony\Component\Form\Extension\Core\Type\FormType;
 use Symfony\Component\Form\Extension\Core\Type\TextType;
 
->>>>>>> f8b18ce9
 class FormFactory implements FormFactoryInterface
 {
     private $registry;
@@ -30,11 +26,7 @@
     /**
      * {@inheritdoc}
      */
-<<<<<<< HEAD
-    public function create(string $type = 'Symfony\Component\Form\Extension\Core\Type\FormType', $data = null, array $options = [])
-=======
-    public function create($type = FormType::class, $data = null, array $options = [])
->>>>>>> f8b18ce9
+    public function create(string $type = FormType::class, $data = null, array $options = [])
     {
         return $this->createBuilder($type, $data, $options)->getForm();
     }
@@ -42,11 +34,7 @@
     /**
      * {@inheritdoc}
      */
-<<<<<<< HEAD
-    public function createNamed(string $name, string $type = 'Symfony\Component\Form\Extension\Core\Type\FormType', $data = null, array $options = [])
-=======
-    public function createNamed($name, $type = FormType::class, $data = null, array $options = [])
->>>>>>> f8b18ce9
+    public function createNamed(string $name, string $type = FormType::class, $data = null, array $options = [])
     {
         return $this->createNamedBuilder($name, $type, $data, $options)->getForm();
     }
@@ -62,11 +50,7 @@
     /**
      * {@inheritdoc}
      */
-<<<<<<< HEAD
-    public function createBuilder(string $type = 'Symfony\Component\Form\Extension\Core\Type\FormType', $data = null, array $options = [])
-=======
-    public function createBuilder($type = FormType::class, $data = null, array $options = [])
->>>>>>> f8b18ce9
+    public function createBuilder(string $type = FormType::class, $data = null, array $options = [])
     {
         return $this->createNamedBuilder($this->registry->getType($type)->getBlockPrefix(), $type, $data, $options);
     }
@@ -74,11 +58,7 @@
     /**
      * {@inheritdoc}
      */
-<<<<<<< HEAD
-    public function createNamedBuilder(string $name, string $type = 'Symfony\Component\Form\Extension\Core\Type\FormType', $data = null, array $options = [])
-=======
-    public function createNamedBuilder($name, $type = FormType::class, $data = null, array $options = [])
->>>>>>> f8b18ce9
+    public function createNamedBuilder(string $name, string $type = FormType::class, $data = null, array $options = [])
     {
         if (null !== $data && !\array_key_exists('data', $options)) {
             $options['data'] = $data;
