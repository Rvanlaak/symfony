--- conflicted
+++ resolved
@@ -18,19 +18,16 @@
 
 class FormFactory implements FormFactoryInterface
 {
-<<<<<<< HEAD
-    /**
-     * Extensions
-     * @var array An array of FormExtensionInterface
-     */
-=======
     private static $requiredOptions = array(
         'data',
         'required',
         'max_length',
     );
 
->>>>>>> e81b88c5
+    /**
+     * Extensions
+     * @var array An array of FormExtensionInterface
+     */
     private $extensions = array();
 
     /**
@@ -63,22 +60,14 @@
         $this->extensions = $extensions;
     }
 
-<<<<<<< HEAD
-    /**
-     * Returns a type by name.
-     *
-     * This methods registers the type extensions from the form extensions.
-     *
-     * @param string|FormTypeInterface $name The name of the type or a type instance
-     *
-     * @return FormTypeInterface The type
-     *
-     * @throws FormException if the type can not be retrieved from any extension
-     */
-    public function getType($name)
-=======
+    /**
+     * Returns whether the given type is supported.
+     *
+     * @param string $name The name of the type
+     *
+     * @return Boolean Whether the type is supported
+     */
     public function hasType($name)
->>>>>>> e81b88c5
     {
         if (isset($this->types[$name])) {
             return true;
@@ -93,6 +82,11 @@
         return true;
     }
 
+    /**
+     * Add a type.
+     *
+     * @param FormTypeInterface $type The type
+     */
     public function addType(FormTypeInterface $type)
     {
         $this->loadTypeExtensions($type);
@@ -100,6 +94,17 @@
         $this->types[$type->getName()] = $type;
     }
 
+    /**
+     * Returns a type by name.
+     *
+     * This methods registers the type extensions from the form extensions.
+     *
+     * @param string|FormTypeInterface $name The name of the type or a type instance
+     *
+     * @return FormTypeInterface The type
+     *
+     * @throws FormException if the type can not be retrieved from any extension
+     */
     public function getType($name)
     {
         if (!is_string($name)) {
@@ -233,12 +238,6 @@
             $type = $type->getParent($options);
         }
 
-<<<<<<< HEAD
-        $extraOptions = array_diff($passedOptions, $knownOptions);
-
-        if (count($extraOptions) > 0) {
-            throw new FormException(sprintf('The options "%s" do not exist', implode('", "', $extraOptions)));
-=======
         $type = end($types);
         $diff = array_diff(self::$requiredOptions, $knownOptions);
 
@@ -260,7 +259,6 @@
             if (!in_array($options[$option], $allowedValues, true)) {
                 throw new CreationException(sprintf('The option "%s" has the value "%s", but is expected to be one of "%s"', $option, $options[$option], implode('", "', $allowedValues)));
             }
->>>>>>> e81b88c5
         }
 
         for ($i = 0, $l = count($types); $i < $l && !$builder; ++$i) {
@@ -345,6 +343,13 @@
         $this->guesser = new FormTypeGuesserChain($guessers);
     }
 
+    /**
+     * Loads a type.
+     *
+     * @param string $name The type name
+     *
+     * @throws FormException if the type is not provided by any registered extension
+     */
     private function loadType($name)
     {
         $type = null;
@@ -365,6 +370,11 @@
         $this->types[$name] = $type;
     }
 
+    /**
+     * Loads the extensions for a given type.
+     *
+     * @param FormTypeInterface $type The type
+     */
     private function loadTypeExtensions(FormTypeInterface $type)
     {
         $typeExtensions = array();
