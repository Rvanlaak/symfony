<?php

/*
 * This file is part of the Symfony package.
 *
 * (c) Fabien Potencier <fabien@symfony.com>
 *
 * For the full copyright and license information, please view the LICENSE
 * file that was distributed with this source code.
 */

namespace Symfony\Component\Form\Tests;

use Symfony\Component\Form\FormError;
use Symfony\Component\Form\FormView;
use Symfony\Component\Form\Extension\Csrf\CsrfExtension;

abstract class AbstractLayoutTest extends \Symfony\Component\Form\Test\FormIntegrationTestCase
{
    protected $csrfTokenManager;
    protected $testableFeatures = array();

    protected function setUp()
    {
        if (!extension_loaded('intl')) {
            $this->markTestSkipped('The "intl" extension is not available');
        }

        \Locale::setDefault('en');

        $this->csrfTokenManager = $this->getMock('Symfony\Component\Security\Csrf\CsrfTokenManagerInterface');

        parent::setUp();
    }

    protected function getExtensions()
    {
        return array(
            new CsrfExtension($this->csrfTokenManager),
        );
    }

    protected function tearDown()
    {
        $this->csrfTokenManager = null;

        parent::tearDown();
    }

    protected function assertXpathNodeValue(\DomElement $element, $expression, $nodeValue)
    {
        $xpath = new \DOMXPath($element->ownerDocument);
        $nodeList = $xpath->evaluate($expression);
        $this->assertEquals(1, $nodeList->length);
        $this->assertEquals($nodeValue, $nodeList->item(0)->nodeValue);
    }

    protected function assertMatchesXpath($html, $expression, $count = 1)
    {
        $dom = new \DomDocument('UTF-8');
        try {
            // Wrap in <root> node so we can load HTML with multiple tags at
            // the top level
            $dom->loadXML('<root>'.$html.'</root>');
        } catch (\Exception $e) {
            $this->fail(sprintf(
                "Failed loading HTML:\n\n%s\n\nError: %s",
                $html,
                $e->getMessage()
            ));
        }
        $xpath = new \DOMXPath($dom);
        $nodeList = $xpath->evaluate('/root'.$expression);

        if ($nodeList->length != $count) {
            $dom->formatOutput = true;
            $this->fail(sprintf(
                "Failed asserting that \n\n%s\n\nmatches exactly %s. Matches %s in \n\n%s",
                $expression,
                $count == 1 ? 'once' : $count.' times',
                $nodeList->length == 1 ? 'once' : $nodeList->length.' times',
                // strip away <root> and </root>
                substr($dom->saveHTML(), 6, -8)
            ));
        }
    }

    protected function assertWidgetMatchesXpath(FormView $view, array $vars, $xpath)
    {
        // include ampersands everywhere to validate escaping
        $html = $this->renderWidget($view, array_merge(array(
            'id' => 'my&id',
            'attr' => array('class' => 'my&class'),
        ), $vars));

        if (!isset($vars['id'])) {
            $xpath = trim($xpath).'
    [@id="my&id"]';
        }

        if (!isset($vars['attr']['class'])) {
            $xpath .= '
    [@class="my&class"]';
        }

        $this->assertMatchesXpath($html, $xpath);
    }

    abstract protected function renderForm(FormView $view, array $vars = array());

    abstract protected function renderLabel(FormView $view, $label = null, array $vars = array());

    abstract protected function renderErrors(FormView $view);

    abstract protected function renderWidget(FormView $view, array $vars = array());

    abstract protected function renderRow(FormView $view, array $vars = array());

    abstract protected function renderRest(FormView $view, array $vars = array());

    abstract protected function renderStart(FormView $view, array $vars = array());

    abstract protected function renderEnd(FormView $view, array $vars = array());

    abstract protected function setTheme(FormView $view, array $themes);

<<<<<<< HEAD
=======
    /**
     * @group legacy
     */
    public function testEnctype()
    {
        $form = $this->factory->createNamedBuilder('name', 'Symfony\Component\Form\Extension\Core\Type\FormType')
            ->add('file', 'Symfony\Component\Form\Extension\Core\Type\FileType')
            ->getForm();

        $this->assertEquals('enctype="multipart/form-data"', $this->renderEnctype($form->createView()));
    }

    /**
     * @group legacy
     */
    public function testNoEnctype()
    {
        $form = $this->factory->createNamedBuilder('name', 'Symfony\Component\Form\Extension\Core\Type\FormType')
            ->add('text', 'Symfony\Component\Form\Extension\Core\Type\TextType')
            ->getForm();

        $this->assertEquals('', $this->renderEnctype($form->createView()));
    }

>>>>>>> 48aa3e14
    public function testLabel()
    {
        $form = $this->factory->createNamed('name', 'Symfony\Component\Form\Extension\Core\Type\TextType');
        $view = $form->createView();
        $this->renderWidget($view, array('label' => 'foo'));
        $html = $this->renderLabel($view);

        $this->assertMatchesXpath($html,
'/label
    [@for="name"]
    [.="[trans]Name[/trans]"]
'
        );
    }

    public function testLabelWithoutTranslation()
    {
        $form = $this->factory->createNamed('name', 'Symfony\Component\Form\Extension\Core\Type\TextType', null, array(
            'translation_domain' => false,
        ));

        $this->assertMatchesXpath($this->renderLabel($form->createView()),
'/label
    [@for="name"]
    [.="Name"]
'
        );
    }

    public function testLabelOnForm()
    {
        $form = $this->factory->createNamed('name', 'Symfony\Component\Form\Extension\Core\Type\DateType');
        $view = $form->createView();
        $this->renderWidget($view, array('label' => 'foo'));
        $html = $this->renderLabel($view);

        $this->assertMatchesXpath($html,
'/label
    [@class="required"]
    [.="[trans]Name[/trans]"]
'
        );
    }

    public function testLabelWithCustomTextPassedAsOption()
    {
        $form = $this->factory->createNamed('name', 'Symfony\Component\Form\Extension\Core\Type\TextType', null, array(
            'label' => 'Custom label',
        ));
        $html = $this->renderLabel($form->createView());

        $this->assertMatchesXpath($html,
'/label
    [@for="name"]
    [.="[trans]Custom label[/trans]"]
'
        );
    }

    public function testLabelWithCustomTextPassedDirectly()
    {
        $form = $this->factory->createNamed('name', 'Symfony\Component\Form\Extension\Core\Type\TextType');
        $html = $this->renderLabel($form->createView(), 'Custom label');

        $this->assertMatchesXpath($html,
'/label
    [@for="name"]
    [.="[trans]Custom label[/trans]"]
'
        );
    }

    public function testLabelWithCustomTextPassedAsOptionAndDirectly()
    {
        $form = $this->factory->createNamed('name', 'Symfony\Component\Form\Extension\Core\Type\TextType', null, array(
            'label' => 'Custom label',
        ));
        $html = $this->renderLabel($form->createView(), 'Overridden label');

        $this->assertMatchesXpath($html,
'/label
    [@for="name"]
    [.="[trans]Overridden label[/trans]"]
'
        );
    }

    public function testLabelDoesNotRenderFieldAttributes()
    {
        $form = $this->factory->createNamed('name', 'Symfony\Component\Form\Extension\Core\Type\TextType');
        $html = $this->renderLabel($form->createView(), null, array(
            'attr' => array(
                'class' => 'my&class',
            ),
        ));

        $this->assertMatchesXpath($html,
'/label
    [@for="name"]
    [@class="required"]
'
        );
    }

    public function testLabelWithCustomAttributesPassedDirectly()
    {
        $form = $this->factory->createNamed('name', 'Symfony\Component\Form\Extension\Core\Type\TextType');
        $html = $this->renderLabel($form->createView(), null, array(
            'label_attr' => array(
                'class' => 'my&class',
            ),
        ));

        $this->assertMatchesXpath($html,
'/label
    [@for="name"]
    [@class="my&class required"]
'
        );
    }

    public function testLabelWithCustomTextAndCustomAttributesPassedDirectly()
    {
        $form = $this->factory->createNamed('name', 'Symfony\Component\Form\Extension\Core\Type\TextType');
        $html = $this->renderLabel($form->createView(), 'Custom label', array(
            'label_attr' => array(
                'class' => 'my&class',
            ),
        ));

        $this->assertMatchesXpath($html,
'/label
    [@for="name"]
    [@class="my&class required"]
    [.="[trans]Custom label[/trans]"]
'
        );
    }

    // https://github.com/symfony/symfony/issues/5029
    public function testLabelWithCustomTextAsOptionAndCustomAttributesPassedDirectly()
    {
        $form = $this->factory->createNamed('name', 'Symfony\Component\Form\Extension\Core\Type\TextType', null, array(
            'label' => 'Custom label',
        ));
        $html = $this->renderLabel($form->createView(), null, array(
            'label_attr' => array(
                'class' => 'my&class',
            ),
        ));

        $this->assertMatchesXpath($html,
            '/label
    [@for="name"]
    [@class="my&class required"]
    [.="[trans]Custom label[/trans]"]
'
        );
    }

    public function testLabelFormatName()
    {
        $form = $this->factory->createNamedBuilder('myform')
            ->add('myfield', 'Symfony\Component\Form\Extension\Core\Type\TextType')
            ->getForm();
        $view = $form->get('myfield')->createView();
        $html = $this->renderLabel($view, null, array('label_format' => 'form.%name%'));

        $this->assertMatchesXpath($html,
'/label
    [@for="myform_myfield"]
    [.="[trans]form.myfield[/trans]"]
'
        );
    }

    public function testLabelFormatId()
    {
        $form = $this->factory->createNamedBuilder('myform')
            ->add('myfield', 'Symfony\Component\Form\Extension\Core\Type\TextType')
            ->getForm();
        $view = $form->get('myfield')->createView();
        $html = $this->renderLabel($view, null, array('label_format' => 'form.%id%'));

        $this->assertMatchesXpath($html,
'/label
    [@for="myform_myfield"]
    [.="[trans]form.myform_myfield[/trans]"]
'
        );
    }

    public function testLabelFormatAsFormOption()
    {
        $options = array('label_format' => 'form.%name%');

        $form = $this->factory->createNamedBuilder('myform', 'Symfony\Component\Form\Extension\Core\Type\FormType', null, $options)
            ->add('myfield', 'Symfony\Component\Form\Extension\Core\Type\TextType')
            ->getForm();
        $view = $form->get('myfield')->createView();
        $html = $this->renderLabel($view);

        $this->assertMatchesXpath($html,
'/label
    [@for="myform_myfield"]
    [.="[trans]form.myfield[/trans]"]
'
        );
    }

    public function testLabelFormatOverriddenOption()
    {
        $options = array('label_format' => 'form.%name%');

        $form = $this->factory->createNamedBuilder('myform', 'Symfony\Component\Form\Extension\Core\Type\FormType', null, $options)
            ->add('myfield', 'Symfony\Component\Form\Extension\Core\Type\TextType', array('label_format' => 'field.%name%'))
            ->getForm();
        $view = $form->get('myfield')->createView();
        $html = $this->renderLabel($view);

        $this->assertMatchesXpath($html,
'/label
    [@for="myform_myfield"]
    [.="[trans]field.myfield[/trans]"]
'
        );
    }

    public function testLabelFormatOnButton()
    {
        $form = $this->factory->createNamedBuilder('myform')
            ->add('mybutton', 'Symfony\Component\Form\Extension\Core\Type\ButtonType')
            ->getForm();
        $view = $form->get('mybutton')->createView();
        $html = $this->renderWidget($view, array('label_format' => 'form.%name%'));

        $this->assertMatchesXpath($html,
'/button
    [@type="button"]
    [@name="myform[mybutton]"]
    [.="[trans]form.mybutton[/trans]"]
'
        );
    }

    public function testLabelFormatOnButtonId()
    {
        $form = $this->factory->createNamedBuilder('myform')
            ->add('mybutton', 'Symfony\Component\Form\Extension\Core\Type\ButtonType')
            ->getForm();
        $view = $form->get('mybutton')->createView();
        $html = $this->renderWidget($view, array('label_format' => 'form.%id%'));

        $this->assertMatchesXpath($html,
'/button
    [@type="button"]
    [@name="myform[mybutton]"]
    [.="[trans]form.myform_mybutton[/trans]"]
'
        );
    }

    public function testErrors()
    {
        $form = $this->factory->createNamed('name', 'Symfony\Component\Form\Extension\Core\Type\TextType');
        $form->addError(new FormError('[trans]Error 1[/trans]'));
        $form->addError(new FormError('[trans]Error 2[/trans]'));
        $view = $form->createView();
        $html = $this->renderErrors($view);

        $this->assertMatchesXpath($html,
'/ul
    [
        ./li[.="[trans]Error 1[/trans]"]
        /following-sibling::li[.="[trans]Error 2[/trans]"]
    ]
    [count(./li)=2]
'
        );
    }

    public function testOverrideWidgetBlock()
    {
        // see custom_widgets.html.twig
        $form = $this->factory->createNamed('text_id', 'Symfony\Component\Form\Extension\Core\Type\TextType');
        $html = $this->renderWidget($form->createView());

        $this->assertMatchesXpath($html,
'/div
    [
        ./input
        [@type="text"]
        [@id="text_id"]
    ]
    [@id="container"]
'
        );
    }

    public function testCheckedCheckbox()
    {
        $form = $this->factory->createNamed('name', 'Symfony\Component\Form\Extension\Core\Type\CheckboxType', true);

        $this->assertWidgetMatchesXpath($form->createView(), array(),
'/input
    [@type="checkbox"]
    [@name="name"]
    [@checked="checked"]
    [@value="1"]
'
        );
    }

    public function testUncheckedCheckbox()
    {
        $form = $this->factory->createNamed('name', 'Symfony\Component\Form\Extension\Core\Type\CheckboxType', false);

        $this->assertWidgetMatchesXpath($form->createView(), array(),
'/input
    [@type="checkbox"]
    [@name="name"]
    [not(@checked)]
'
        );
    }

    public function testCheckboxWithValue()
    {
        $form = $this->factory->createNamed('name', 'Symfony\Component\Form\Extension\Core\Type\CheckboxType', false, array(
            'value' => 'foo&bar',
        ));

        $this->assertWidgetMatchesXpath($form->createView(), array(),
'/input
    [@type="checkbox"]
    [@name="name"]
    [@value="foo&bar"]
'
        );
    }

    public function testSingleChoice()
    {
        $form = $this->factory->createNamed('name', 'Symfony\Component\Form\Extension\Core\Type\ChoiceType', '&a', array(
            'choices' => array('&a' => 'Choice&A', '&b' => 'Choice&B'),
            'multiple' => false,
            'expanded' => false,
        ));

        // If the field is collapsed, has no "multiple" attribute, is required but
        // has *no* empty value, the "required" must not be added, otherwise
        // the resulting HTML is invalid.
        // https://github.com/symfony/symfony/issues/8942

        // HTML 5 spec
        // http://www.w3.org/html/wg/drafts/html/master/forms.html#placeholder-label-option

        // "If a select element has a required attribute specified, does not
        //  have a multiple attribute specified, and has a display size of 1,
        //  then the select element must have a placeholder label option."

        $this->assertWidgetMatchesXpath($form->createView(), array(),
'/select
    [@name="name"]
    [not(@required)]
    [
        ./option[@value="&a"][@selected="selected"][.="[trans]Choice&A[/trans]"]
        /following-sibling::option[@value="&b"][not(@selected)][.="[trans]Choice&B[/trans]"]
    ]
    [count(./option)=2]
'
        );
    }

    public function testSingleChoiceWithoutTranslation()
    {
        $form = $this->factory->createNamed('name', 'Symfony\Component\Form\Extension\Core\Type\ChoiceType', '&a', array(
            'choices' => array('&a' => 'Choice&A', '&b' => 'Choice&B'),
            'multiple' => false,
            'expanded' => false,
            'choice_translation_domain' => false,
        ));

        $this->assertWidgetMatchesXpath($form->createView(), array(),
'/select
    [@name="name"]
    [not(@required)]
    [
        ./option[@value="&a"][@selected="selected"][.="Choice&A"]
        /following-sibling::option[@value="&b"][not(@selected)][.="Choice&B"]
    ]
    [count(./option)=2]
'
        );
    }

    public function testSingleChoiceAttributes()
    {
        $form = $this->factory->createNamed('name', 'Symfony\Component\Form\Extension\Core\Type\ChoiceType', '&a', array(
            'choices' => array('&a' => 'Choice&A', '&b' => 'Choice&B'),
            'choice_attr' => array('Choice&B' => array('class' => 'foo&bar')),
            'multiple' => false,
            'expanded' => false,
        ));

        $this->assertWidgetMatchesXpath($form->createView(), array(),
'/select
    [@name="name"]
    [not(@required)]
    [
        ./option[@value="&a"][@selected="selected"][.="[trans]Choice&A[/trans]"]
        /following-sibling::option[@value="&b"][@class="foo&bar"][not(@selected)][.="[trans]Choice&B[/trans]"]
    ]
    [count(./option)=2]
'
        );
    }

    public function testSingleChoiceWithPreferred()
    {
        $form = $this->factory->createNamed('name', 'Symfony\Component\Form\Extension\Core\Type\ChoiceType', '&a', array(
            'choices' => array('&a' => 'Choice&A', '&b' => 'Choice&B'),
            'preferred_choices' => array('&b'),
            'multiple' => false,
            'expanded' => false,
        ));

        $this->assertWidgetMatchesXpath($form->createView(), array('separator' => '-- sep --'),
'/select
    [@name="name"]
    [not(@required)]
    [
        ./option[@value="&b"][not(@selected)][.="[trans]Choice&B[/trans]"]
        /following-sibling::option[@disabled="disabled"][not(@selected)][.="-- sep --"]
        /following-sibling::option[@value="&a"][@selected="selected"][.="[trans]Choice&A[/trans]"]
    ]
    [count(./option)=3]
'
        );
    }

    public function testSingleChoiceWithPreferredAndNoSeparator()
    {
        $form = $this->factory->createNamed('name', 'Symfony\Component\Form\Extension\Core\Type\ChoiceType', '&a', array(
            'choices' => array('&a' => 'Choice&A', '&b' => 'Choice&B'),
            'preferred_choices' => array('&b'),
            'multiple' => false,
            'expanded' => false,
        ));

        $this->assertWidgetMatchesXpath($form->createView(), array('separator' => null),
'/select
    [@name="name"]
    [not(@required)]
    [
        ./option[@value="&b"][not(@selected)][.="[trans]Choice&B[/trans]"]
        /following-sibling::option[@value="&a"][@selected="selected"][.="[trans]Choice&A[/trans]"]
    ]
    [count(./option)=2]
'
        );
    }

    public function testSingleChoiceWithPreferredAndBlankSeparator()
    {
        $form = $this->factory->createNamed('name', 'Symfony\Component\Form\Extension\Core\Type\ChoiceType', '&a', array(
            'choices' => array('&a' => 'Choice&A', '&b' => 'Choice&B'),
            'preferred_choices' => array('&b'),
            'multiple' => false,
            'expanded' => false,
        ));

        $this->assertWidgetMatchesXpath($form->createView(), array('separator' => ''),
'/select
    [@name="name"]
    [not(@required)]
    [
        ./option[@value="&b"][not(@selected)][.="[trans]Choice&B[/trans]"]
        /following-sibling::option[@disabled="disabled"][not(@selected)][.=""]
        /following-sibling::option[@value="&a"][@selected="selected"][.="[trans]Choice&A[/trans]"]
    ]
    [count(./option)=3]
'
        );
    }

    public function testChoiceWithOnlyPreferred()
    {
        $form = $this->factory->createNamed('name', 'Symfony\Component\Form\Extension\Core\Type\ChoiceType', '&a', array(
            'choices' => array('&a' => 'Choice&A', '&b' => 'Choice&B'),
            'preferred_choices' => array('&a', '&b'),
            'multiple' => false,
            'expanded' => false,
        ));

        $this->assertWidgetMatchesXpath($form->createView(), array(),
'/select
    [count(./option)=2]
'
        );
    }

    public function testSingleChoiceNonRequired()
    {
        $form = $this->factory->createNamed('name', 'Symfony\Component\Form\Extension\Core\Type\ChoiceType', '&a', array(
            'choices' => array('&a' => 'Choice&A', '&b' => 'Choice&B'),
            'required' => false,
            'multiple' => false,
            'expanded' => false,
        ));

        $this->assertWidgetMatchesXpath($form->createView(), array(),
'/select
    [@name="name"]
    [not(@required)]
    [
        ./option[@value=""][.=""]
        /following-sibling::option[@value="&a"][@selected="selected"][.="[trans]Choice&A[/trans]"]
        /following-sibling::option[@value="&b"][not(@selected)][.="[trans]Choice&B[/trans]"]
    ]
    [count(./option)=3]
'
        );
    }

    public function testSingleChoiceNonRequiredNoneSelected()
    {
        $form = $this->factory->createNamed('name', 'Symfony\Component\Form\Extension\Core\Type\ChoiceType', null, array(
            'choices' => array('&a' => 'Choice&A', '&b' => 'Choice&B'),
            'required' => false,
            'multiple' => false,
            'expanded' => false,
        ));

        $this->assertWidgetMatchesXpath($form->createView(), array(),
'/select
    [@name="name"]
    [not(@required)]
    [
        ./option[@value=""][.=""]
        /following-sibling::option[@value="&a"][not(@selected)][.="[trans]Choice&A[/trans]"]
        /following-sibling::option[@value="&b"][not(@selected)][.="[trans]Choice&B[/trans]"]
    ]
    [count(./option)=3]
'
        );
    }

    public function testSingleChoiceNonRequiredWithPlaceholder()
    {
        $form = $this->factory->createNamed('name', 'Symfony\Component\Form\Extension\Core\Type\ChoiceType', '&a', array(
            'choices' => array('&a' => 'Choice&A', '&b' => 'Choice&B'),
            'multiple' => false,
            'expanded' => false,
            'required' => false,
            'placeholder' => 'Select&Anything&Not&Me',
        ));

        $this->assertWidgetMatchesXpath($form->createView(), array(),
'/select
    [@name="name"]
    [not(@required)]
    [
        ./option[@value=""][not(@selected)][not(@disabled)][.="[trans]Select&Anything&Not&Me[/trans]"]
        /following-sibling::option[@value="&a"][@selected="selected"][.="[trans]Choice&A[/trans]"]
        /following-sibling::option[@value="&b"][not(@selected)][.="[trans]Choice&B[/trans]"]
    ]
    [count(./option)=3]
'
        );
    }

    public function testSingleChoiceRequiredWithPlaceholder()
    {
        $form = $this->factory->createNamed('name', 'Symfony\Component\Form\Extension\Core\Type\ChoiceType', '&a', array(
            'choices' => array('&a' => 'Choice&A', '&b' => 'Choice&B'),
            'required' => true,
            'multiple' => false,
            'expanded' => false,
            'placeholder' => 'Test&Me',
        ));

        // The "disabled" attribute was removed again due to a bug in the
        // BlackBerry 10 browser.
        // See https://github.com/symfony/symfony/pull/7678
        $this->assertWidgetMatchesXpath($form->createView(), array(),
'/select
    [@name="name"]
    [@required="required"]
    [
        ./option[@value=""][not(@selected)][not(@disabled)][.="[trans]Test&Me[/trans]"]
        /following-sibling::option[@value="&a"][@selected="selected"][.="[trans]Choice&A[/trans]"]
        /following-sibling::option[@value="&b"][not(@selected)][.="[trans]Choice&B[/trans]"]
    ]
    [count(./option)=3]
'
        );
    }

    public function testSingleChoiceRequiredWithPlaceholderViaView()
    {
        $form = $this->factory->createNamed('name', 'Symfony\Component\Form\Extension\Core\Type\ChoiceType', '&a', array(
            'choices' => array('&a' => 'Choice&A', '&b' => 'Choice&B'),
            'required' => true,
            'multiple' => false,
            'expanded' => false,
        ));

        // The "disabled" attribute was removed again due to a bug in the
        // BlackBerry 10 browser.
        // See https://github.com/symfony/symfony/pull/7678
        $this->assertWidgetMatchesXpath($form->createView(), array('placeholder' => ''),
'/select
    [@name="name"]
    [@required="required"]
    [
        ./option[@value=""][not(@selected)][not(@disabled)][.=""]
        /following-sibling::option[@value="&a"][@selected="selected"][.="[trans]Choice&A[/trans]"]
        /following-sibling::option[@value="&b"][not(@selected)][.="[trans]Choice&B[/trans]"]
    ]
    [count(./option)=3]
'
        );
    }

    public function testSingleChoiceGrouped()
    {
        $form = $this->factory->createNamed('name', 'Symfony\Component\Form\Extension\Core\Type\ChoiceType', '&a', array(
            'choices' => array(
                'Group&1' => array('&a' => 'Choice&A', '&b' => 'Choice&B'),
                'Group&2' => array('&c' => 'Choice&C'),
            ),
            'multiple' => false,
            'expanded' => false,
        ));

        $this->assertWidgetMatchesXpath($form->createView(), array(),
'/select
    [@name="name"]
    [./optgroup[@label="[trans]Group&1[/trans]"]
        [
            ./option[@value="&a"][@selected="selected"][.="[trans]Choice&A[/trans]"]
            /following-sibling::option[@value="&b"][not(@selected)][.="[trans]Choice&B[/trans]"]
        ]
        [count(./option)=2]
    ]
    [./optgroup[@label="[trans]Group&2[/trans]"]
        [./option[@value="&c"][not(@selected)][.="[trans]Choice&C[/trans]"]]
        [count(./option)=1]
    ]
    [count(./optgroup)=2]
'
        );
    }

    public function testMultipleChoice()
    {
        $form = $this->factory->createNamed('name', 'Symfony\Component\Form\Extension\Core\Type\ChoiceType', array('&a'), array(
            'choices' => array('&a' => 'Choice&A', '&b' => 'Choice&B'),
            'required' => true,
            'multiple' => true,
            'expanded' => false,
        ));

        $this->assertWidgetMatchesXpath($form->createView(), array(),
'/select
    [@name="name[]"]
    [@required="required"]
    [@multiple="multiple"]
    [
        ./option[@value="&a"][@selected="selected"][.="[trans]Choice&A[/trans]"]
        /following-sibling::option[@value="&b"][not(@selected)][.="[trans]Choice&B[/trans]"]
    ]
    [count(./option)=2]
'
        );
    }

    public function testMultipleChoiceAttributes()
    {
        $form = $this->factory->createNamed('name', 'Symfony\Component\Form\Extension\Core\Type\ChoiceType', array('&a'), array(
            'choices' => array('&a' => 'Choice&A', '&b' => 'Choice&B'),
            'choice_attr' => array('Choice&B' => array('class' => 'foo&bar')),
            'required' => true,
            'multiple' => true,
            'expanded' => false,
        ));

        $this->assertWidgetMatchesXpath($form->createView(), array(),
'/select
    [@name="name[]"]
    [@required="required"]
    [@multiple="multiple"]
    [
        ./option[@value="&a"][@selected="selected"][.="[trans]Choice&A[/trans]"]
        /following-sibling::option[@value="&b"][@class="foo&bar"][not(@selected)][.="[trans]Choice&B[/trans]"]
    ]
    [count(./option)=2]
'
        );
    }

    public function testMultipleChoiceSkipsPlaceholder()
    {
        $form = $this->factory->createNamed('name', 'Symfony\Component\Form\Extension\Core\Type\ChoiceType', array('&a'), array(
            'choices' => array('&a' => 'Choice&A', '&b' => 'Choice&B'),
            'multiple' => true,
            'expanded' => false,
            'placeholder' => 'Test&Me',
        ));

        $this->assertWidgetMatchesXpath($form->createView(), array(),
'/select
    [@name="name[]"]
    [@multiple="multiple"]
    [
        ./option[@value="&a"][@selected="selected"][.="[trans]Choice&A[/trans]"]
        /following-sibling::option[@value="&b"][not(@selected)][.="[trans]Choice&B[/trans]"]
    ]
    [count(./option)=2]
'
        );
    }

    public function testMultipleChoiceNonRequired()
    {
        $form = $this->factory->createNamed('name', 'Symfony\Component\Form\Extension\Core\Type\ChoiceType', array('&a'), array(
            'choices' => array('&a' => 'Choice&A', '&b' => 'Choice&B'),
            'required' => false,
            'multiple' => true,
            'expanded' => false,
        ));

        $this->assertWidgetMatchesXpath($form->createView(), array(),
'/select
    [@name="name[]"]
    [@multiple="multiple"]
    [
        ./option[@value="&a"][@selected="selected"][.="[trans]Choice&A[/trans]"]
        /following-sibling::option[@value="&b"][not(@selected)][.="[trans]Choice&B[/trans]"]
    ]
    [count(./option)=2]
'
        );
    }

    public function testSingleChoiceExpanded()
    {
        $form = $this->factory->createNamed('name', 'Symfony\Component\Form\Extension\Core\Type\ChoiceType', '&a', array(
            'choices' => array('&a' => 'Choice&A', '&b' => 'Choice&B'),
            'multiple' => false,
            'expanded' => true,
        ));

        $this->assertWidgetMatchesXpath($form->createView(), array(),
'/div
    [
        ./input[@type="radio"][@name="name"][@id="name_0"][@value="&a"][@checked]
        /following-sibling::label[@for="name_0"][.="[trans]Choice&A[/trans]"]
        /following-sibling::input[@type="radio"][@name="name"][@id="name_1"][@value="&b"][not(@checked)]
        /following-sibling::label[@for="name_1"][.="[trans]Choice&B[/trans]"]
        /following-sibling::input[@type="hidden"][@id="name__token"]
    ]
    [count(./input)=3]
'
        );
    }

    public function testSingleChoiceExpandedWithoutTranslation()
    {
        $form = $this->factory->createNamed('name', 'Symfony\Component\Form\Extension\Core\Type\ChoiceType', '&a', array(
            'choices' => array('&a' => 'Choice&A', '&b' => 'Choice&B'),
            'multiple' => false,
            'expanded' => true,
            'choice_translation_domain' => false,
        ));

        $this->assertWidgetMatchesXpath($form->createView(), array(),
'/div
    [
        ./input[@type="radio"][@name="name"][@id="name_0"][@value="&a"][@checked]
        /following-sibling::label[@for="name_0"][.="Choice&A"]
        /following-sibling::input[@type="radio"][@name="name"][@id="name_1"][@value="&b"][not(@checked)]
        /following-sibling::label[@for="name_1"][.="Choice&B"]
        /following-sibling::input[@type="hidden"][@id="name__token"]
    ]
    [count(./input)=3]
'
        );
    }

    public function testSingleChoiceExpandedAttributes()
    {
        $form = $this->factory->createNamed('name', 'Symfony\Component\Form\Extension\Core\Type\ChoiceType', '&a', array(
            'choices' => array('&a' => 'Choice&A', '&b' => 'Choice&B'),
            'choice_attr' => array('Choice&B' => array('class' => 'foo&bar')),
            'multiple' => false,
            'expanded' => true,
        ));

        $this->assertWidgetMatchesXpath($form->createView(), array(),
'/div
    [
        ./input[@type="radio"][@name="name"][@id="name_0"][@value="&a"][@checked]
        /following-sibling::label[@for="name_0"][.="[trans]Choice&A[/trans]"]
        /following-sibling::input[@type="radio"][@name="name"][@id="name_1"][@value="&b"][@class="foo&bar"][not(@checked)]
        /following-sibling::label[@for="name_1"][.="[trans]Choice&B[/trans]"]
        /following-sibling::input[@type="hidden"][@id="name__token"]
    ]
    [count(./input)=3]
'
        );
    }

    public function testSingleChoiceExpandedWithPlaceholder()
    {
        $form = $this->factory->createNamed('name', 'Symfony\Component\Form\Extension\Core\Type\ChoiceType', '&a', array(
            'choices' => array('&a' => 'Choice&A', '&b' => 'Choice&B'),
            'multiple' => false,
            'expanded' => true,
            'placeholder' => 'Test&Me',
        ));

        $this->assertWidgetMatchesXpath($form->createView(), array(),
'/div
    [
        ./input[@type="radio"][@name="name"][@id="name_placeholder"][not(@checked)]
        /following-sibling::label[@for="name_placeholder"][.="[trans]Test&Me[/trans]"]
        /following-sibling::input[@type="radio"][@name="name"][@id="name_0"][@checked]
        /following-sibling::label[@for="name_0"][.="[trans]Choice&A[/trans]"]
        /following-sibling::input[@type="radio"][@name="name"][@id="name_1"][not(@checked)]
        /following-sibling::label[@for="name_1"][.="[trans]Choice&B[/trans]"]
        /following-sibling::input[@type="hidden"][@id="name__token"]
    ]
    [count(./input)=4]
'
        );
    }

    public function testSingleChoiceExpandedWithBooleanValue()
    {
        $form = $this->factory->createNamed('name', 'Symfony\Component\Form\Extension\Core\Type\ChoiceType', true, array(
            'choices' => array('1' => 'Choice&A', '0' => 'Choice&B'),
            'multiple' => false,
            'expanded' => true,
        ));

        $this->assertWidgetMatchesXpath($form->createView(), array(),
'/div
    [
        ./input[@type="radio"][@name="name"][@id="name_0"][@checked]
        /following-sibling::label[@for="name_0"][.="[trans]Choice&A[/trans]"]
        /following-sibling::input[@type="radio"][@name="name"][@id="name_1"][not(@checked)]
        /following-sibling::label[@for="name_1"][.="[trans]Choice&B[/trans]"]
        /following-sibling::input[@type="hidden"][@id="name__token"]
    ]
    [count(./input)=3]
'
        );
    }

    public function testMultipleChoiceExpanded()
    {
        $form = $this->factory->createNamed('name', 'Symfony\Component\Form\Extension\Core\Type\ChoiceType', array('&a', '&c'), array(
            'choices' => array('&a' => 'Choice&A', '&b' => 'Choice&B', '&c' => 'Choice&C'),
            'multiple' => true,
            'expanded' => true,
            'required' => true,
        ));

        $this->assertWidgetMatchesXpath($form->createView(), array(),
'/div
    [
        ./input[@type="checkbox"][@name="name[]"][@id="name_0"][@checked][not(@required)]
        /following-sibling::label[@for="name_0"][.="[trans]Choice&A[/trans]"]
        /following-sibling::input[@type="checkbox"][@name="name[]"][@id="name_1"][not(@checked)][not(@required)]
        /following-sibling::label[@for="name_1"][.="[trans]Choice&B[/trans]"]
        /following-sibling::input[@type="checkbox"][@name="name[]"][@id="name_2"][@checked][not(@required)]
        /following-sibling::label[@for="name_2"][.="[trans]Choice&C[/trans]"]
        /following-sibling::input[@type="hidden"][@id="name__token"]
    ]
    [count(./input)=4]
'
        );
    }

    public function testMultipleChoiceExpandedWithoutTranslation()
    {
        $form = $this->factory->createNamed('name', 'Symfony\Component\Form\Extension\Core\Type\ChoiceType', array('&a', '&c'), array(
            'choices' => array('&a' => 'Choice&A', '&b' => 'Choice&B', '&c' => 'Choice&C'),
            'multiple' => true,
            'expanded' => true,
            'required' => true,
            'choice_translation_domain' => false,
        ));

        $this->assertWidgetMatchesXpath($form->createView(), array(),
'/div
    [
        ./input[@type="checkbox"][@name="name[]"][@id="name_0"][@checked][not(@required)]
        /following-sibling::label[@for="name_0"][.="Choice&A"]
        /following-sibling::input[@type="checkbox"][@name="name[]"][@id="name_1"][not(@checked)][not(@required)]
        /following-sibling::label[@for="name_1"][.="Choice&B"]
        /following-sibling::input[@type="checkbox"][@name="name[]"][@id="name_2"][@checked][not(@required)]
        /following-sibling::label[@for="name_2"][.="Choice&C"]
        /following-sibling::input[@type="hidden"][@id="name__token"]
    ]
    [count(./input)=4]
'
        );
    }

    public function testMultipleChoiceExpandedAttributes()
    {
        $form = $this->factory->createNamed('name', 'Symfony\Component\Form\Extension\Core\Type\ChoiceType', array('&a', '&c'), array(
            'choices' => array('&a' => 'Choice&A', '&b' => 'Choice&B', '&c' => 'Choice&C'),
            'choice_attr' => array('Choice&B' => array('class' => 'foo&bar')),
            'multiple' => true,
            'expanded' => true,
            'required' => true,
        ));

        $this->assertWidgetMatchesXpath($form->createView(), array(),
'/div
    [
        ./input[@type="checkbox"][@name="name[]"][@id="name_0"][@checked][not(@required)]
        /following-sibling::label[@for="name_0"][.="[trans]Choice&A[/trans]"]
        /following-sibling::input[@type="checkbox"][@name="name[]"][@id="name_1"][@class="foo&bar"][not(@checked)][not(@required)]
        /following-sibling::label[@for="name_1"][.="[trans]Choice&B[/trans]"]
        /following-sibling::input[@type="checkbox"][@name="name[]"][@id="name_2"][@checked][not(@required)]
        /following-sibling::label[@for="name_2"][.="[trans]Choice&C[/trans]"]
        /following-sibling::input[@type="hidden"][@id="name__token"]
    ]
    [count(./input)=4]
'
        );
    }

    public function testCountry()
    {
        $form = $this->factory->createNamed('name', 'Symfony\Component\Form\Extension\Core\Type\CountryType', 'AT');

        $this->assertWidgetMatchesXpath($form->createView(), array(),
'/select
    [@name="name"]
    [./option[@value="AT"][@selected="selected"][.="Austria"]]
    [count(./option)>200]
'
        );
    }

    public function testCountryWithPlaceholder()
    {
        $form = $this->factory->createNamed('name', 'Symfony\Component\Form\Extension\Core\Type\CountryType', 'AT', array(
            'placeholder' => 'Select&Country',
            'required' => false,
        ));

        $this->assertWidgetMatchesXpath($form->createView(), array(),
'/select
    [@name="name"]
    [./option[@value=""][not(@selected)][not(@disabled)][.="[trans]Select&Country[/trans]"]]
    [./option[@value="AT"][@selected="selected"][.="Austria"]]
    [count(./option)>201]
'
        );
    }

    public function testDateTime()
    {
        $form = $this->factory->createNamed('name', 'Symfony\Component\Form\Extension\Core\Type\DateTimeType', '2011-02-03 04:05:06', array(
            'input' => 'string',
            'with_seconds' => false,
        ));

        $this->assertWidgetMatchesXpath($form->createView(), array(),
'/div
    [
        ./div
            [@id="name_date"]
            [
                ./select
                    [@id="name_date_month"]
                    [./option[@value="2"][@selected="selected"]]
                /following-sibling::select
                    [@id="name_date_day"]
                    [./option[@value="3"][@selected="selected"]]
                /following-sibling::select
                    [@id="name_date_year"]
                    [./option[@value="2011"][@selected="selected"]]
            ]
        /following-sibling::div
            [@id="name_time"]
            [
                ./select
                    [@id="name_time_hour"]
                    [./option[@value="4"][@selected="selected"]]
                /following-sibling::select
                    [@id="name_time_minute"]
                    [./option[@value="5"][@selected="selected"]]
            ]
    ]
    [count(.//select)=5]
'
        );
    }

    public function testDateTimeWithPlaceholderGlobal()
    {
        $form = $this->factory->createNamed('name', 'Symfony\Component\Form\Extension\Core\Type\DateTimeType', null, array(
            'input' => 'string',
            'placeholder' => 'Change&Me',
            'required' => false,
        ));

        $this->assertWidgetMatchesXpath($form->createView(), array(),
'/div
    [
        ./div
            [@id="name_date"]
            [
                ./select
                    [@id="name_date_month"]
                    [./option[@value=""][not(@selected)][not(@disabled)][.="[trans]Change&Me[/trans]"]]
                /following-sibling::select
                    [@id="name_date_day"]
                    [./option[@value=""][not(@selected)][not(@disabled)][.="[trans]Change&Me[/trans]"]]
                /following-sibling::select
                    [@id="name_date_year"]
                    [./option[@value=""][not(@selected)][not(@disabled)][.="[trans]Change&Me[/trans]"]]
            ]
        /following-sibling::div
            [@id="name_time"]
            [
                ./select
                    [@id="name_time_hour"]
                    [./option[@value=""][.="[trans]Change&Me[/trans]"]]
                /following-sibling::select
                    [@id="name_time_minute"]
                    [./option[@value=""][.="[trans]Change&Me[/trans]"]]
            ]
    ]
    [count(.//select)=5]
'
        );
    }

    public function testDateTimeWithHourAndMinute()
    {
        $data = array('year' => '2011', 'month' => '2', 'day' => '3', 'hour' => '4', 'minute' => '5');

        $form = $this->factory->createNamed('name', 'Symfony\Component\Form\Extension\Core\Type\DateTimeType', $data, array(
            'input' => 'array',
            'required' => false,
        ));

        $this->assertWidgetMatchesXpath($form->createView(), array(),
'/div
    [
        ./div
            [@id="name_date"]
            [
                ./select
                    [@id="name_date_month"]
                    [./option[@value="2"][@selected="selected"]]
                /following-sibling::select
                    [@id="name_date_day"]
                    [./option[@value="3"][@selected="selected"]]
                /following-sibling::select
                    [@id="name_date_year"]
                    [./option[@value="2011"][@selected="selected"]]
            ]
        /following-sibling::div
            [@id="name_time"]
            [
                ./select
                    [@id="name_time_hour"]
                    [./option[@value="4"][@selected="selected"]]
                /following-sibling::select
                    [@id="name_time_minute"]
                    [./option[@value="5"][@selected="selected"]]
            ]
    ]
    [count(.//select)=5]
'
        );
    }

    public function testDateTimeWithSeconds()
    {
        $form = $this->factory->createNamed('name', 'Symfony\Component\Form\Extension\Core\Type\DateTimeType', '2011-02-03 04:05:06', array(
            'input' => 'string',
            'with_seconds' => true,
        ));

        $this->assertWidgetMatchesXpath($form->createView(), array(),
'/div
    [
        ./div
            [@id="name_date"]
            [
                ./select
                    [@id="name_date_month"]
                    [./option[@value="2"][@selected="selected"]]
                /following-sibling::select
                    [@id="name_date_day"]
                    [./option[@value="3"][@selected="selected"]]
                /following-sibling::select
                    [@id="name_date_year"]
                    [./option[@value="2011"][@selected="selected"]]
            ]
        /following-sibling::div
            [@id="name_time"]
            [
                ./select
                    [@id="name_time_hour"]
                    [./option[@value="4"][@selected="selected"]]
                /following-sibling::select
                    [@id="name_time_minute"]
                    [./option[@value="5"][@selected="selected"]]
                /following-sibling::select
                    [@id="name_time_second"]
                    [./option[@value="6"][@selected="selected"]]
            ]
    ]
    [count(.//select)=6]
'
        );
    }

    public function testDateTimeSingleText()
    {
        $form = $this->factory->createNamed('name', 'Symfony\Component\Form\Extension\Core\Type\DateTimeType', '2011-02-03 04:05:06', array(
            'input' => 'string',
            'date_widget' => 'single_text',
            'time_widget' => 'single_text',
        ));

        $this->assertWidgetMatchesXpath($form->createView(), array(),
'/div
    [
        ./input
            [@type="date"]
            [@id="name_date"]
            [@name="name[date]"]
            [@value="2011-02-03"]
        /following-sibling::input
            [@type="time"]
            [@id="name_time"]
            [@name="name[time]"]
            [@value="04:05"]
    ]
'
        );
    }

    public function testDateTimeWithWidgetSingleText()
    {
        $form = $this->factory->createNamed('name', 'Symfony\Component\Form\Extension\Core\Type\DateTimeType', '2011-02-03 04:05:06', array(
            'input' => 'string',
            'widget' => 'single_text',
            'model_timezone' => 'UTC',
            'view_timezone' => 'UTC',
        ));

        $this->assertWidgetMatchesXpath($form->createView(), array(),
'/input
    [@type="datetime"]
    [@name="name"]
    [@value="2011-02-03T04:05:06Z"]
'
        );
    }

    public function testDateTimeWithWidgetSingleTextIgnoreDateAndTimeWidgets()
    {
        $form = $this->factory->createNamed('name', 'Symfony\Component\Form\Extension\Core\Type\DateTimeType', '2011-02-03 04:05:06', array(
            'input' => 'string',
            'date_widget' => 'choice',
            'time_widget' => 'choice',
            'widget' => 'single_text',
            'model_timezone' => 'UTC',
            'view_timezone' => 'UTC',
        ));

        $this->assertWidgetMatchesXpath($form->createView(), array(),
'/input
    [@type="datetime"]
    [@name="name"]
    [@value="2011-02-03T04:05:06Z"]
'
        );
    }

    public function testDateChoice()
    {
        $form = $this->factory->createNamed('name', 'Symfony\Component\Form\Extension\Core\Type\DateType', '2011-02-03', array(
            'input' => 'string',
            'widget' => 'choice',
        ));

        $this->assertWidgetMatchesXpath($form->createView(), array(),
'/div
    [
        ./select
            [@id="name_month"]
            [./option[@value="2"][@selected="selected"]]
        /following-sibling::select
            [@id="name_day"]
            [./option[@value="3"][@selected="selected"]]
        /following-sibling::select
            [@id="name_year"]
            [./option[@value="2011"][@selected="selected"]]
    ]
    [count(./select)=3]
'
        );
    }

    public function testDateChoiceWithPlaceholderGlobal()
    {
        $form = $this->factory->createNamed('name', 'Symfony\Component\Form\Extension\Core\Type\DateType', null, array(
            'input' => 'string',
            'widget' => 'choice',
            'placeholder' => 'Change&Me',
            'required' => false,
        ));

        $this->assertWidgetMatchesXpath($form->createView(), array(),
'/div
    [
        ./select
            [@id="name_month"]
            [./option[@value=""][not(@selected)][not(@disabled)][.="[trans]Change&Me[/trans]"]]
        /following-sibling::select
            [@id="name_day"]
            [./option[@value=""][not(@selected)][not(@disabled)][.="[trans]Change&Me[/trans]"]]
        /following-sibling::select
            [@id="name_year"]
            [./option[@value=""][not(@selected)][not(@disabled)][.="[trans]Change&Me[/trans]"]]
    ]
    [count(./select)=3]
'
        );
    }

    public function testDateChoiceWithPlaceholderOnYear()
    {
        $form = $this->factory->createNamed('name', 'Symfony\Component\Form\Extension\Core\Type\DateType', null, array(
            'input' => 'string',
            'widget' => 'choice',
            'required' => false,
            'placeholder' => array('year' => 'Change&Me'),
        ));

        $this->assertWidgetMatchesXpath($form->createView(), array(),
'/div
    [
        ./select
            [@id="name_month"]
            [./option[@value="1"]]
        /following-sibling::select
            [@id="name_day"]
            [./option[@value="1"]]
        /following-sibling::select
            [@id="name_year"]
            [./option[@value=""][not(@selected)][not(@disabled)][.="[trans]Change&Me[/trans]"]]
    ]
    [count(./select)=3]
'
        );
    }

    public function testDateText()
    {
        $form = $this->factory->createNamed('name', 'Symfony\Component\Form\Extension\Core\Type\DateType', '2011-02-03', array(
            'input' => 'string',
            'widget' => 'text',
        ));

        $this->assertWidgetMatchesXpath($form->createView(), array(),
'/div
    [
        ./input
            [@id="name_month"]
            [@type="text"]
            [@value="2"]
        /following-sibling::input
            [@id="name_day"]
            [@type="text"]
            [@value="3"]
        /following-sibling::input
            [@id="name_year"]
            [@type="text"]
            [@value="2011"]
    ]
    [count(./input)=3]
'
        );
    }

    public function testDateSingleText()
    {
        $form = $this->factory->createNamed('name', 'Symfony\Component\Form\Extension\Core\Type\DateType', '2011-02-03', array(
            'input' => 'string',
            'widget' => 'single_text',
        ));

        $this->assertWidgetMatchesXpath($form->createView(), array(),
'/input
    [@type="date"]
    [@name="name"]
    [@value="2011-02-03"]
'
        );
    }

    public function testDateErrorBubbling()
    {
        $form = $this->factory->createNamedBuilder('form', 'Symfony\Component\Form\Extension\Core\Type\FormType')
            ->add('date', 'Symfony\Component\Form\Extension\Core\Type\DateType')
            ->getForm();
        $form->get('date')->addError(new FormError('[trans]Error![/trans]'));
        $view = $form->createView();

        $this->assertEmpty($this->renderErrors($view));
        $this->assertNotEmpty($this->renderErrors($view['date']));
    }

    public function testBirthDay()
    {
        $form = $this->factory->createNamed('name', 'Symfony\Component\Form\Extension\Core\Type\BirthdayType', '2000-02-03', array(
            'input' => 'string',
        ));

        $this->assertWidgetMatchesXpath($form->createView(), array(),
'/div
    [
        ./select
            [@id="name_month"]
            [./option[@value="2"][@selected="selected"]]
        /following-sibling::select
            [@id="name_day"]
            [./option[@value="3"][@selected="selected"]]
        /following-sibling::select
            [@id="name_year"]
            [./option[@value="2000"][@selected="selected"]]
    ]
    [count(./select)=3]
'
        );
    }

    public function testBirthDayWithPlaceholder()
    {
        $form = $this->factory->createNamed('name', 'Symfony\Component\Form\Extension\Core\Type\BirthdayType', '1950-01-01', array(
            'input' => 'string',
            'placeholder' => '',
            'required' => false,
        ));

        $this->assertWidgetMatchesXpath($form->createView(), array(),
'/div
    [
        ./select
            [@id="name_month"]
            [./option[@value=""][not(@selected)][not(@disabled)][.=""]]
            [./option[@value="1"][@selected="selected"]]
        /following-sibling::select
            [@id="name_day"]
            [./option[@value=""][not(@selected)][not(@disabled)][.=""]]
            [./option[@value="1"][@selected="selected"]]
        /following-sibling::select
            [@id="name_year"]
            [./option[@value=""][not(@selected)][not(@disabled)][.=""]]
            [./option[@value="1950"][@selected="selected"]]
    ]
    [count(./select)=3]
'
        );
    }

    public function testEmail()
    {
        $form = $this->factory->createNamed('name', 'Symfony\Component\Form\Extension\Core\Type\EmailType', 'foo&bar');

        $this->assertWidgetMatchesXpath($form->createView(), array(),
'/input
    [@type="email"]
    [@name="name"]
    [@value="foo&bar"]
    [not(@maxlength)]
'
        );
    }

    public function testEmailWithMaxLength()
    {
        $form = $this->factory->createNamed('name', 'Symfony\Component\Form\Extension\Core\Type\EmailType', 'foo&bar', array(
            'attr' => array('maxlength' => 123),
        ));

        $this->assertWidgetMatchesXpath($form->createView(), array(),
'/input
    [@type="email"]
    [@name="name"]
    [@value="foo&bar"]
    [@maxlength="123"]
'
        );
    }

    public function testFile()
    {
        $form = $this->factory->createNamed('name', 'Symfony\Component\Form\Extension\Core\Type\FileType');

        $this->assertWidgetMatchesXpath($form->createView(), array(),
'/input
    [@type="file"]
'
        );
    }

    public function testHidden()
    {
        $form = $this->factory->createNamed('name', 'Symfony\Component\Form\Extension\Core\Type\HiddenType', 'foo&bar');

        $this->assertWidgetMatchesXpath($form->createView(), array(),
'/input
    [@type="hidden"]
    [@name="name"]
    [@value="foo&bar"]
'
        );
    }

    /**
     * @group legacy
     */
    public function testLegacyReadOnly()
    {
        $form = $this->factory->createNamed('name', 'Symfony\Component\Form\Extension\Core\Type\TextType', null, array(
            'read_only' => true,
        ));

        $this->assertWidgetMatchesXpath($form->createView(), array(),
'/input
    [@type="text"]
    [@name="name"]
    [@readonly="readonly"]
'
        );
    }

    public function testDisabled()
    {
        $form = $this->factory->createNamed('name', 'Symfony\Component\Form\Extension\Core\Type\TextType', null, array(
            'disabled' => true,
        ));

        $this->assertWidgetMatchesXpath($form->createView(), array(),
'/input
    [@type="text"]
    [@name="name"]
    [@disabled="disabled"]
'
        );
    }

    public function testInteger()
    {
        $form = $this->factory->createNamed('name', 'Symfony\Component\Form\Extension\Core\Type\IntegerType', 123);

        $this->assertWidgetMatchesXpath($form->createView(), array(),
'/input
    [@type="number"]
    [@name="name"]
    [@value="123"]
'
        );
    }

    public function testLanguage()
    {
        $form = $this->factory->createNamed('name', 'Symfony\Component\Form\Extension\Core\Type\LanguageType', 'de');

        $this->assertWidgetMatchesXpath($form->createView(), array(),
'/select
    [@name="name"]
    [./option[@value="de"][@selected="selected"][.="German"]]
    [count(./option)>200]
'
        );
    }

    public function testLocale()
    {
        $form = $this->factory->createNamed('name', 'Symfony\Component\Form\Extension\Core\Type\LocaleType', 'de_AT');

        $this->assertWidgetMatchesXpath($form->createView(), array(),
'/select
    [@name="name"]
    [./option[@value="de_AT"][@selected="selected"][.="German (Austria)"]]
    [count(./option)>200]
'
        );
    }

    public function testMoney()
    {
        $form = $this->factory->createNamed('name', 'Symfony\Component\Form\Extension\Core\Type\MoneyType', 1234.56, array(
            'currency' => 'EUR',
        ));

        $this->assertWidgetMatchesXpath($form->createView(), array(),
'/input
    [@type="text"]
    [@name="name"]
    [@value="1234.56"]
    [contains(.., "€")]
'
        );
    }

    public function testNumber()
    {
        $form = $this->factory->createNamed('name', 'Symfony\Component\Form\Extension\Core\Type\NumberType', 1234.56);

        $this->assertWidgetMatchesXpath($form->createView(), array(),
'/input
    [@type="text"]
    [@name="name"]
    [@value="1234.56"]
'
        );
    }

    public function testPassword()
    {
        $form = $this->factory->createNamed('name', 'Symfony\Component\Form\Extension\Core\Type\PasswordType', 'foo&bar');

        $this->assertWidgetMatchesXpath($form->createView(), array(),
'/input
    [@type="password"]
    [@name="name"]
'
        );
    }

    public function testPasswordSubmittedWithNotAlwaysEmpty()
    {
        $form = $this->factory->createNamed('name', 'Symfony\Component\Form\Extension\Core\Type\PasswordType', null, array(
            'always_empty' => false,
        ));
        $form->submit('foo&bar');

        $this->assertWidgetMatchesXpath($form->createView(), array(),
'/input
    [@type="password"]
    [@name="name"]
    [@value="foo&bar"]
'
        );
    }

    public function testPasswordWithMaxLength()
    {
        $form = $this->factory->createNamed('name', 'Symfony\Component\Form\Extension\Core\Type\PasswordType', 'foo&bar', array(
            'attr' => array('maxlength' => 123),
        ));

        $this->assertWidgetMatchesXpath($form->createView(), array(),
'/input
    [@type="password"]
    [@name="name"]
    [@maxlength="123"]
'
        );
    }

    public function testPercent()
    {
        $form = $this->factory->createNamed('name', 'Symfony\Component\Form\Extension\Core\Type\PercentType', 0.1);

        $this->assertWidgetMatchesXpath($form->createView(), array(),
'/input
    [@type="text"]
    [@name="name"]
    [@value="10"]
    [contains(.., "%")]
'
        );
    }

    public function testCheckedRadio()
    {
        $form = $this->factory->createNamed('name', 'Symfony\Component\Form\Extension\Core\Type\RadioType', true);

        $this->assertWidgetMatchesXpath($form->createView(), array(),
'/input
    [@type="radio"]
    [@name="name"]
    [@checked="checked"]
    [@value="1"]
'
        );
    }

    public function testUncheckedRadio()
    {
        $form = $this->factory->createNamed('name', 'Symfony\Component\Form\Extension\Core\Type\RadioType', false);

        $this->assertWidgetMatchesXpath($form->createView(), array(),
'/input
    [@type="radio"]
    [@name="name"]
    [not(@checked)]
'
        );
    }

    public function testRadioWithValue()
    {
        $form = $this->factory->createNamed('name', 'Symfony\Component\Form\Extension\Core\Type\RadioType', false, array(
            'value' => 'foo&bar',
        ));

        $this->assertWidgetMatchesXpath($form->createView(), array(),
'/input
    [@type="radio"]
    [@name="name"]
    [@value="foo&bar"]
'
        );
    }

    public function testRange()
    {
        $form = $this->factory->createNamed('name', 'Symfony\Component\Form\Extension\Core\Type\RangeType', 42, array('attr' => array('min' => 5)));

        $this->assertWidgetMatchesXpath($form->createView(), array(),
'/input
    [@type="range"]
    [@name="name"]
    [@value="42"]
    [@min="5"]
'
        );
    }

    public function testRangeWithMinMaxValues()
    {
        $form = $this->factory->createNamed('name', 'Symfony\Component\Form\Extension\Core\Type\RangeType', 42, array('attr' => array('min' => 5, 'max' => 57)));

        $this->assertWidgetMatchesXpath($form->createView(), array(),
'/input
    [@type="range"]
    [@name="name"]
    [@value="42"]
    [@min="5"]
    [@max="57"]
'
        );
    }

    public function testTextarea()
    {
        $form = $this->factory->createNamed('name', 'Symfony\Component\Form\Extension\Core\Type\TextareaType', 'foo&bar', array(
            'attr' => array('pattern' => 'foo'),
        ));

        $this->assertWidgetMatchesXpath($form->createView(), array(),
'/textarea
    [@name="name"]
    [@pattern="foo"]
    [.="foo&bar"]
'
        );
    }

    public function testText()
    {
        $form = $this->factory->createNamed('name', 'Symfony\Component\Form\Extension\Core\Type\TextType', 'foo&bar');

        $this->assertWidgetMatchesXpath($form->createView(), array(),
'/input
    [@type="text"]
    [@name="name"]
    [@value="foo&bar"]
    [not(@maxlength)]
'
        );
    }

    public function testTextWithMaxLength()
    {
        $form = $this->factory->createNamed('name', 'Symfony\Component\Form\Extension\Core\Type\TextType', 'foo&bar', array(
            'attr' => array('maxlength' => 123),
        ));

        $this->assertWidgetMatchesXpath($form->createView(), array(),
'/input
    [@type="text"]
    [@name="name"]
    [@value="foo&bar"]
    [@maxlength="123"]
'
        );
    }

    public function testSearch()
    {
        $form = $this->factory->createNamed('name', 'Symfony\Component\Form\Extension\Core\Type\SearchType', 'foo&bar');

        $this->assertWidgetMatchesXpath($form->createView(), array(),
'/input
    [@type="search"]
    [@name="name"]
    [@value="foo&bar"]
    [not(@maxlength)]
'
        );
    }

    public function testTime()
    {
        $form = $this->factory->createNamed('name', 'Symfony\Component\Form\Extension\Core\Type\TimeType', '04:05:06', array(
            'input' => 'string',
            'with_seconds' => false,
        ));

        $this->assertWidgetMatchesXpath($form->createView(), array(),
'/div
    [
        ./select
            [@id="name_hour"]
            [not(@size)]
            [./option[@value="4"][@selected="selected"]]
        /following-sibling::select
            [@id="name_minute"]
            [not(@size)]
            [./option[@value="5"][@selected="selected"]]
    ]
    [count(./select)=2]
'
        );
    }

    public function testTimeWithSeconds()
    {
        $form = $this->factory->createNamed('name', 'Symfony\Component\Form\Extension\Core\Type\TimeType', '04:05:06', array(
            'input' => 'string',
            'with_seconds' => true,
        ));

        $this->assertWidgetMatchesXpath($form->createView(), array(),
'/div
    [
        ./select
            [@id="name_hour"]
            [not(@size)]
            [./option[@value="4"][@selected="selected"]]
            [count(./option)>23]
        /following-sibling::select
            [@id="name_minute"]
            [not(@size)]
            [./option[@value="5"][@selected="selected"]]
            [count(./option)>59]
        /following-sibling::select
            [@id="name_second"]
            [not(@size)]
            [./option[@value="6"][@selected="selected"]]
            [count(./option)>59]
    ]
    [count(./select)=3]
'
        );
    }

    public function testTimeText()
    {
        $form = $this->factory->createNamed('name', 'Symfony\Component\Form\Extension\Core\Type\TimeType', '04:05:06', array(
            'input' => 'string',
            'widget' => 'text',
        ));

        $this->assertWidgetMatchesXpath($form->createView(), array(),
'/div
    [
        ./input
            [@type="text"]
            [@id="name_hour"]
            [@name="name[hour]"]
            [@value="04"]
            [@size="1"]
            [@required="required"]
        /following-sibling::input
            [@type="text"]
            [@id="name_minute"]
            [@name="name[minute]"]
            [@value="05"]
            [@size="1"]
            [@required="required"]
    ]
    [count(./input)=2]
'
        );
    }

    public function testTimeSingleText()
    {
        $form = $this->factory->createNamed('name', 'Symfony\Component\Form\Extension\Core\Type\TimeType', '04:05:06', array(
            'input' => 'string',
            'widget' => 'single_text',
        ));

        $this->assertWidgetMatchesXpath($form->createView(), array(),
'/input
    [@type="time"]
    [@name="name"]
    [@value="04:05"]
    [not(@size)]
'
        );
    }

    public function testTimeWithPlaceholderGlobal()
    {
        $form = $this->factory->createNamed('name', 'Symfony\Component\Form\Extension\Core\Type\TimeType', null, array(
            'input' => 'string',
            'placeholder' => 'Change&Me',
            'required' => false,
        ));

        $this->assertWidgetMatchesXpath($form->createView(), array(),
'/div
    [
        ./select
            [@id="name_hour"]
            [./option[@value=""][not(@selected)][not(@disabled)][.="[trans]Change&Me[/trans]"]]
            [count(./option)>24]
        /following-sibling::select
            [@id="name_minute"]
            [./option[@value=""][not(@selected)][not(@disabled)][.="[trans]Change&Me[/trans]"]]
            [count(./option)>60]
    ]
    [count(./select)=2]
'
        );
    }

    public function testTimeWithPlaceholderOnYear()
    {
        $form = $this->factory->createNamed('name', 'Symfony\Component\Form\Extension\Core\Type\TimeType', null, array(
            'input' => 'string',
            'required' => false,
            'placeholder' => array('hour' => 'Change&Me'),
        ));

        $this->assertWidgetMatchesXpath($form->createView(), array(),
'/div
    [
        ./select
            [@id="name_hour"]
            [./option[@value=""][not(@selected)][not(@disabled)][.="[trans]Change&Me[/trans]"]]
            [count(./option)>24]
        /following-sibling::select
            [@id="name_minute"]
            [./option[@value="1"]]
            [count(./option)>59]
    ]
    [count(./select)=2]
'
        );
    }

    public function testTimeErrorBubbling()
    {
        $form = $this->factory->createNamedBuilder('form', 'Symfony\Component\Form\Extension\Core\Type\FormType')
            ->add('time', 'Symfony\Component\Form\Extension\Core\Type\TimeType')
            ->getForm();
        $form->get('time')->addError(new FormError('[trans]Error![/trans]'));
        $view = $form->createView();

        $this->assertEmpty($this->renderErrors($view));
        $this->assertNotEmpty($this->renderErrors($view['time']));
    }

    public function testTimezone()
    {
        $form = $this->factory->createNamed('name', 'Symfony\Component\Form\Extension\Core\Type\TimezoneType', 'Europe/Vienna');

        $this->assertWidgetMatchesXpath($form->createView(), array(),
'/select
    [@name="name"]
    [not(@required)]
    [./optgroup
        [@label="Europe"]
        [./option[@value="Europe/Vienna"][@selected="selected"][.="Vienna"]]
    ]
    [count(./optgroup)>10]
    [count(.//option)>200]
'
        );
    }

    public function testTimezoneWithPlaceholder()
    {
        $form = $this->factory->createNamed('name', 'Symfony\Component\Form\Extension\Core\Type\TimezoneType', null, array(
            'placeholder' => 'Select&Timezone',
            'required' => false,
        ));

        $this->assertWidgetMatchesXpath($form->createView(), array(),
'/select
    [./option[@value=""][not(@selected)][not(@disabled)][.="[trans]Select&Timezone[/trans]"]]
    [count(./optgroup)>10]
    [count(.//option)>201]
'
        );
    }

    public function testUrl()
    {
        $url = 'http://www.google.com?foo1=bar1&foo2=bar2';
        $form = $this->factory->createNamed('name', 'Symfony\Component\Form\Extension\Core\Type\UrlType', $url);

        $this->assertWidgetMatchesXpath($form->createView(), array(),
'/input
    [@type="url"]
    [@name="name"]
    [@value="http://www.google.com?foo1=bar1&foo2=bar2"]
'
        );
    }

    public function testCollectionPrototype()
    {
        $form = $this->factory->createNamedBuilder('name', 'Symfony\Component\Form\Extension\Core\Type\FormType', array('items' => array('one', 'two', 'three')))
            ->add('items', 'Symfony\Component\Form\Extension\Core\Type\CollectionType', array('allow_add' => true))
            ->getForm()
            ->createView();

        $html = $this->renderWidget($form);

        $this->assertMatchesXpath($html,
            '//div[@id="name_items"][@data-prototype]
            |
            //table[@id="name_items"][@data-prototype]'
        );
    }

    public function testEmptyRootFormName()
    {
        $form = $this->factory->createNamedBuilder('', 'Symfony\Component\Form\Extension\Core\Type\FormType')
            ->add('child', 'Symfony\Component\Form\Extension\Core\Type\TextType')
            ->getForm();

        $this->assertMatchesXpath($this->renderWidget($form->createView()),
            '//input[@type="hidden"][@id="_token"][@name="_token"]
            |
             //input[@type="text"][@id="child"][@name="child"]', 2);
    }

    public function testButton()
    {
        $form = $this->factory->createNamed('name', 'Symfony\Component\Form\Extension\Core\Type\ButtonType');

        $this->assertWidgetMatchesXpath($form->createView(), array(),
            '/button[@type="button"][@name="name"][.="[trans]Name[/trans]"]'
        );
    }

    public function testButtonLabelIsEmpty()
    {
        $form = $this->factory->createNamed('name', 'Symfony\Component\Form\Extension\Core\Type\ButtonType');

        $this->assertSame('', $this->renderLabel($form->createView()));
    }

    public function testSubmit()
    {
        $form = $this->factory->createNamed('name', 'Symfony\Component\Form\Extension\Core\Type\SubmitType');

        $this->assertWidgetMatchesXpath($form->createView(), array(),
            '/button[@type="submit"][@name="name"]'
        );
    }

    public function testReset()
    {
        $form = $this->factory->createNamed('name', 'Symfony\Component\Form\Extension\Core\Type\ResetType');

        $this->assertWidgetMatchesXpath($form->createView(), array(),
            '/button[@type="reset"][@name="name"]'
        );
    }

    public function testStartTag()
    {
        $form = $this->factory->create('Symfony\Component\Form\Extension\Core\Type\FormType', null, array(
            'method' => 'get',
            'action' => 'http://example.com/directory',
        ));

        $html = $this->renderStart($form->createView());

        $this->assertSame('<form name="form" method="get" action="http://example.com/directory">', $html);
    }

    public function testStartTagForPutRequest()
    {
        $form = $this->factory->create('Symfony\Component\Form\Extension\Core\Type\FormType', null, array(
            'method' => 'put',
            'action' => 'http://example.com/directory',
        ));

        $html = $this->renderStart($form->createView());

        $this->assertMatchesXpath($html.'</form>',
'/form
    [./input[@type="hidden"][@name="_method"][@value="PUT"]]
    [@method="post"]
    [@action="http://example.com/directory"]'
        );
    }

    public function testStartTagWithOverriddenVars()
    {
        $form = $this->factory->create('Symfony\Component\Form\Extension\Core\Type\FormType', null, array(
            'method' => 'put',
            'action' => 'http://example.com/directory',
        ));

        $html = $this->renderStart($form->createView(), array(
            'method' => 'post',
            'action' => 'http://foo.com/directory',
        ));

        $this->assertSame('<form name="form" method="post" action="http://foo.com/directory">', $html);
    }

    public function testStartTagForMultipartForm()
    {
        $form = $this->factory->createBuilder('Symfony\Component\Form\Extension\Core\Type\FormType', null, array(
                'method' => 'get',
                'action' => 'http://example.com/directory',
            ))
            ->add('file', 'Symfony\Component\Form\Extension\Core\Type\FileType')
            ->getForm();

        $html = $this->renderStart($form->createView());

        $this->assertSame('<form name="form" method="get" action="http://example.com/directory" enctype="multipart/form-data">', $html);
    }

    public function testStartTagWithExtraAttributes()
    {
        $form = $this->factory->create('Symfony\Component\Form\Extension\Core\Type\FormType', null, array(
            'method' => 'get',
            'action' => 'http://example.com/directory',
        ));

        $html = $this->renderStart($form->createView(), array(
            'attr' => array('class' => 'foobar'),
        ));

        $this->assertSame('<form name="form" method="get" action="http://example.com/directory" class="foobar">', $html);
    }

    public function testWidgetAttributes()
    {
        $form = $this->factory->createNamed('text', 'Symfony\Component\Form\Extension\Core\Type\TextType', 'value', array(
            'required' => true,
            'disabled' => true,
            'attr' => array('readonly' => true, 'maxlength' => 10, 'pattern' => '\d+', 'class' => 'foobar', 'data-foo' => 'bar'),
        ));

        $html = $this->renderWidget($form->createView());

        // compare plain HTML to check the whitespace
        $this->assertSame('<input type="text" id="text" name="text" disabled="disabled" required="required" readonly="readonly" maxlength="10" pattern="\d+" class="foobar" data-foo="bar" value="value" />', $html);
    }

    public function testWidgetAttributeNameRepeatedIfTrue()
    {
        $form = $this->factory->createNamed('text', 'Symfony\Component\Form\Extension\Core\Type\TextType', 'value', array(
            'attr' => array('foo' => true),
        ));

        $html = $this->renderWidget($form->createView());

        // foo="foo"
        $this->assertSame('<input type="text" id="text" name="text" required="required" foo="foo" value="value" />', $html);
    }

    public function testWidgetAttributeHiddenIfFalse()
    {
        $form = $this->factory->createNamed('text', 'Symfony\Component\Form\Extension\Core\Type\TextType', 'value', array(
            'attr' => array('foo' => false),
        ));

        $html = $this->renderWidget($form->createView());

        $this->assertNotContains('foo="', $html);
    }

    public function testButtonAttributes()
    {
        $form = $this->factory->createNamed('button', 'Symfony\Component\Form\Extension\Core\Type\ButtonType', null, array(
            'disabled' => true,
            'attr' => array('class' => 'foobar', 'data-foo' => 'bar'),
        ));

        $html = $this->renderWidget($form->createView());

        // compare plain HTML to check the whitespace
        $this->assertSame('<button type="button" id="button" name="button" disabled="disabled" class="foobar" data-foo="bar">[trans]Button[/trans]</button>', $html);
    }

    public function testButtonAttributeNameRepeatedIfTrue()
    {
        $form = $this->factory->createNamed('button', 'Symfony\Component\Form\Extension\Core\Type\ButtonType', null, array(
            'attr' => array('foo' => true),
        ));

        $html = $this->renderWidget($form->createView());

        // foo="foo"
        $this->assertSame('<button type="button" id="button" name="button" foo="foo">[trans]Button[/trans]</button>', $html);
    }

    public function testButtonAttributeHiddenIfFalse()
    {
        $form = $this->factory->createNamed('button', 'Symfony\Component\Form\Extension\Core\Type\ButtonType', null, array(
            'attr' => array('foo' => false),
        ));

        $html = $this->renderWidget($form->createView());

        $this->assertNotContains('foo="', $html);
    }

    public function testTextareaWithWhitespaceOnlyContentRetainsValue()
    {
        $form = $this->factory->createNamed('textarea', 'Symfony\Component\Form\Extension\Core\Type\TextareaType', '  ');

        $html = $this->renderWidget($form->createView());

        $this->assertContains('>  </textarea>', $html);
    }

    public function testTextareaWithWhitespaceOnlyContentRetainsValueWhenRenderingForm()
    {
        $form = $this->factory->createBuilder('Symfony\Component\Form\Extension\Core\Type\FormType', array('textarea' => '  '))
            ->add('textarea', 'Symfony\Component\Form\Extension\Core\Type\TextareaType')
            ->getForm();

        $html = $this->renderForm($form->createView());

        $this->assertContains('>  </textarea>', $html);
    }

    public function testWidgetContainerAttributeHiddenIfFalse()
    {
        $form = $this->factory->createNamed('form', 'Symfony\Component\Form\Extension\Core\Type\FormType', null, array(
            'attr' => array('foo' => false),
        ));

        $html = $this->renderWidget($form->createView());

        // no foo
        $this->assertNotContains('foo="', $html);
    }

    public function testTranslatedAttributes()
    {
        $view = $this->factory->createNamedBuilder('name', 'Symfony\Component\Form\Extension\Core\Type\FormType')
            ->add('firstName', 'Symfony\Component\Form\Extension\Core\Type\TextType', array('attr' => array('title' => 'Foo')))
            ->add('lastName', 'Symfony\Component\Form\Extension\Core\Type\TextType', array('attr' => array('placeholder' => 'Bar')))
            ->getForm()
            ->createView();

        $html = $this->renderForm($view);

        $this->assertMatchesXpath($html, '/form//input[@title="[trans]Foo[/trans]"]');
        $this->assertMatchesXpath($html, '/form//input[@placeholder="[trans]Bar[/trans]"]');
    }
}<|MERGE_RESOLUTION|>--- conflicted
+++ resolved
@@ -124,33 +124,6 @@
 
     abstract protected function setTheme(FormView $view, array $themes);
 
-<<<<<<< HEAD
-=======
-    /**
-     * @group legacy
-     */
-    public function testEnctype()
-    {
-        $form = $this->factory->createNamedBuilder('name', 'Symfony\Component\Form\Extension\Core\Type\FormType')
-            ->add('file', 'Symfony\Component\Form\Extension\Core\Type\FileType')
-            ->getForm();
-
-        $this->assertEquals('enctype="multipart/form-data"', $this->renderEnctype($form->createView()));
-    }
-
-    /**
-     * @group legacy
-     */
-    public function testNoEnctype()
-    {
-        $form = $this->factory->createNamedBuilder('name', 'Symfony\Component\Form\Extension\Core\Type\FormType')
-            ->add('text', 'Symfony\Component\Form\Extension\Core\Type\TextType')
-            ->getForm();
-
-        $this->assertEquals('', $this->renderEnctype($form->createView()));
-    }
-
->>>>>>> 48aa3e14
     public function testLabel()
     {
         $form = $this->factory->createNamed('name', 'Symfony\Component\Form\Extension\Core\Type\TextType');
