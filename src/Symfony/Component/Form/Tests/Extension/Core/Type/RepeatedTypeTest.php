--- conflicted
+++ resolved
@@ -15,7 +15,7 @@
 
 class RepeatedTypeTest extends BaseTypeTest
 {
-    const TESTED_TYPE = 'repeated';
+    const TESTED_TYPE = 'Symfony\Component\Form\Extension\Core\Type\RepeatedType';
 
     /**
      * @var Form
@@ -26,13 +26,8 @@
     {
         parent::setUp();
 
-<<<<<<< HEAD
-        $this->form = $this->factory->create('Symfony\Component\Form\Extension\Core\Type\RepeatedType', null, array(
-            'type' => 'Symfony\Component\Form\Extension\Core\Type\TextType',
-=======
         $this->form = $this->factory->create(static::TESTED_TYPE, null, array(
             'type' => TextTypeTest::TESTED_TYPE,
->>>>>>> ea8025b8
         ));
     }
 
@@ -58,13 +53,8 @@
 
     public function testSetOptions()
     {
-<<<<<<< HEAD
-        $form = $this->factory->create('Symfony\Component\Form\Extension\Core\Type\RepeatedType', null, array(
-            'type' => 'Symfony\Component\Form\Extension\Core\Type\TextType',
-=======
-        $form = $this->factory->create(static::TESTED_TYPE, null, array(
-            'type' => TextTypeTest::TESTED_TYPE,
->>>>>>> ea8025b8
+        $form = $this->factory->create(static::TESTED_TYPE, null, array(
+            'type' => TextTypeTest::TESTED_TYPE,
             'options' => array('label' => 'Global'),
         ));
 
@@ -76,15 +66,9 @@
 
     public function testSetOptionsPerChild()
     {
-<<<<<<< HEAD
-        $form = $this->factory->create('Symfony\Component\Form\Extension\Core\Type\RepeatedType', null, array(
+        $form = $this->factory->create(static::TESTED_TYPE, null, array(
             // the global required value cannot be overridden
-            'type' => 'Symfony\Component\Form\Extension\Core\Type\TextType',
-=======
-        $form = $this->factory->create(static::TESTED_TYPE, null, array(
-            // the global required value cannot be overridden
-            'type' => TextTypeTest::TESTED_TYPE,
->>>>>>> ea8025b8
+            'type' => TextTypeTest::TESTED_TYPE,
             'first_options' => array('label' => 'Test', 'required' => false),
             'second_options' => array('label' => 'Test2'),
         ));
@@ -97,15 +81,9 @@
 
     public function testSetRequired()
     {
-<<<<<<< HEAD
-        $form = $this->factory->create('Symfony\Component\Form\Extension\Core\Type\RepeatedType', null, array(
+        $form = $this->factory->create(static::TESTED_TYPE, null, array(
             'required' => false,
-            'type' => 'Symfony\Component\Form\Extension\Core\Type\TextType',
-=======
-        $form = $this->factory->create(static::TESTED_TYPE, null, array(
-            'required' => false,
-            'type' => TextTypeTest::TESTED_TYPE,
->>>>>>> ea8025b8
+            'type' => TextTypeTest::TESTED_TYPE,
         ));
 
         $this->assertFalse($form['first']->isRequired());
@@ -117,13 +95,8 @@
      */
     public function testSetInvalidOptions()
     {
-<<<<<<< HEAD
-        $this->factory->create('Symfony\Component\Form\Extension\Core\Type\RepeatedType', null, array(
-            'type' => 'Symfony\Component\Form\Extension\Core\Type\TextType',
-=======
         $this->factory->create(static::TESTED_TYPE, null, array(
             'type' => TextTypeTest::TESTED_TYPE,
->>>>>>> ea8025b8
             'options' => 'bad value',
         ));
     }
@@ -133,13 +106,8 @@
      */
     public function testSetInvalidFirstOptions()
     {
-<<<<<<< HEAD
-        $this->factory->create('Symfony\Component\Form\Extension\Core\Type\RepeatedType', null, array(
-            'type' => 'Symfony\Component\Form\Extension\Core\Type\TextType',
-=======
         $this->factory->create(static::TESTED_TYPE, null, array(
             'type' => TextTypeTest::TESTED_TYPE,
->>>>>>> ea8025b8
             'first_options' => 'bad value',
         ));
     }
@@ -149,24 +117,15 @@
      */
     public function testSetInvalidSecondOptions()
     {
-<<<<<<< HEAD
-        $this->factory->create('Symfony\Component\Form\Extension\Core\Type\RepeatedType', null, array(
-            'type' => 'Symfony\Component\Form\Extension\Core\Type\TextType',
-=======
         $this->factory->create(static::TESTED_TYPE, null, array(
             'type' => TextTypeTest::TESTED_TYPE,
->>>>>>> ea8025b8
             'second_options' => 'bad value',
         ));
     }
 
     public function testSetErrorBubblingToTrue()
     {
-<<<<<<< HEAD
-        $form = $this->factory->create('Symfony\Component\Form\Extension\Core\Type\RepeatedType', null, array(
-=======
-        $form = $this->factory->create(static::TESTED_TYPE, null, array(
->>>>>>> ea8025b8
+        $form = $this->factory->create(static::TESTED_TYPE, null, array(
             'error_bubbling' => true,
         ));
 
@@ -177,11 +136,7 @@
 
     public function testSetErrorBubblingToFalse()
     {
-<<<<<<< HEAD
-        $form = $this->factory->create('Symfony\Component\Form\Extension\Core\Type\RepeatedType', null, array(
-=======
-        $form = $this->factory->create(static::TESTED_TYPE, null, array(
->>>>>>> ea8025b8
+        $form = $this->factory->create(static::TESTED_TYPE, null, array(
             'error_bubbling' => false,
         ));
 
@@ -192,11 +147,7 @@
 
     public function testSetErrorBubblingIndividually()
     {
-<<<<<<< HEAD
-        $form = $this->factory->create('Symfony\Component\Form\Extension\Core\Type\RepeatedType', null, array(
-=======
-        $form = $this->factory->create(static::TESTED_TYPE, null, array(
->>>>>>> ea8025b8
+        $form = $this->factory->create(static::TESTED_TYPE, null, array(
             'error_bubbling' => true,
             'options' => array('error_bubbling' => false),
             'second_options' => array('error_bubbling' => true),
@@ -209,13 +160,8 @@
 
     public function testSetOptionsPerChildAndOverwrite()
     {
-<<<<<<< HEAD
-        $form = $this->factory->create('Symfony\Component\Form\Extension\Core\Type\RepeatedType', null, array(
-            'type' => 'Symfony\Component\Form\Extension\Core\Type\TextType',
-=======
-        $form = $this->factory->create(static::TESTED_TYPE, null, array(
-            'type' => TextTypeTest::TESTED_TYPE,
->>>>>>> ea8025b8
+        $form = $this->factory->create(static::TESTED_TYPE, null, array(
+            'type' => TextTypeTest::TESTED_TYPE,
             'options' => array('label' => 'Label'),
             'second_options' => array('label' => 'Second label'),
         ));
