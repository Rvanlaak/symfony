<?php

/*
 * This file is part of the Symfony package.
 *
 * (c) Fabien Potencier <fabien@symfony.com>
 *
 * For the full copyright and license information, please view the LICENSE
 * file that was distributed with this source code.
 */

namespace Symfony\Component\Form\Tests\Extension\Core\Type;

use Symfony\Component\Form\ChoiceList\View\ChoiceGroupView;
use Symfony\Component\Form\ChoiceList\View\ChoiceView;

class ChoiceTypeTest extends BaseTypeTest
{
    const TESTED_TYPE = 'Symfony\Component\Form\Extension\Core\Type\ChoiceType';

    private $choices = array(
        'Bernhard' => 'a',
        'Fabien' => 'b',
        'Kris' => 'c',
        'Jon' => 'd',
        'Roman' => 'e',
    );

    private $scalarChoices = array(
        'Yes' => true,
        'No' => false,
        'n/a' => '',
    );

    private $booleanChoicesWithNull = array(
        'Yes' => true,
        'No' => false,
        'n/a' => null,
    );

    private $numericChoicesFlipped = array(
        0 => 'Bernhard',
        1 => 'Fabien',
        2 => 'Kris',
        3 => 'Jon',
        4 => 'Roman',
    );

    private $objectChoices;

    protected $groupedChoices = array(
        'Symfony' => array(
            'Bernhard' => 'a',
            'Fabien' => 'b',
            'Kris' => 'c',
        ),
        'Doctrine' => array(
            'Jon' => 'd',
            'Roman' => 'e',
        ),
    );

    protected function setUp()
    {
        parent::setUp();

        $this->objectChoices = array(
            (object) array('id' => 1, 'name' => 'Bernhard'),
            (object) array('id' => 2, 'name' => 'Fabien'),
            (object) array('id' => 3, 'name' => 'Kris'),
            (object) array('id' => 4, 'name' => 'Jon'),
            (object) array('id' => 5, 'name' => 'Roman'),
        );
    }

    protected function tearDown()
    {
        parent::tearDown();

        $this->objectChoices = null;
    }

    /**
     * @expectedException \Symfony\Component\OptionsResolver\Exception\InvalidOptionsException
     */
    public function testChoicesOptionExpectsArrayOrTraversable()
    {
        $this->factory->create(static::TESTED_TYPE, null, array(
            'choices' => new \stdClass(),
        ));
    }

    /**
     * @expectedException \Symfony\Component\OptionsResolver\Exception\InvalidOptionsException
     */
    public function testChoiceLoaderOptionExpectsChoiceLoaderInterface()
    {
        $this->factory->create(static::TESTED_TYPE, null, array(
            'choice_loader' => new \stdClass(),
        ));
    }

    public function testChoiceListAndChoicesCanBeEmpty()
    {
        $this->factory->create(static::TESTED_TYPE);
    }

    public function testExpandedChoicesOptionsTurnIntoChildren()
    {
        $form = $this->factory->create(static::TESTED_TYPE, null, array(
            'expanded' => true,
            'choices' => $this->choices,
        ));

        $this->assertCount(count($this->choices), $form, 'Each choice should become a new field');
    }

    public function testChoiceListWithScalarValues()
    {
        $view = $this->factory->create(static::TESTED_TYPE, null, array(
            'choices' => $this->scalarChoices,
        ))->createView();

        $this->assertSame('1', $view->vars['choices'][0]->value);
        $this->assertSame('0', $view->vars['choices'][1]->value);
        $this->assertSame('', $view->vars['choices'][2]->value);
        $this->assertFalse($view->vars['is_selected']($view->vars['choices'][0], $view->vars['value']), 'True value should not be pre selected');
        $this->assertFalse($view->vars['is_selected']($view->vars['choices'][1], $view->vars['value']), 'False value should not be pre selected');
        $this->assertFalse($view->vars['is_selected']($view->vars['choices'][2], $view->vars['value']), 'Empty value should not be pre selected');
    }

    public function testChoiceListWithScalarValuesAndFalseAsPreSetData()
    {
        $view = $this->factory->create(static::TESTED_TYPE, false, array(
            'choices' => $this->scalarChoices,
        ))->createView();

        $this->assertTrue($view->vars['is_selected']($view->vars['choices'][1]->value, $view->vars['value']), 'False value should be pre selected');
    }

    public function testExpandedChoiceListWithScalarValues()
    {
        $view = $this->factory->create(static::TESTED_TYPE, null, array(
            'choices' => $this->scalarChoices,
            'expanded' => true,
        ))->createView();

        $this->assertFalse($view->children[0]->vars['checked'], 'True value should not be pre selected');
        $this->assertFalse($view->children[1]->vars['checked'], 'False value should not be pre selected');
        $this->assertTrue($view->children[2]->vars['checked'], 'Empty value should be pre selected');
    }

    public function testExpandedChoiceListWithBooleanAndNullValues()
    {
        $view = $this->factory->create(static::TESTED_TYPE, null, array(
            'choices' => $this->booleanChoicesWithNull,
            'expanded' => true,
        ))->createView();

        $this->assertFalse($view->children[0]->vars['checked'], 'True value should not be pre selected');
        $this->assertFalse($view->children[1]->vars['checked'], 'False value should not be pre selected');
        $this->assertTrue($view->children[2]->vars['checked'], 'Empty value should be pre selected');
    }

    public function testExpandedChoiceListWithScalarValuesAndFalseAsPreSetData()
    {
        $view = $this->factory->create(static::TESTED_TYPE, false, array(
            'choices' => $this->scalarChoices,
            'expanded' => true,
        ))->createView();

        $this->assertSame('1', $view->vars['choices'][0]->value);
        $this->assertSame('0', $view->vars['choices'][1]->value);
        $this->assertTrue($view->children[1]->vars['checked'], 'False value should be pre selected');
        $this->assertFalse($view->children[2]->vars['checked'], 'Empty value should not be pre selected');
    }

    public function testExpandedChoiceListWithBooleanAndNullValuesAndFalseAsPreSetData()
    {
        $view = $this->factory->create(static::TESTED_TYPE, false, array(
            'choices' => $this->booleanChoicesWithNull,
            'expanded' => true,
        ))->createView();

        $this->assertFalse($view->children[0]->vars['checked'], 'True value should not be pre selected');
        $this->assertTrue($view->children[1]->vars['checked'], 'False value should be pre selected');
        $this->assertFalse($view->children[2]->vars['checked'], 'Null value should not be pre selected');
    }

    public function testPlaceholderPresentOnNonRequiredExpandedSingleChoice()
    {
        $form = $this->factory->create(static::TESTED_TYPE, null, array(
            'multiple' => false,
            'expanded' => true,
            'required' => false,
            'choices' => $this->choices,
        ));

        $this->assertTrue(isset($form['placeholder']));
        $this->assertCount(count($this->choices) + 1, $form, 'Each choice should become a new field');
    }

    public function testPlaceholderNotPresentIfRequired()
    {
        $form = $this->factory->create(static::TESTED_TYPE, null, array(
            'multiple' => false,
            'expanded' => true,
            'required' => true,
            'choices' => $this->choices,
        ));

        $this->assertFalse(isset($form['placeholder']));
        $this->assertCount(count($this->choices), $form, 'Each choice should become a new field');
    }

    public function testPlaceholderNotPresentIfMultiple()
    {
        $form = $this->factory->create(static::TESTED_TYPE, null, array(
            'multiple' => true,
            'expanded' => true,
            'required' => false,
            'choices' => $this->choices,
        ));

        $this->assertFalse(isset($form['placeholder']));
        $this->assertCount(count($this->choices), $form, 'Each choice should become a new field');
    }

    public function testPlaceholderNotPresentIfEmptyChoice()
    {
        $form = $this->factory->create(static::TESTED_TYPE, null, array(
            'multiple' => false,
            'expanded' => true,
            'required' => false,
            'choices' => array(
                'Empty' => '',
                'Not empty' => 1,
            ),
        ));

        $this->assertFalse(isset($form['placeholder']));
        $this->assertCount(2, $form, 'Each choice should become a new field');
    }

    public function testPlaceholderWithBooleanChoices()
    {
        $view = $this->factory->create(static::TESTED_TYPE, null, array(
            'multiple' => false,
            'expanded' => false,
            'required' => false,
            'choices' => array(
                'Yes' => true,
                'No' => false,
            ),
            'placeholder' => 'Select an option',
        ))
            ->createView();

        $this->assertSame('', $view->vars['value'], 'Value should be empty');
        $this->assertSame('1', $view->vars['choices'][0]->value);
        $this->assertSame('0', $view->vars['choices'][1]->value, 'Choice "false" should have "0" as value');
        $this->assertFalse($view->vars['is_selected']($view->vars['choices'][1]->value, $view->vars['value']), 'Choice "false" should not be selected');
    }

    public function testPlaceholderWithBooleanChoicesWithFalseAsPreSetData()
    {
        $view = $this->factory->create(static::TESTED_TYPE, false, array(
            'multiple' => false,
            'expanded' => false,
            'required' => false,
            'choices' => array(
                'Yes' => true,
                'No' => false,
            ),
            'placeholder' => 'Select an option',
        ))
            ->createView();

        $this->assertSame('0', $view->vars['value'], 'Value should be "0"');
        $this->assertSame('1', $view->vars['choices'][0]->value);
        $this->assertSame('0', $view->vars['choices'][1]->value, 'Choice "false" should have "0" as value');
        $this->assertTrue($view->vars['is_selected']($view->vars['choices'][1]->value, $view->vars['value']), 'Choice "false" should be selected');
    }

    public function testPlaceholderWithExpandedBooleanChoices()
    {
        $form = $this->factory->create(static::TESTED_TYPE, null, array(
            'multiple' => false,
            'expanded' => true,
            'required' => false,
            'choices' => array(
                'Yes' => true,
                'No' => false,
            ),
            'placeholder' => 'Select an option',
        ));

        $this->assertTrue(isset($form['placeholder']), 'Placeholder should be set');
        $this->assertCount(3, $form, 'Each choice should become a new field, placeholder included');

        $view = $form->createView();

        $this->assertSame('', $view->vars['value'], 'Value should be an empty string');
        $this->assertSame('1', $view->vars['choices'][0]->value);
        $this->assertSame('0', $view->vars['choices'][1]->value, 'Choice "false" should have "0" as value');
        $this->assertFalse($view->children[1]->vars['checked'], 'Choice "false" should not be selected');
    }

    public function testPlaceholderWithExpandedBooleanChoicesAndWithFalseAsPreSetData()
    {
        $form = $this->factory->create(static::TESTED_TYPE, false, array(
            'multiple' => false,
            'expanded' => true,
            'required' => false,
            'choices' => array(
                'Yes' => true,
                'No' => false,
            ),
            'placeholder' => 'Select an option',
        ));

        $this->assertTrue(isset($form['placeholder']), 'Placeholder should be set');
        $this->assertCount(3, $form, 'Each choice should become a new field, placeholder included');

        $view = $form->createView();

        $this->assertSame('0', $view->vars['value'], 'Value should be "0"');
        $this->assertSame('1', $view->vars['choices'][0]->value);
        $this->assertSame('0', $view->vars['choices'][1]->value, 'Choice "false" should have "0" as value');
        $this->assertTrue($view->children[1]->vars['checked'], 'Choice "false" should be selected');
    }

    public function testExpandedChoicesOptionsAreFlattened()
    {
        $form = $this->factory->create(static::TESTED_TYPE, null, array(
            'expanded' => true,
            'choices' => $this->groupedChoices,
        ));

        $flattened = array();
        foreach ($this->groupedChoices as $choices) {
            $flattened = array_merge($flattened, array_keys($choices));
        }

        $this->assertCount($form->count(), $flattened, 'Each nested choice should become a new field, not the groups');

        foreach ($flattened as $value => $choice) {
            $this->assertTrue($form->has($value), 'Flattened choice is named after it\'s value');
        }
    }

    public function testExpandedChoicesOptionsAreFlattenedObjectChoices()
    {
        $obj1 = (object) array('id' => 1, 'name' => 'Bernhard');
        $obj2 = (object) array('id' => 2, 'name' => 'Fabien');
        $obj3 = (object) array('id' => 3, 'name' => 'Kris');
        $obj4 = (object) array('id' => 4, 'name' => 'Jon');
        $obj5 = (object) array('id' => 5, 'name' => 'Roman');

        $form = $this->factory->create(static::TESTED_TYPE, null, array(
            'expanded' => true,
            'choices' => array(
                'Symfony' => array($obj1, $obj2, $obj3),
                'Doctrine' => array($obj4, $obj5),
            ),
            'choice_name' => 'id',
        ));

        $this->assertSame(5, $form->count(), 'Each nested choice should become a new field, not the groups');
        $this->assertTrue($form->has(1));
        $this->assertTrue($form->has(2));
        $this->assertTrue($form->has(3));
        $this->assertTrue($form->has(4));
        $this->assertTrue($form->has(5));
    }

    public function testExpandedCheckboxesAreNeverRequired()
    {
        $form = $this->factory->create(static::TESTED_TYPE, null, array(
            'multiple' => true,
            'expanded' => true,
            'required' => true,
            'choices' => $this->choices,
        ));

        foreach ($form as $child) {
            $this->assertFalse($child->isRequired());
        }
    }

    public function testExpandedRadiosAreRequiredIfChoiceChildIsRequired()
    {
        $form = $this->factory->create(static::TESTED_TYPE, null, array(
            'multiple' => false,
            'expanded' => true,
            'required' => true,
            'choices' => $this->choices,
        ));

        foreach ($form as $child) {
            $this->assertTrue($child->isRequired());
        }
    }

    public function testExpandedRadiosAreNotRequiredIfChoiceChildIsNotRequired()
    {
        $form = $this->factory->create(static::TESTED_TYPE, null, array(
            'multiple' => false,
            'expanded' => true,
            'required' => false,
            'choices' => $this->choices,
        ));

        foreach ($form as $child) {
            $this->assertFalse($child->isRequired());
        }
    }

    public function testSubmitSingleNonExpanded()
    {
        $form = $this->factory->create(static::TESTED_TYPE, null, array(
            'multiple' => false,
            'expanded' => false,
            'choices' => $this->choices,
        ));

        $form->submit('b');

        $this->assertEquals('b', $form->getData());
        $this->assertEquals('b', $form->getViewData());
        $this->assertTrue($form->isSynchronized());
    }

    public function testSubmitSingleNonExpandedInvalidChoice()
    {
        $form = $this->factory->create(static::TESTED_TYPE, null, array(
            'multiple' => false,
            'expanded' => false,
            'choices' => $this->choices,
        ));

        $form->submit('foobar');

        $this->assertNull($form->getData());
        $this->assertEquals('foobar', $form->getViewData());
        $this->assertFalse($form->isSynchronized());
    }

    public function testSubmitSingleNonExpandedNull()
    {
        $form = $this->factory->create(static::TESTED_TYPE, null, array(
            'multiple' => false,
            'expanded' => false,
            'choices' => $this->choices,
        ));

        $form->submit(null);

        $this->assertNull($form->getData());
        $this->assertSame('', $form->getViewData());
        $this->assertTrue($form->isSynchronized());
    }

    // In edge cases (for example, when choices are loaded dynamically by a
    // loader), the choices may be empty. Make sure to behave the same as when
    // choices are available.
    public function testSubmitNull($expected = null, $norm = null, $view = null)
    {
        $form = $this->factory->create(static::TESTED_TYPE, null, array(
            'multiple' => false,
            'expanded' => false,
            'choices' => array(),
        ));

        $form->submit(null);

        $this->assertNull($form->getData());
        $this->assertNull($form->getNormData());
        $this->assertSame('', $form->getViewData());
        $this->assertTrue($form->isSynchronized());
    }

    public function testSubmitSingleNonExpandedEmpty()
    {
        $form = $this->factory->create(static::TESTED_TYPE, null, array(
            'multiple' => false,
            'expanded' => false,
            'choices' => $this->choices,
        ));

        $form->submit('');

        $this->assertNull($form->getData());
        $this->assertSame('', $form->getViewData());
        $this->assertTrue($form->isSynchronized());
    }

    public function testSubmitSingleNonExpandedEmptyExplicitEmptyChoice()
    {
        $form = $this->factory->create(static::TESTED_TYPE, null, array(
            'multiple' => false,
            'expanded' => false,
            'choices' => array(
                'Empty' => 'EMPTY_CHOICE',
            ),
            'choice_value' => function () {
                return '';
            },
        ));

        $form->submit('');

        $this->assertSame('EMPTY_CHOICE', $form->getData());
        $this->assertSame('', $form->getViewData());
        $this->assertTrue($form->isSynchronized());
    }

    // In edge cases (for example, when choices are loaded dynamically by a
    // loader), the choices may be empty. Make sure to behave the same as when
    // choices are available.
    public function testSubmitSingleNonExpandedEmptyNoChoices()
    {
        $form = $this->factory->create(static::TESTED_TYPE, null, array(
            'multiple' => false,
            'expanded' => false,
            'choices' => array(),
        ));

        $form->submit('');

        $this->assertNull($form->getData());
        $this->assertSame('', $form->getViewData());
        $this->assertTrue($form->isSynchronized());
    }

    public function testSubmitSingleNonExpandedFalse()
    {
        $form = $this->factory->create(static::TESTED_TYPE, null, array(
            'multiple' => false,
            'expanded' => false,
            'choices' => $this->choices,
        ));

        $form->submit(false);

        $this->assertNull($form->getData());
        $this->assertSame('', $form->getViewData());
        $this->assertTrue($form->isSynchronized());
    }

    // In edge cases (for example, when choices are loaded dynamically by a
    // loader), the choices may be empty. Make sure to behave the same as when
    // choices are available.
    public function testSubmitSingleNonExpandedFalseNoChoices()
    {
        $form = $this->factory->create(static::TESTED_TYPE, null, array(
            'multiple' => false,
            'expanded' => false,
            'choices' => array(),
        ));

        $form->submit(false);

        $this->assertNull($form->getData());
        $this->assertSame('', $form->getViewData());
        $this->assertTrue($form->isSynchronized());
    }

    public function testSubmitSingleNonExpandedObjectChoices()
    {
        $form = $this->factory->create(static::TESTED_TYPE, null, array(
            'multiple' => false,
            'expanded' => false,
            'choices' => $this->objectChoices,
            'choice_label' => 'name',
            'choice_value' => 'id',
        ));

        // "id" value of the second entry
        $form->submit('2');

        $this->assertEquals($this->objectChoices[1], $form->getData());
        $this->assertEquals('2', $form->getViewData());
        $this->assertTrue($form->isSynchronized());
    }

    public function testSubmitSingleChoiceWithEmptyData()
    {
        $form = $this->factory->create(static::TESTED_TYPE, null, array(
            'multiple' => false,
            'expanded' => false,
            'choices' => array('test'),
            'empty_data' => 'test',
        ));

        $form->submit(null);

        $this->assertSame('test', $form->getData());
    }

    public function testSubmitMultipleChoiceWithEmptyData()
    {
        $form = $this->factory->create(static::TESTED_TYPE, null, array(
            'multiple' => true,
            'expanded' => false,
            'choices' => array('test'),
            'empty_data' => array('test'),
        ));

        $form->submit(null);

        $this->assertSame(array('test'), $form->getData());
    }

    public function testSubmitSingleChoiceExpandedWithEmptyData()
    {
        $form = $this->factory->create(static::TESTED_TYPE, null, array(
            'multiple' => false,
            'expanded' => true,
            'choices' => array('test'),
            'empty_data' => 'test',
        ));

        $form->submit(null);

        $this->assertSame('test', $form->getData());
    }

    public function testSubmitMultipleChoiceExpandedWithEmptyData()
    {
        $form = $this->factory->create(static::TESTED_TYPE, null, array(
            'multiple' => true,
            'expanded' => true,
            'choices' => array('test'),
            'empty_data' => array('test'),
        ));

        $form->submit(null);

        $this->assertSame(array('test'), $form->getData());
    }

    public function testSubmitMultipleNonExpanded()
    {
        $form = $this->factory->create(static::TESTED_TYPE, null, array(
            'multiple' => true,
            'expanded' => false,
            'choices' => $this->choices,
        ));

        $form->submit(array('a', 'b'));

        $this->assertEquals(array('a', 'b'), $form->getData());
        $this->assertEquals(array('a', 'b'), $form->getViewData());
        $this->assertTrue($form->isSynchronized());
    }

    public function testSubmitMultipleNonExpandedEmpty()
    {
        $form = $this->factory->create(static::TESTED_TYPE, null, array(
            'multiple' => true,
            'expanded' => false,
            'choices' => $this->choices,
        ));

        $form->submit(array());

        $this->assertSame(array(), $form->getData());
        $this->assertSame(array(), $form->getViewData());
        $this->assertTrue($form->isSynchronized());
    }

    // In edge cases (for example, when choices are loaded dynamically by a
    // loader), the choices may be empty. Make sure to behave the same as when
    // choices are available.
    public function testSubmitMultipleNonExpandedEmptyNoChoices()
    {
        $form = $this->factory->create(static::TESTED_TYPE, null, array(
            'multiple' => true,
            'expanded' => false,
            'choices' => array(),
        ));

        $form->submit(array());

        $this->assertSame(array(), $form->getData());
        $this->assertSame(array(), $form->getViewData());
        $this->assertTrue($form->isSynchronized());
    }

    public function testSubmitMultipleNonExpandedInvalidScalarChoice()
    {
        $form = $this->factory->create(static::TESTED_TYPE, null, array(
            'multiple' => true,
            'expanded' => false,
            'choices' => $this->choices,
        ));

        $form->submit('foobar');

        $this->assertNull($form->getData());
        $this->assertEquals('foobar', $form->getViewData());
        $this->assertFalse($form->isSynchronized());
    }

    public function testSubmitMultipleNonExpandedInvalidArrayChoice()
    {
        $form = $this->factory->create(static::TESTED_TYPE, null, array(
            'multiple' => true,
            'expanded' => false,
            'choices' => $this->choices,
        ));

        $form->submit(array('a', 'foobar'));

        $this->assertNull($form->getData());
        $this->assertEquals(array('a', 'foobar'), $form->getViewData());
        $this->assertFalse($form->isSynchronized());
    }

    public function testSubmitMultipleNonExpandedObjectChoices()
    {
        $form = $this->factory->create(static::TESTED_TYPE, null, array(
            'multiple' => true,
            'expanded' => false,
            'choices' => $this->objectChoices,
            'choice_label' => 'name',
            'choice_value' => 'id',
        ));

        $form->submit(array('2', '3'));

        $this->assertEquals(array($this->objectChoices[1], $this->objectChoices[2]), $form->getData());
        $this->assertEquals(array('2', '3'), $form->getViewData());
        $this->assertTrue($form->isSynchronized());
    }

    public function testSubmitSingleExpandedRequired()
    {
        $form = $this->factory->create(static::TESTED_TYPE, null, array(
            'multiple' => false,
            'expanded' => true,
            'required' => true,
            'choices' => $this->choices,
        ));

        $form->submit('b');

        $this->assertSame('b', $form->getData());
        $this->assertSame('b', $form->getViewData());
        $this->assertEmpty($form->getExtraData());
        $this->assertTrue($form->isSynchronized());

        $this->assertFalse($form[0]->getData());
        $this->assertTrue($form[1]->getData());
        $this->assertFalse($form[2]->getData());
        $this->assertFalse($form[3]->getData());
        $this->assertFalse($form[4]->getData());
        $this->assertNull($form[0]->getViewData());
        $this->assertSame('b', $form[1]->getViewData());
        $this->assertNull($form[2]->getViewData());
        $this->assertNull($form[3]->getViewData());
        $this->assertNull($form[4]->getViewData());
    }

    public function testSubmitSingleExpandedRequiredInvalidChoice()
    {
        $form = $this->factory->create(static::TESTED_TYPE, null, array(
            'multiple' => false,
            'expanded' => true,
            'required' => true,
            'choices' => $this->choices,
        ));

        $form->submit('foobar');

        $this->assertNull($form->getData());
        $this->assertSame('foobar', $form->getViewData());
        $this->assertEmpty($form->getExtraData());
        $this->assertFalse($form->isSynchronized());

        $this->assertFalse($form[0]->getData());
        $this->assertFalse($form[1]->getData());
        $this->assertFalse($form[2]->getData());
        $this->assertFalse($form[3]->getData());
        $this->assertFalse($form[4]->getData());
        $this->assertNull($form[0]->getViewData());
        $this->assertNull($form[1]->getViewData());
        $this->assertNull($form[2]->getViewData());
        $this->assertNull($form[3]->getViewData());
        $this->assertNull($form[4]->getViewData());
    }

    public function testSubmitSingleExpandedNonRequired()
    {
        $form = $this->factory->create(static::TESTED_TYPE, null, array(
            'multiple' => false,
            'expanded' => true,
            'required' => false,
            'choices' => $this->choices,
        ));

        $form->submit('b');

        $this->assertSame('b', $form->getData());
        $this->assertSame('b', $form->getViewData());
        $this->assertEmpty($form->getExtraData());
        $this->assertTrue($form->isSynchronized());

        $this->assertFalse($form['placeholder']->getData());
        $this->assertFalse($form[0]->getData());
        $this->assertTrue($form[1]->getData());
        $this->assertFalse($form[2]->getData());
        $this->assertFalse($form[3]->getData());
        $this->assertFalse($form[4]->getData());
        $this->assertNull($form['placeholder']->getViewData());
        $this->assertNull($form[0]->getViewData());
        $this->assertSame('b', $form[1]->getViewData());
        $this->assertNull($form[2]->getViewData());
        $this->assertNull($form[3]->getViewData());
        $this->assertNull($form[4]->getViewData());
    }

    public function testSubmitSingleExpandedNonRequiredInvalidChoice()
    {
        $form = $this->factory->create(static::TESTED_TYPE, null, array(
            'multiple' => false,
            'expanded' => true,
            'required' => false,
            'choices' => $this->choices,
        ));

        $form->submit('foobar');

        $this->assertNull($form->getData());
        $this->assertSame('foobar', $form->getViewData());
        $this->assertEmpty($form->getExtraData());
        $this->assertFalse($form->isSynchronized());

        $this->assertFalse($form[0]->getData());
        $this->assertFalse($form[1]->getData());
        $this->assertFalse($form[2]->getData());
        $this->assertFalse($form[3]->getData());
        $this->assertFalse($form[4]->getData());
        $this->assertNull($form[0]->getViewData());
        $this->assertNull($form[1]->getViewData());
        $this->assertNull($form[2]->getViewData());
        $this->assertNull($form[3]->getViewData());
        $this->assertNull($form[4]->getViewData());
    }

    public function testSubmitSingleExpandedRequiredNull()
    {
        $form = $this->factory->create(static::TESTED_TYPE, null, array(
            'multiple' => false,
            'expanded' => true,
            'required' => true,
            'choices' => $this->choices,
        ));

        $form->submit(null);

        $this->assertNull($form->getData());
        $this->assertSame('', $form->getViewData(), 'View data should always be a string');
        $this->assertSame(array(), $form->getExtraData(), 'ChoiceType is compound when expanded, extra data should always be an array');
        $this->assertTrue($form->isSynchronized());

        $this->assertFalse($form[0]->getData());
        $this->assertFalse($form[1]->getData());
        $this->assertFalse($form[2]->getData());
        $this->assertFalse($form[3]->getData());
        $this->assertFalse($form[4]->getData());
        $this->assertNull($form[0]->getViewData());
        $this->assertNull($form[1]->getViewData());
        $this->assertNull($form[2]->getViewData());
        $this->assertNull($form[3]->getViewData());
        $this->assertNull($form[4]->getViewData());
    }

    // In edge cases (for example, when choices are loaded dynamically by a
    // loader), the choices may be empty. Make sure to behave the same as when
    // choices are available.
    public function testSubmitSingleExpandedRequiredNullNoChoices()
    {
        $form = $this->factory->create(static::TESTED_TYPE, null, array(
            'multiple' => false,
            'expanded' => true,
            'required' => true,
            'choices' => array(),
        ));

        $form->submit(null);

        $this->assertNull($form->getData());
        $this->assertSame('', $form->getViewData(), 'View data should always be a string');
        $this->assertSame(array(), $form->getExtraData(), 'ChoiceType is compound when expanded, extra data should always be an array');
        $this->assertTrue($form->isSynchronized());
    }

    public function testSubmitSingleExpandedRequiredEmpty()
    {
        $form = $this->factory->create(static::TESTED_TYPE, null, array(
            'multiple' => false,
            'expanded' => true,
            'required' => true,
            'choices' => $this->choices,
        ));

        $form->submit('');

        $this->assertNull($form->getData());
        $this->assertSame('', $form->getViewData(), 'View data should always be a string');
        $this->assertSame(array(), $form->getExtraData(), 'ChoiceType is compound when expanded, extra data should always be an array');
        $this->assertTrue($form->isSynchronized());

        $this->assertFalse($form[0]->getData());
        $this->assertFalse($form[1]->getData());
        $this->assertFalse($form[2]->getData());
        $this->assertFalse($form[3]->getData());
        $this->assertFalse($form[4]->getData());
        $this->assertNull($form[0]->getViewData());
        $this->assertNull($form[1]->getViewData());
        $this->assertNull($form[2]->getViewData());
        $this->assertNull($form[3]->getViewData());
        $this->assertNull($form[4]->getViewData());
    }

    // In edge cases (for example, when choices are loaded dynamically by a
    // loader), the choices may be empty. Make sure to behave the same as when
    // choices are available.
    public function testSubmitSingleExpandedRequiredEmptyNoChoices()
    {
        $form = $this->factory->create(static::TESTED_TYPE, null, array(
            'multiple' => false,
            'expanded' => true,
            'required' => true,
            'choices' => array(),
        ));

        $form->submit('');

        $this->assertNull($form->getData());
        $this->assertSame('', $form->getViewData(), 'View data should always be a string');
        $this->assertSame(array(), $form->getExtraData(), 'ChoiceType is compound when expanded, extra data should always be an array');
        $this->assertTrue($form->isSynchronized());
    }

    public function testSubmitSingleExpandedRequiredFalse()
    {
        $form = $this->factory->create(static::TESTED_TYPE, null, array(
            'multiple' => false,
            'expanded' => true,
            'required' => true,
            'choices' => $this->choices,
        ));

        $form->submit(false);

        $this->assertNull($form->getData());
        $this->assertSame('', $form->getViewData(), 'View data should always be a string');
        $this->assertSame(array(), $form->getExtraData(), 'ChoiceType is compound when expanded, extra data should always be an array');
        $this->assertTrue($form->isSynchronized());

        $this->assertFalse($form[0]->getData());
        $this->assertFalse($form[1]->getData());
        $this->assertFalse($form[2]->getData());
        $this->assertFalse($form[3]->getData());
        $this->assertFalse($form[4]->getData());
        $this->assertNull($form[0]->getViewData());
        $this->assertNull($form[1]->getViewData());
        $this->assertNull($form[2]->getViewData());
        $this->assertNull($form[3]->getViewData());
        $this->assertNull($form[4]->getViewData());
    }

    // In edge cases (for example, when choices are loaded dynamically by a
    // loader), the choices may be empty. Make sure to behave the same as when
    // choices are available.
    public function testSubmitSingleExpandedRequiredFalseNoChoices()
    {
        $form = $this->factory->create(static::TESTED_TYPE, null, array(
            'multiple' => false,
            'expanded' => true,
            'required' => true,
            'choices' => array(),
        ));

        $form->submit(false);

        $this->assertNull($form->getData());
        $this->assertSame('', $form->getViewData(), 'View data should always be a string');
        $this->assertSame(array(), $form->getExtraData(), 'ChoiceType is compound when expanded, extra data should always be an array');
        $this->assertTrue($form->isSynchronized());
    }

    public function testSubmitSingleExpandedNonRequiredNull()
    {
        $form = $this->factory->create(static::TESTED_TYPE, null, array(
            'multiple' => false,
            'expanded' => true,
            'required' => false,
            'choices' => $this->choices,
        ));

        $form->submit(null);

        $this->assertNull($form->getData());
        $this->assertSame('', $form->getViewData(), 'View data should always be a string');
        $this->assertSame(array(), $form->getExtraData(), 'ChoiceType is compound when expanded, extra data should always be an array');
        $this->assertTrue($form->isSynchronized());

        $this->assertTrue($form['placeholder']->getData());
        $this->assertFalse($form[0]->getData());
        $this->assertFalse($form[1]->getData());
        $this->assertFalse($form[2]->getData());
        $this->assertFalse($form[3]->getData());
        $this->assertFalse($form[4]->getData());
        $this->assertSame('', $form['placeholder']->getViewData());
        $this->assertNull($form[0]->getViewData());
        $this->assertNull($form[1]->getViewData());
        $this->assertNull($form[2]->getViewData());
        $this->assertNull($form[3]->getViewData());
        $this->assertNull($form[4]->getViewData());
    }

    // In edge cases (for example, when choices are loaded dynamically by a
    // loader), the choices may be empty. Make sure to behave the same as when
    // choices are available.
    public function testSubmitSingleExpandedNonRequiredNullNoChoices()
    {
        $form = $this->factory->create(static::TESTED_TYPE, null, array(
            'multiple' => false,
            'expanded' => true,
            'required' => false,
            'choices' => array(),
        ));

        $form->submit(null);

        $this->assertNull($form->getData());
        $this->assertSame('', $form->getViewData(), 'View data should always be a string');
        $this->assertSame(array(), $form->getExtraData(), 'ChoiceType is compound when expanded, extra data should always be an array');
        $this->assertTrue($form->isSynchronized());
    }

    public function testSubmitSingleExpandedNonRequiredEmpty()
    {
        $form = $this->factory->create(static::TESTED_TYPE, null, array(
            'multiple' => false,
            'expanded' => true,
            'required' => false,
            'choices' => $this->choices,
        ));

        $form->submit('');

        $this->assertNull($form->getData());
        $this->assertSame('', $form->getViewData(), 'View data should always be a string');
        $this->assertSame(array(), $form->getExtraData(), 'ChoiceType is compound when expanded, extra data should always be an array');
        $this->assertTrue($form->isSynchronized());

        $this->assertTrue($form['placeholder']->getData());
        $this->assertFalse($form[0]->getData());
        $this->assertFalse($form[1]->getData());
        $this->assertFalse($form[2]->getData());
        $this->assertFalse($form[3]->getData());
        $this->assertFalse($form[4]->getData());
        $this->assertSame('', $form['placeholder']->getViewData());
        $this->assertNull($form[0]->getViewData());
        $this->assertNull($form[1]->getViewData());
        $this->assertNull($form[2]->getViewData());
        $this->assertNull($form[3]->getViewData());
        $this->assertNull($form[4]->getViewData());
    }

    // In edge cases (for example, when choices are loaded dynamically by a
    // loader), the choices may be empty. Make sure to behave the same as when
    // choices are available.
    public function testSubmitSingleExpandedNonRequiredEmptyNoChoices()
    {
        $form = $this->factory->create(static::TESTED_TYPE, null, array(
            'multiple' => false,
            'expanded' => true,
            'required' => false,
            'choices' => array(),
        ));

        $form->submit('');

        $this->assertNull($form->getData());
        $this->assertSame('', $form->getViewData(), 'View data should always be a string');
        $this->assertSame(array(), $form->getExtraData(), 'ChoiceType is compound when expanded, extra data should always be an array');
        $this->assertTrue($form->isSynchronized());
    }

    public function testSubmitSingleExpandedNonRequiredFalse()
    {
        $form = $this->factory->create(static::TESTED_TYPE, null, array(
            'multiple' => false,
            'expanded' => true,
            'required' => false,
            'choices' => $this->choices,
        ));

        $form->submit(false);

        $this->assertNull($form->getData());
        $this->assertSame('', $form->getViewData(), 'View data should always be a string');
        $this->assertSame(array(), $form->getExtraData(), 'ChoiceType is compound when expanded, extra data should always be an array');
        $this->assertTrue($form->isSynchronized());

        $this->assertTrue($form['placeholder']->getData());
        $this->assertFalse($form[0]->getData());
        $this->assertFalse($form[1]->getData());
        $this->assertFalse($form[2]->getData());
        $this->assertFalse($form[3]->getData());
        $this->assertFalse($form[4]->getData());
        $this->assertSame('', $form['placeholder']->getViewData());
        $this->assertNull($form[0]->getViewData());
        $this->assertNull($form[1]->getViewData());
        $this->assertNull($form[2]->getViewData());
        $this->assertNull($form[3]->getViewData());
        $this->assertNull($form[4]->getViewData());
    }

    // In edge cases (for example, when choices are loaded dynamically by a
    // loader), the choices may be empty. Make sure to behave the same as when
    // choices are available.
    public function testSubmitSingleExpandedNonRequiredFalseNoChoices()
    {
        $form = $this->factory->create(static::TESTED_TYPE, null, array(
            'multiple' => false,
            'expanded' => true,
            'required' => false,
            'choices' => array(),
        ));

        $form->submit(false);

        $this->assertNull($form->getData());
        $this->assertSame('', $form->getViewData(), 'View data should always be a string');
        $this->assertSame(array(), $form->getExtraData(), 'ChoiceType is compound when expanded, extra data should always be an array');
        $this->assertTrue($form->isSynchronized());
    }

    public function testSubmitSingleExpandedWithEmptyChild()
    {
        $form = $this->factory->create(static::TESTED_TYPE, null, array(
            'multiple' => false,
            'expanded' => true,
            'choices' => array(
                'Empty' => '',
                'Not empty' => 1,
            ),
        ));

        $form->submit('');

        $this->assertSame('', $form->getData());
        $this->assertTrue($form->isSynchronized());

        $this->assertTrue($form[0]->getData());
        $this->assertFalse($form[1]->getData());
        $this->assertSame('', $form[0]->getViewData());
        $this->assertNull($form[1]->getViewData());
    }

    public function testSubmitSingleExpandedObjectChoices()
    {
        $form = $this->factory->create(static::TESTED_TYPE, null, array(
            'multiple' => false,
            'expanded' => true,
            'choices' => $this->objectChoices,
            'choice_label' => 'name',
            'choice_value' => 'id',
        ));

        $form->submit('2');

        $this->assertSame($this->objectChoices[1], $form->getData());
        $this->assertTrue($form->isSynchronized());

        $this->assertFalse($form[0]->getData());
        $this->assertTrue($form[1]->getData());
        $this->assertFalse($form[2]->getData());
        $this->assertFalse($form[3]->getData());
        $this->assertFalse($form[4]->getData());
        $this->assertNull($form[0]->getViewData());
        $this->assertSame('2', $form[1]->getViewData());
        $this->assertNull($form[2]->getViewData());
        $this->assertNull($form[3]->getViewData());
        $this->assertNull($form[4]->getViewData());
    }

    public function testSubmitMultipleExpanded()
    {
        $form = $this->factory->create(static::TESTED_TYPE, null, array(
            'multiple' => true,
            'expanded' => true,
            'choices' => $this->choices,
        ));

        $form->submit(array('a', 'c'));

        $this->assertSame(array('a', 'c'), $form->getData());
        $this->assertSame(array('a', 'c'), $form->getViewData());
        $this->assertEmpty($form->getExtraData());
        $this->assertTrue($form->isSynchronized());

        $this->assertTrue($form[0]->getData());
        $this->assertFalse($form[1]->getData());
        $this->assertTrue($form[2]->getData());
        $this->assertFalse($form[3]->getData());
        $this->assertFalse($form[4]->getData());
        $this->assertSame('a', $form[0]->getViewData());
        $this->assertNull($form[1]->getViewData());
        $this->assertSame('c', $form[2]->getViewData());
        $this->assertNull($form[3]->getViewData());
        $this->assertNull($form[4]->getViewData());
    }

    public function testSubmitMultipleExpandedInvalidScalarChoice()
    {
        $form = $this->factory->create(static::TESTED_TYPE, null, array(
            'multiple' => true,
            'expanded' => true,
            'choices' => $this->choices,
        ));

        $form->submit('foobar');

        $this->assertNull($form->getData());
        $this->assertSame('foobar', $form->getViewData());
        $this->assertEmpty($form->getExtraData());
        $this->assertFalse($form->isSynchronized());

        $this->assertFalse($form[0]->getData());
        $this->assertFalse($form[1]->getData());
        $this->assertFalse($form[2]->getData());
        $this->assertFalse($form[3]->getData());
        $this->assertFalse($form[4]->getData());
        $this->assertNull($form[0]->getViewData());
        $this->assertNull($form[1]->getViewData());
        $this->assertNull($form[2]->getViewData());
        $this->assertNull($form[3]->getViewData());
        $this->assertNull($form[4]->getViewData());
    }

    public function testSubmitMultipleExpandedInvalidArrayChoice()
    {
        $form = $this->factory->create(static::TESTED_TYPE, null, array(
            'multiple' => true,
            'expanded' => true,
            'choices' => $this->choices,
        ));

        $form->submit(array('a', 'foobar'));

        $this->assertNull($form->getData());
        $this->assertSame(array('a', 'foobar'), $form->getViewData());
        $this->assertEmpty($form->getExtraData());
        $this->assertFalse($form->isSynchronized());

        $this->assertFalse($form[0]->getData());
        $this->assertFalse($form[1]->getData());
        $this->assertFalse($form[2]->getData());
        $this->assertFalse($form[3]->getData());
        $this->assertFalse($form[4]->getData());
        $this->assertNull($form[0]->getViewData());
        $this->assertNull($form[1]->getViewData());
        $this->assertNull($form[2]->getViewData());
        $this->assertNull($form[3]->getViewData());
        $this->assertNull($form[4]->getViewData());
    }

    public function testSubmitMultipleExpandedEmpty()
    {
        $form = $this->factory->create(static::TESTED_TYPE, null, array(
            'multiple' => true,
            'expanded' => true,
            'choices' => $this->choices,
        ));

        $form->submit(array());

        $this->assertSame(array(), $form->getData());
        $this->assertTrue($form->isSynchronized());

        $this->assertFalse($form[0]->getData());
        $this->assertFalse($form[1]->getData());
        $this->assertFalse($form[2]->getData());
        $this->assertFalse($form[3]->getData());
        $this->assertFalse($form[4]->getData());
        $this->assertNull($form[0]->getViewData());
        $this->assertNull($form[1]->getViewData());
        $this->assertNull($form[2]->getViewData());
        $this->assertNull($form[3]->getViewData());
        $this->assertNull($form[4]->getViewData());
    }

    // In edge cases (for example, when choices are loaded dynamically by a
    // loader), the choices may be empty. Make sure to behave the same as when
    // choices are available.
    public function testSubmitMultipleExpandedEmptyNoChoices()
    {
        $form = $this->factory->create(static::TESTED_TYPE, null, array(
            'multiple' => true,
            'expanded' => true,
            'choices' => array(),
        ));

        $form->submit(array());

        $this->assertSame(array(), $form->getData());
        $this->assertTrue($form->isSynchronized());
    }

    public function testSubmitMultipleExpandedWithEmptyChild()
    {
        $form = $this->factory->create(static::TESTED_TYPE, null, array(
            'multiple' => true,
            'expanded' => true,
            'choices' => array(
                'Empty' => '',
                'Not Empty' => 1,
                'Not Empty 2' => 2,
            ),
        ));

        $form->submit(array('', '2'));

        $this->assertSame(array('', 2), $form->getData());
        $this->assertTrue($form->isSynchronized());

        $this->assertTrue($form[0]->getData());
        $this->assertFalse($form[1]->getData());
        $this->assertTrue($form[2]->getData());
        $this->assertSame('', $form[0]->getViewData());
        $this->assertNull($form[1]->getViewData());
        $this->assertSame('2', $form[2]->getViewData());
    }

    public function testSubmitMultipleExpandedObjectChoices()
    {
        $form = $this->factory->create(static::TESTED_TYPE, null, array(
            'multiple' => true,
            'expanded' => true,
            'choices' => $this->objectChoices,
            'choice_label' => 'name',
            'choice_value' => 'id',
        ));

        $form->submit(array('1', '2'));

        $this->assertSame(array($this->objectChoices[0], $this->objectChoices[1]), $form->getData());
        $this->assertTrue($form->isSynchronized());

        $this->assertTrue($form[0]->getData());
        $this->assertTrue($form[1]->getData());
        $this->assertFalse($form[2]->getData());
        $this->assertFalse($form[3]->getData());
        $this->assertFalse($form[4]->getData());
        $this->assertSame('1', $form[0]->getViewData());
        $this->assertSame('2', $form[1]->getViewData());
        $this->assertNull($form[2]->getViewData());
        $this->assertNull($form[3]->getViewData());
        $this->assertNull($form[4]->getViewData());
    }

<<<<<<< HEAD
=======
    /**
     * @group legacy
     */
    public function testLegacySubmitMultipleExpandedObjectChoices()
    {
        $form = $this->factory->create(static::TESTED_TYPE, null, array(
            'multiple' => true,
            'expanded' => true,
            'choice_list' => new ObjectChoiceList(
                $this->objectChoices,
                // label path
                'name',
                array(),
                null,
                // value path
                'id'
            ),
        ));

        $form->submit(array('1', '2'));

        $this->assertSame(array($this->objectChoices[0], $this->objectChoices[1]), $form->getData());
        $this->assertTrue($form->isSynchronized());

        $this->assertTrue($form[0]->getData());
        $this->assertTrue($form[1]->getData());
        $this->assertFalse($form[2]->getData());
        $this->assertFalse($form[3]->getData());
        $this->assertFalse($form[4]->getData());
        $this->assertSame('1', $form[0]->getViewData());
        $this->assertSame('2', $form[1]->getViewData());
        $this->assertNull($form[2]->getViewData());
        $this->assertNull($form[3]->getViewData());
        $this->assertNull($form[4]->getViewData());
    }

    /**
     * @group legacy
     */
    public function testSubmitMultipleExpandedNumericChoices()
    {
        $form = $this->factory->create(static::TESTED_TYPE, null, array(
            'multiple' => true,
            'expanded' => true,
            'choices' => $this->numericChoicesFlipped,
        ));

        $form->submit(array('1', '2'));

        $this->assertSame(array(1, 2), $form->getData());
        $this->assertTrue($form->isSynchronized());

        $this->assertFalse($form[0]->getData());
        $this->assertTrue($form[1]->getData());
        $this->assertTrue($form[2]->getData());
        $this->assertFalse($form[3]->getData());
        $this->assertFalse($form[4]->getData());
        $this->assertNull($form[0]->getViewData());
        $this->assertSame('1', $form[1]->getViewData());
        $this->assertSame('2', $form[2]->getViewData());
        $this->assertNull($form[3]->getViewData());
        $this->assertNull($form[4]->getViewData());
    }

    public function testSubmitMultipleChoicesInts()
    {
        $form = $this->factory->create(static::TESTED_TYPE, null, array(
            'multiple' => true,
            'choices' => array_flip($this->numericChoicesFlipped),
            'choices_as_values' => true,
        ));

        $form->submit(array(1, 2));

        $this->assertTrue($form->isSynchronized());
    }

>>>>>>> 3c370371
    public function testSingleSelectedObjectChoices()
    {
        $view = $this->factory->create(static::TESTED_TYPE, $this->objectChoices[3], array(
            'multiple' => false,
            'expanded' => false,
            'choices' => $this->objectChoices,
            'choice_label' => 'name',
            'choice_value' => 'id',
        ))
            ->createView();

        /** @var callable $selectedChecker */
        $selectedChecker = $view->vars['is_selected'];

        $this->assertTrue($selectedChecker($view->vars['choices'][3]->value, $view->vars['value']));
        $this->assertFalse($selectedChecker($view->vars['choices'][1]->value, $view->vars['value']));
    }

    public function testMultipleSelectedObjectChoices()
    {
        $view = $this->factory->create(static::TESTED_TYPE, array($this->objectChoices[3]), array(
            'multiple' => true,
            'expanded' => false,
            'choices' => $this->objectChoices,
            'choice_label' => 'name',
            'choice_value' => 'id',
        ))
            ->createView();

        /** @var callable $selectedChecker */
        $selectedChecker = $view->vars['is_selected'];

        $this->assertTrue($selectedChecker($view->vars['choices'][3]->value, $view->vars['value']));
        $this->assertFalse($selectedChecker($view->vars['choices'][1]->value, $view->vars['value']));
    }

    public function testPassRequiredToView()
    {
        $view = $this->factory->create(static::TESTED_TYPE, null, array(
            'choices' => $this->choices,
        ))
            ->createView();

        $this->assertTrue($view->vars['required']);
    }

    public function testPassNonRequiredToView()
    {
        $view = $this->factory->create(static::TESTED_TYPE, null, array(
            'required' => false,
            'choices' => $this->choices,
        ))
            ->createView();

        $this->assertFalse($view->vars['required']);
    }

    public function testPassMultipleToView()
    {
        $view = $this->factory->create(static::TESTED_TYPE, null, array(
            'multiple' => true,
            'choices' => $this->choices,
        ))
            ->createView();

        $this->assertTrue($view->vars['multiple']);
    }

    public function testPassExpandedToView()
    {
        $view = $this->factory->create(static::TESTED_TYPE, null, array(
            'expanded' => true,
            'choices' => $this->choices,
        ))
            ->createView();

        $this->assertTrue($view->vars['expanded']);
    }

    public function testPassChoiceTranslationDomainToView()
    {
        $view = $this->factory->create(static::TESTED_TYPE, null, array(
            'choices' => $this->choices,
        ))
            ->createView();

        $this->assertNull($view->vars['choice_translation_domain']);
    }

    public function testChoiceTranslationDomainWithTrueValueToView()
    {
        $view = $this->factory->create(static::TESTED_TYPE, null, array(
            'choices' => $this->choices,
            'choice_translation_domain' => true,
        ))
            ->createView();

        $this->assertNull($view->vars['choice_translation_domain']);
    }

    public function testDefaultChoiceTranslationDomainIsSameAsTranslationDomainToView()
    {
        $view = $this->factory->create(static::TESTED_TYPE, null, array(
            'choices' => $this->choices,
            'translation_domain' => 'foo',
        ))
            ->createView();

        $this->assertEquals('foo', $view->vars['choice_translation_domain']);
    }

    public function testInheritChoiceTranslationDomainFromParent()
    {
        $view = $this->factory
            ->createNamedBuilder('parent', FormTypeTest::TESTED_TYPE, null, array(
                'translation_domain' => 'domain',
            ))
            ->add('child', static::TESTED_TYPE)
            ->getForm()
            ->createView();

        $this->assertEquals('domain', $view['child']->vars['choice_translation_domain']);
    }

    public function testPlaceholderIsNullByDefaultIfRequired()
    {
        $view = $this->factory->create(static::TESTED_TYPE, null, array(
            'multiple' => false,
            'required' => true,
            'choices' => $this->choices,
        ))
            ->createView();

        $this->assertNull($view->vars['placeholder']);
    }

    public function testPlaceholderIsEmptyStringByDefaultIfNotRequired()
    {
        $view = $this->factory->create(static::TESTED_TYPE, null, array(
            'multiple' => false,
            'required' => false,
            'choices' => $this->choices,
        ))
            ->createView();

        $this->assertSame('', $view->vars['placeholder']);
    }

    /**
     * @dataProvider getOptionsWithPlaceholder
     */
    public function testPassPlaceholderToView($multiple, $expanded, $required, $placeholder, $viewValue)
    {
        $view = $this->factory->create(static::TESTED_TYPE, null, array(
            'multiple' => $multiple,
            'expanded' => $expanded,
            'required' => $required,
            'placeholder' => $placeholder,
            'choices' => $this->choices,
        ))
            ->createView();

        $this->assertSame($viewValue, $view->vars['placeholder']);
        $this->assertFalse($view->vars['placeholder_in_choices']);
    }

    /**
     * @dataProvider getOptionsWithPlaceholder
     */
    public function testDontPassPlaceholderIfContainedInChoices($multiple, $expanded, $required, $placeholder, $viewValue)
    {
        $view = $this->factory->create(static::TESTED_TYPE, null, array(
            'multiple' => $multiple,
            'expanded' => $expanded,
            'required' => $required,
            'placeholder' => $placeholder,
            'choices' => array('Empty' => '', 'A' => 'a'),
        ))
            ->createView();

        $this->assertNull($view->vars['placeholder']);
        $this->assertTrue($view->vars['placeholder_in_choices']);
    }

    public function getOptionsWithPlaceholder()
    {
        return array(
            // single non-expanded
            array(false, false, false, 'foobar', 'foobar'),
            array(false, false, false, '', ''),
            array(false, false, false, null, null),
            array(false, false, false, false, null),
            array(false, false, true, 'foobar', 'foobar'),
            array(false, false, true, '', ''),
            array(false, false, true, null, null),
            array(false, false, true, false, null),
            // single expanded
            array(false, true, false, 'foobar', 'foobar'),
            // radios should never have an empty label
            array(false, true, false, '', 'None'),
            array(false, true, false, null, null),
            array(false, true, false, false, null),
            // required radios should never have a placeholder
            array(false, true, true, 'foobar', null),
            array(false, true, true, '', null),
            array(false, true, true, null, null),
            array(false, true, true, false, null),
            // multiple non-expanded
            array(true, false, false, 'foobar', null),
            array(true, false, false, '', null),
            array(true, false, false, null, null),
            array(true, false, false, false, null),
            array(true, false, true, 'foobar', null),
            array(true, false, true, '', null),
            array(true, false, true, null, null),
            array(true, false, true, false, null),
            // multiple expanded
            array(true, true, false, 'foobar', null),
            array(true, true, false, '', null),
            array(true, true, false, null, null),
            array(true, true, false, false, null),
            array(true, true, true, 'foobar', null),
            array(true, true, true, '', null),
            array(true, true, true, null, null),
            array(true, true, true, false, null),
        );
    }

    public function testPassChoicesToView()
    {
        $choices = array('A' => 'a', 'B' => 'b', 'C' => 'c', 'D' => 'd');
        $view = $this->factory->create(static::TESTED_TYPE, null, array(
            'choices' => $choices,
        ))
            ->createView();

        $this->assertEquals(array(
            new ChoiceView('a', 'a', 'A'),
            new ChoiceView('b', 'b', 'B'),
            new ChoiceView('c', 'c', 'C'),
            new ChoiceView('d', 'd', 'D'),
        ), $view->vars['choices']);
    }

    public function testPassPreferredChoicesToView()
    {
        $choices = array('A' => 'a', 'B' => 'b', 'C' => 'c', 'D' => 'd');
        $view = $this->factory->create(static::TESTED_TYPE, null, array(
            'choices' => $choices,
            'preferred_choices' => array('b', 'd'),
        ))
            ->createView();

        $this->assertEquals(array(
            0 => new ChoiceView('a', 'a', 'A'),
            2 => new ChoiceView('c', 'c', 'C'),
        ), $view->vars['choices']);
        $this->assertEquals(array(
            1 => new ChoiceView('b', 'b', 'B'),
            3 => new ChoiceView('d', 'd', 'D'),
        ), $view->vars['preferred_choices']);
    }

    public function testPassHierarchicalChoicesToView()
    {
        $view = $this->factory->create(static::TESTED_TYPE, null, array(
            'choices' => $this->groupedChoices,
            'preferred_choices' => array('b', 'd'),
        ))
            ->createView();

        $this->assertEquals(array(
            'Symfony' => new ChoiceGroupView('Symfony', array(
                0 => new ChoiceView('a', 'a', 'Bernhard'),
                2 => new ChoiceView('c', 'c', 'Kris'),
            )),
            'Doctrine' => new ChoiceGroupView('Doctrine', array(
                4 => new ChoiceView('e', 'e', 'Roman'),
            )),
        ), $view->vars['choices']);
        $this->assertEquals(array(
            'Symfony' => new ChoiceGroupView('Symfony', array(
                1 => new ChoiceView('b', 'b', 'Fabien'),
            )),
            'Doctrine' => new ChoiceGroupView('Doctrine', array(
                3 => new ChoiceView('d', 'd', 'Jon'),
            )),
        ), $view->vars['preferred_choices']);
    }

    public function testPassChoiceDataToView()
    {
        $obj1 = (object) array('value' => 'a', 'label' => 'A');
        $obj2 = (object) array('value' => 'b', 'label' => 'B');
        $obj3 = (object) array('value' => 'c', 'label' => 'C');
        $obj4 = (object) array('value' => 'd', 'label' => 'D');
        $view = $this->factory->create(static::TESTED_TYPE, null, array(
            'choices' => array($obj1, $obj2, $obj3, $obj4),
            'choice_label' => 'label',
            'choice_value' => 'value',
        ))
            ->createView();

        $this->assertEquals(array(
            new ChoiceView($obj1, 'a', 'A'),
            new ChoiceView($obj2, 'b', 'B'),
            new ChoiceView($obj3, 'c', 'C'),
            new ChoiceView($obj4, 'd', 'D'),
        ), $view->vars['choices']);
    }

    public function testAdjustFullNameForMultipleNonExpanded()
    {
        $view = $this->factory->createNamed('name', static::TESTED_TYPE, null, array(
            'multiple' => true,
            'expanded' => false,
            'choices' => $this->choices,
        ))
            ->createView();

        $this->assertSame('name[]', $view->vars['full_name']);
    }

    // https://github.com/symfony/symfony/issues/3298
    public function testInitializeWithEmptyChoices()
    {
        $this->factory->createNamed('name', static::TESTED_TYPE, null, array(
            'choices' => array(),
        ));
    }

    public function testInitializeWithDefaultObjectChoice()
    {
        $obj1 = (object) array('value' => 'a', 'label' => 'A');
        $obj2 = (object) array('value' => 'b', 'label' => 'B');
        $obj3 = (object) array('value' => 'c', 'label' => 'C');
        $obj4 = (object) array('value' => 'd', 'label' => 'D');

        $form = $this->factory->create(static::TESTED_TYPE, null, array(
            'choices' => array($obj1, $obj2, $obj3, $obj4),
            'choice_label' => 'label',
            'choice_value' => 'value',
            // Used to break because "data_class" was inferred, which needs to
            // remain null in every case (because it refers to the view format)
            'data' => $obj3,
        ));

        // Trigger data initialization
        $this->assertSame('c', $form->getViewData());
    }

    /**
     * This covers the case when:
     *  - Custom choice type added after a choice type.
     *  - Custom type is expanded.
     *  - Custom type replaces 'choices' normalizer with a custom one.
     * In this case, custom type should not inherit labels from the first added choice type.
     */
    public function testCustomChoiceTypeDoesNotInheritChoiceLabels()
    {
        $builder = $this->factory->createBuilder();
        $builder->add('choice', static::TESTED_TYPE, array(
                'choices' => array(
                    '1' => '1',
                    '2' => '2',
                ),
            )
        );
        $builder->add('subChoice', 'Symfony\Component\Form\Tests\Fixtures\ChoiceSubType');
        $form = $builder->getForm();

        // The default 'choices' normalizer would fill the $choiceLabels, but it has been replaced
        // in the custom choice type, so $choiceLabels->labels remains empty array.
        // In this case the 'choice_label' closure returns null and not the closure from the first choice type.
        $this->assertNull($form->get('subChoice')->getConfig()->getOption('choice_label'));
    }

    /**
     * @dataProvider invalidNestedValueTestMatrix
     */
    public function testSubmitInvalidNestedValue($multiple, $expanded, $submissionData)
    {
        $form = $this->factory->create(static::TESTED_TYPE, null, array(
            'choices' => $this->choices,
            'multiple' => $multiple,
            'expanded' => $expanded,
        ));

        $form->submit($submissionData);
        $this->assertFalse($form->isSynchronized());
        $this->assertEquals('All choices submitted must be NULL, strings or ints.', $form->getTransformationFailure()->getMessage());
    }

    public function invalidNestedValueTestMatrix()
    {
        return array(
            'non-multiple, non-expanded' => array(false, false, array(array())),
            'non-multiple, expanded' => array(false, true, array(array())),
            'multiple, non-expanded' => array(true, false, array(array())),
            'multiple, expanded' => array(true, true, array(array())),
        );
    }
}<|MERGE_RESOLUTION|>--- conflicted
+++ resolved
@@ -1367,72 +1367,6 @@
         $this->assertNull($form[4]->getViewData());
     }
 
-<<<<<<< HEAD
-=======
-    /**
-     * @group legacy
-     */
-    public function testLegacySubmitMultipleExpandedObjectChoices()
-    {
-        $form = $this->factory->create(static::TESTED_TYPE, null, array(
-            'multiple' => true,
-            'expanded' => true,
-            'choice_list' => new ObjectChoiceList(
-                $this->objectChoices,
-                // label path
-                'name',
-                array(),
-                null,
-                // value path
-                'id'
-            ),
-        ));
-
-        $form->submit(array('1', '2'));
-
-        $this->assertSame(array($this->objectChoices[0], $this->objectChoices[1]), $form->getData());
-        $this->assertTrue($form->isSynchronized());
-
-        $this->assertTrue($form[0]->getData());
-        $this->assertTrue($form[1]->getData());
-        $this->assertFalse($form[2]->getData());
-        $this->assertFalse($form[3]->getData());
-        $this->assertFalse($form[4]->getData());
-        $this->assertSame('1', $form[0]->getViewData());
-        $this->assertSame('2', $form[1]->getViewData());
-        $this->assertNull($form[2]->getViewData());
-        $this->assertNull($form[3]->getViewData());
-        $this->assertNull($form[4]->getViewData());
-    }
-
-    /**
-     * @group legacy
-     */
-    public function testSubmitMultipleExpandedNumericChoices()
-    {
-        $form = $this->factory->create(static::TESTED_TYPE, null, array(
-            'multiple' => true,
-            'expanded' => true,
-            'choices' => $this->numericChoicesFlipped,
-        ));
-
-        $form->submit(array('1', '2'));
-
-        $this->assertSame(array(1, 2), $form->getData());
-        $this->assertTrue($form->isSynchronized());
-
-        $this->assertFalse($form[0]->getData());
-        $this->assertTrue($form[1]->getData());
-        $this->assertTrue($form[2]->getData());
-        $this->assertFalse($form[3]->getData());
-        $this->assertFalse($form[4]->getData());
-        $this->assertNull($form[0]->getViewData());
-        $this->assertSame('1', $form[1]->getViewData());
-        $this->assertSame('2', $form[2]->getViewData());
-        $this->assertNull($form[3]->getViewData());
-        $this->assertNull($form[4]->getViewData());
-    }
-
     public function testSubmitMultipleChoicesInts()
     {
         $form = $this->factory->create(static::TESTED_TYPE, null, array(
@@ -1446,7 +1380,6 @@
         $this->assertTrue($form->isSynchronized());
     }
 
->>>>>>> 3c370371
     public function testSingleSelectedObjectChoices()
     {
         $view = $this->factory->create(static::TESTED_TYPE, $this->objectChoices[3], array(
