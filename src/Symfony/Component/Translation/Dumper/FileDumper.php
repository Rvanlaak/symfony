<?php

/*
 * This file is part of the Symfony package.
 *
 * (c) Fabien Potencier <fabien@symfony.com>
 *
 * For the full copyright and license information, please view the LICENSE
 * file that was distributed with this source code.
 */

namespace Symfony\Component\Translation\Dumper;

use Symfony\Component\Translation\MessageCatalogue;
use Symfony\Component\Translation\Exception\InvalidArgumentException;
use Symfony\Component\Translation\Exception\RuntimeException;

/**
 * FileDumper is an implementation of DumperInterface that dump a message catalogue to file(s).
 *
 * Options:
 * - path (mandatory): the directory where the files should be saved
 *
 * @author Michel Salib <michelsalib@hotmail.com>
 */
abstract class FileDumper implements DumperInterface
{
    /**
     * A template for the relative paths to files.
     *
     * @var string
     */
    protected $relativePathTemplate = '%domain%.%locale%.%extension%';

    /**
     * Sets the template for the relative paths to files.
     *
     * @param string $relativePathTemplate A template for the relative paths to files
     */
    public function setRelativePathTemplate($relativePathTemplate)
    {
        $this->relativePathTemplate = $relativePathTemplate;
    }

    /**
     * Sets backup flag.
     *
     * @param bool
     */
    public function setBackup($backup)
    {
        if (false !== $backup) {
            throw new \LogicException('The backup feature is no longer supported.');
        }

        // the method is only present to not break BC
        // to be deprecated in 4.1
    }

    /**
     * {@inheritdoc}
     */
    public function dump(MessageCatalogue $messages, $options = array())
    {
        if (!array_key_exists('path', $options)) {
            throw new InvalidArgumentException('The file dumper needs a path option.');
        }

        // save a file for each domain
        foreach ($messages->getDomains() as $domain) {
            $fullpath = $options['path'].'/'.$this->getRelativePath($domain, $messages->getLocale());
<<<<<<< HEAD
            if (!file_exists($fullpath)) {
                $directory = dirname($fullpath);
=======
            if (file_exists($fullpath)) {
                if ($this->backup) {
                    @trigger_error('Creating a backup while dumping a message catalogue is deprecated since Symfony 3.1 and will be removed in 4.0. Use TranslationWriter::disableBackup() to disable the backup.', E_USER_DEPRECATED);
                    copy($fullpath, $fullpath.'~');
                }
            } else {
                $directory = \dirname($fullpath);
>>>>>>> f5939a83
                if (!file_exists($directory) && !@mkdir($directory, 0777, true)) {
                    throw new RuntimeException(sprintf('Unable to create directory "%s".', $directory));
                }
            }
            // save file
            file_put_contents($fullpath, $this->formatCatalogue($messages, $domain, $options));
        }
    }

    /**
     * Transforms a domain of a message catalogue to its string representation.
     *
     * @param MessageCatalogue $messages
     * @param string           $domain
     * @param array            $options
     *
     * @return string representation
     */
    abstract public function formatCatalogue(MessageCatalogue $messages, $domain, array $options = array());

    /**
     * Gets the file extension of the dumper.
     *
     * @return string file extension
     */
    abstract protected function getExtension();

    /**
     * Gets the relative file path using the template.
     */
    private function getRelativePath(string $domain, string $locale): string
    {
        return strtr($this->relativePathTemplate, array(
            '%domain%' => $domain,
            '%locale%' => $locale,
            '%extension%' => $this->getExtension(),
        ));
    }
}<|MERGE_RESOLUTION|>--- conflicted
+++ resolved
@@ -69,18 +69,8 @@
         // save a file for each domain
         foreach ($messages->getDomains() as $domain) {
             $fullpath = $options['path'].'/'.$this->getRelativePath($domain, $messages->getLocale());
-<<<<<<< HEAD
             if (!file_exists($fullpath)) {
-                $directory = dirname($fullpath);
-=======
-            if (file_exists($fullpath)) {
-                if ($this->backup) {
-                    @trigger_error('Creating a backup while dumping a message catalogue is deprecated since Symfony 3.1 and will be removed in 4.0. Use TranslationWriter::disableBackup() to disable the backup.', E_USER_DEPRECATED);
-                    copy($fullpath, $fullpath.'~');
-                }
-            } else {
                 $directory = \dirname($fullpath);
->>>>>>> f5939a83
                 if (!file_exists($directory) && !@mkdir($directory, 0777, true)) {
                     throw new RuntimeException(sprintf('Unable to create directory "%s".', $directory));
                 }
