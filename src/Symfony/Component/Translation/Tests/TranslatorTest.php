--- conflicted
+++ resolved
@@ -514,48 +514,6 @@
         $translator->addResource('array', ['some_message' => 'Hi {name}'], 'en', 'messages+intl-icu');
         $this->assertSame('Hi Bob', $translator->trans('some_message', ['%name%' => 'Bob']));
     }
-<<<<<<< HEAD
-=======
-
-    /**
-     * @group legacy
-     */
-    public function testTransChoiceFallback()
-    {
-        $translator = new Translator('ru');
-        $translator->setFallbackLocales(['en']);
-        $translator->addLoader('array', new ArrayLoader());
-        $translator->addResource('array', ['some_message2' => 'one thing|%count% things'], 'en');
-
-        $this->assertEquals('10 things', $translator->transChoice('some_message2', 10, ['%count%' => 10]));
-    }
-
-    /**
-     * @group legacy
-     */
-    public function testTransChoiceFallbackBis()
-    {
-        $translator = new Translator('ru');
-        $translator->setFallbackLocales(['en_US', 'en']);
-        $translator->addLoader('array', new ArrayLoader());
-        $translator->addResource('array', ['some_message2' => 'one thing|%count% things'], 'en_US');
-
-        $this->assertEquals('10 things', $translator->transChoice('some_message2', 10, ['%count%' => 10]));
-    }
-
-    /**
-     * @group legacy
-     */
-    public function testTransChoiceFallbackWithNoTranslation()
-    {
-        $translator = new Translator('ru');
-        $translator->setFallbackLocales(['en']);
-        $translator->addLoader('array', new ArrayLoader());
-
-        // consistent behavior with Translator::trans(), which returns the string
-        // unchanged if it can't be found
-        $this->assertEquals('some_message2', $translator->transChoice('some_message2', 10, ['%count%' => 10]));
-    }
 
     public function testMissingLoaderForResourceError()
     {
@@ -566,7 +524,6 @@
         $translator->addResource('twig', 'messages.en.twig', 'en');
         $translator->getCatalogue('en');
     }
->>>>>>> cc519aa5
 }
 
 class StringClass
