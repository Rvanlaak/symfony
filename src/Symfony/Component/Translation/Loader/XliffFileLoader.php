<?php

/*
 * This file is part of the Symfony package.
 *
 * (c) Fabien Potencier <fabien@symfony.com>
 *
 * For the full copyright and license information, please view the LICENSE
 * file that was distributed with this source code.
 */

namespace Symfony\Component\Translation\Loader;

use Symfony\Component\Config\Util\XmlUtils;
use Symfony\Component\Translation\MessageCatalogue;
use Symfony\Component\Translation\Exception\InvalidResourceException;
use Symfony\Component\Translation\Exception\NotFoundResourceException;
use Symfony\Component\Config\Resource\FileResource;

/**
 * XliffFileLoader loads translations from XLIFF files.
 *
 * @author Fabien Potencier <fabien@symfony.com>
 */
class XliffFileLoader implements LoaderInterface
{
    /**
     * {@inheritdoc}
     */
    public function load($resource, $locale, $domain = 'messages')
    {
        if (!stream_is_local($resource)) {
            throw new InvalidResourceException(sprintf('This is not a local file "%s".', $resource));
        }

        if (!file_exists($resource)) {
            throw new NotFoundResourceException(sprintf('File "%s" not found.', $resource));
        }

        $catalogue = new MessageCatalogue($locale);
        $this->extract($resource, $catalogue, $domain);

        if (class_exists('Symfony\Component\Config\Resource\FileResource')) {
            $catalogue->addResource(new FileResource($resource));
        }

        return $catalogue;
    }

    private function extract($resource, MessageCatalogue $catalogue, $domain)
    {
        try {
            $dom = XmlUtils::loadFile($resource);
        } catch (\InvalidArgumentException $e) {
            throw new InvalidResourceException(sprintf('Unable to load "%s": %s', $resource, $e->getMessage()), $e->getCode(), $e);
        }

        $xliffVersion = $this->getVersionNumber($dom);
        $this->validateSchema($xliffVersion, $dom, $this->getSchema($xliffVersion));

        if ('1.2' === $xliffVersion) {
            $this->extractXliff1($dom, $catalogue, $domain);
        }

        if ('2.0' === $xliffVersion) {
            $this->extractXliff2($dom, $catalogue, $domain);
        }
    }

    /**
     * Extract messages and metadata from DOMDocument into a MessageCatalogue.
     *
     * @param \DOMDocument     $dom       Source to extract messages and metadata
     * @param MessageCatalogue $catalogue Catalogue where we'll collect messages and metadata
     * @param string           $domain    The domain
     */
    private function extractXliff1(\DOMDocument $dom, MessageCatalogue $catalogue, $domain)
    {
        $xml = simplexml_import_dom($dom);
        $encoding = strtoupper($dom->encoding);

        $xml->registerXPathNamespace('xliff', 'urn:oasis:names:tc:xliff:document:1.2');
        foreach ($xml->xpath('//xliff:trans-unit') as $translation) {
            $attributes = $translation->attributes();

            if (!(isset($attributes['resname']) || isset($translation->source))) {
                continue;
            }

            $source = isset($attributes['resname']) && $attributes['resname'] ? $attributes['resname'] : $translation->source;
            // If the xlf file has another encoding specified, try to convert it because
            // simple_xml will always return utf-8 encoded values
            $target = $this->utf8ToCharset((string) (isset($translation->target) ? $translation->target : $source), $encoding);

            $catalogue->set((string) $source, $target, $domain);

            $metadata = array();
            if ($notes = $this->parseNotesMetadata($translation->note, $encoding)) {
                $metadata['notes'] = $notes;
            }
            if (isset($translation->target) && $translation->target->attributes()) {
                $metadata['target-attributes'] = array();
                foreach ($translation->target->attributes() as $key => $value) {
                    $metadata['target-attributes'][$key] = (string) $value;
                }
            }

            $catalogue->setMetadata((string) $source, $metadata, $domain);
        }
    }

    /**
     * @param \DOMDocument     $dom
     * @param MessageCatalogue $catalogue
     * @param string           $domain
     */
    private function extractXliff2(\DOMDocument $dom, MessageCatalogue $catalogue, $domain)
    {
        $xml = simplexml_import_dom($dom);
        $encoding = strtoupper($dom->encoding);

        $xml->registerXPathNamespace('xliff', 'urn:oasis:names:tc:xliff:document:2.0');

        foreach ($xml->xpath('//xliff:unit/xliff:segment') as $segment) {
            $source = $segment->source;

            // If the xlf file has another encoding specified, try to convert it because
            // simple_xml will always return utf-8 encoded values
            $target = $this->utf8ToCharset((string) (isset($segment->target) ? $segment->target : $source), $encoding);

            $catalogue->set((string) $source, $target, $domain);

            $metadata = array();
            if (isset($segment->target) && $segment->target->attributes()) {
                $metadata['target-attributes'] = array();
                foreach ($segment->target->attributes() as $key => $value) {
                    $metadata['target-attributes'][$key] = (string) $value;
                }
            }

            $catalogue->setMetadata((string) $source, $metadata, $domain);
        }
    }

    /**
     * Convert a UTF8 string to the specified encoding.
     *
     * @param string $content  String to decode
     * @param string $encoding Target encoding
     *
     * @return string
     */
    private function utf8ToCharset($content, $encoding = null)
    {
        if ('UTF-8' !== $encoding && !empty($encoding)) {
            return mb_convert_encoding($content, $encoding, 'UTF-8');
        }

        return $content;
    }

    /**
<<<<<<< HEAD
     * @param string       $file
     * @param \DOMDocument $dom
     * @param string       $schema source of the schema
=======
     * Validates and parses the given file into a SimpleXMLElement.
     *
     * @param string $file
     *
     * @return \SimpleXMLElement
>>>>>>> 10882528
     *
     * @throws \RuntimeException
     * @throws InvalidResourceException
     */
    private function validateSchema($file, \DOMDocument $dom, $schema)
    {
        $internalErrors = libxml_use_internal_errors(true);

        if (!@$dom->schemaValidateSource($schema)) {
            throw new InvalidResourceException(sprintf('Invalid resource provided: "%s"; Errors: %s', $file, implode("\n", $this->getXmlErrors($internalErrors))));
        }

        $dom->normalizeDocument();

        libxml_clear_errors();
        libxml_use_internal_errors($internalErrors);
    }

    private function getSchema($xliffVersion)
    {
        if ('1.2' === $xliffVersion) {
            $schemaSource = file_get_contents(__DIR__.'/schema/dic/xliff-core/xliff-core-1.2-strict.xsd');
            $xmlUri = 'http://www.w3.org/2001/xml.xsd';
        } elseif ('2.0' === $xliffVersion) {
            $schemaSource = file_get_contents(__DIR__.'/schema/dic/xliff-core/xliff-core-2.0.xsd');
            $xmlUri = 'informativeCopiesOf3rdPartySchemas/w3c/xml.xsd';
        } else {
            throw new \InvalidArgumentException(sprintf('No support implemented for loading XLIFF version "%s".', $xliffVersion));
        }

        return $this->fixXmlLocation($schemaSource, $xmlUri);
    }

    /**
     * Internally changes the URI of a dependent xsd to be loaded locally.
     *
     * @param string $schemaSource Current content of schema file
     * @param string $xmlUri       External URI of XML to convert to local
     *
     * @return string
     */
    private function fixXmlLocation($schemaSource, $xmlUri)
    {
        $newPath = str_replace('\\', '/', __DIR__).'/schema/dic/xliff-core/xml.xsd';
        $parts = explode('/', $newPath);
        if (0 === stripos($newPath, 'phar://')) {
            $tmpfile = tempnam(sys_get_temp_dir(), 'sf2');
            if ($tmpfile) {
                copy($newPath, $tmpfile);
                $parts = explode('/', str_replace('\\', '/', $tmpfile));
            }
        }
        $drive = '\\' === DIRECTORY_SEPARATOR ? array_shift($parts).'/' : '';
        $newPath = 'file:///'.$drive.implode('/', array_map('rawurlencode', $parts));

        return str_replace($xmlUri, $newPath, $schemaSource);
    }

    /**
     * Returns the XML errors of the internal XML parser.
     *
     * @param bool $internalErrors
     *
     * @return array An array of errors
     */
    private function getXmlErrors($internalErrors)
    {
        $errors = array();
        foreach (libxml_get_errors() as $error) {
            $errors[] = sprintf('[%s %s] %s (in %s - line %d, column %d)',
                LIBXML_ERR_WARNING == $error->level ? 'WARNING' : 'ERROR',
                $error->code,
                trim($error->message),
                $error->file ?: 'n/a',
                $error->line,
                $error->column
            );
        }

        libxml_clear_errors();
        libxml_use_internal_errors($internalErrors);

        return $errors;
    }

    /**
     * Gets xliff file version based on the root "version" attribute.
     * Defaults to 1.2 for backwards compatibility.
     *
     * @param \DOMDocument $dom
     *
     * @throws \InvalidArgumentException
     *
     * @return string
     */
    private function getVersionNumber(\DOMDocument $dom)
    {
        /** @var \DOMNode $xliff */
        foreach ($dom->getElementsByTagName('xliff') as $xliff) {
            $version = $xliff->attributes->getNamedItem('version');
            if ($version) {
                return $version->nodeValue;
            }

            $namespace = $xliff->attributes->getNamedItem('xmlns');
            if ($namespace) {
                if (substr_compare('urn:oasis:names:tc:xliff:document:', $namespace->nodeValue, 0, 34) !== 0) {
                    throw new \InvalidArgumentException(sprintf('Not a valid XLIFF namespace "%s"', $namespace));
                }

                return substr($namespace, 34);
            }
        }

        // Falls back to v1.2
        return '1.2';
    }

    /*
     * @param \SimpleXMLElement|null $noteElement
     * @param string|null            $encoding
     *
     * @return array
     */
    private function parseNotesMetadata(\SimpleXMLElement $noteElement = null, $encoding = null)
    {
        $notes = array();

        if (null === $noteElement) {
            return $notes;
        }

        foreach ($noteElement as $xmlNote) {
            $noteAttributes = $xmlNote->attributes();
            $note = array('content' => $this->utf8ToCharset((string) $xmlNote, $encoding));
            if (isset($noteAttributes['priority'])) {
                $note['priority'] = (int) $noteAttributes['priority'];
            }

            if (isset($noteAttributes['from'])) {
                $note['from'] = (string) $noteAttributes['from'];
            }

            $notes[] = $note;
        }

        return $notes;
    }
}<|MERGE_RESOLUTION|>--- conflicted
+++ resolved
@@ -160,17 +160,11 @@
     }
 
     /**
-<<<<<<< HEAD
+     * Validates and parses the given file into a DOMDocument.
+     *
      * @param string       $file
      * @param \DOMDocument $dom
      * @param string       $schema source of the schema
-=======
-     * Validates and parses the given file into a SimpleXMLElement.
-     *
-     * @param string $file
-     *
-     * @return \SimpleXMLElement
->>>>>>> 10882528
      *
      * @throws \RuntimeException
      * @throws InvalidResourceException
