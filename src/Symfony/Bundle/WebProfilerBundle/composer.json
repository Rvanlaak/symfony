{
    "name": "symfony/web-profiler-bundle",
    "type": "symfony-bundle",
    "description": "Symfony WebProfilerBundle",
    "keywords": [],
    "homepage": "https://symfony.com",
    "license": "MIT",
    "authors": [
        {
            "name": "Fabien Potencier",
            "email": "fabien@symfony.com"
        },
        {
            "name": "Symfony Community",
            "homepage": "https://symfony.com/contributors"
        }
    ],
    "require": {
        "php": ">=5.3.9",
        "symfony/http-kernel": "~2.4",
        "symfony/routing": "~2.2",
        "symfony/twig-bridge": "~2.7"
    },
    "require-dev": {
        "symfony/config": "~2.2",
        "symfony/console": "~2.3",
        "symfony/dependency-injection": "~2.2",
        "symfony/stopwatch": "~2.2"
    },
    "autoload": {
<<<<<<< HEAD
        "psr-4": { "Symfony\\Bundle\\WebProfilerBundle\\": "" }
=======
        "psr-0": { "Symfony\\Bundle\\WebProfilerBundle\\": "" },
        "exclude-from-classmap": [
            "/Tests/"
        ]
>>>>>>> ebd55fcb
    },
    "minimum-stability": "dev",
    "extra": {
        "branch-alias": {
            "dev-master": "2.7-dev"
        }
    }
}<|MERGE_RESOLUTION|>--- conflicted
+++ resolved
@@ -28,14 +28,10 @@
         "symfony/stopwatch": "~2.2"
     },
     "autoload": {
-<<<<<<< HEAD
-        "psr-4": { "Symfony\\Bundle\\WebProfilerBundle\\": "" }
-=======
-        "psr-0": { "Symfony\\Bundle\\WebProfilerBundle\\": "" },
+        "psr-4": { "Symfony\\Bundle\\WebProfilerBundle\\": "" },
         "exclude-from-classmap": [
             "/Tests/"
         ]
->>>>>>> ebd55fcb
     },
     "minimum-stability": "dev",
     "extra": {
