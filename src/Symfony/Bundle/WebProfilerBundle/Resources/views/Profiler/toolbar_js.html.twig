<div id="sfwdt{{ token }}" class="sf-toolbar sf-display-none"></div>
{{ include('@WebProfiler/Profiler/base_js.html.twig') }}
<style{% if csp_style_nonce %} nonce="{{ csp_style_nonce }}"{% endif %}>
    {{ include('@WebProfiler/Profiler/toolbar.css.twig', { 'position': position, 'floatable': true }) }}
</style>
<script{% if csp_script_nonce %} nonce={{ csp_script_nonce }}{% endif %}>/*<![CDATA[*/
    (function () {
        {% if 'top' == position %}
            var sfwdt = document.getElementById('sfwdt{{ token }}');
            document.body.insertBefore(
                document.body.removeChild(sfwdt),
                document.body.firstChild
            );
        {% endif %}

        Sfjs.load(
            'sfwdt{{ token }}',
            '{{ path("_wdt", { "token": token }) }}',
            function(xhr, el) {

                /* Evaluate embedded scripts inside the toolbar */
                var i, scripts = [].slice.call(el.querySelectorAll('script'));

                for (i = 0; i < scripts.length; ++i) {
                    eval(scripts[i].firstChild.nodeValue);
                }

                el.style.display = -1 !== xhr.responseText.indexOf('sf-toolbarreset') ? 'block' : 'none';

                if (el.style.display == 'none') {
                    return;
                }

                if (Sfjs.getPreference('toolbar/displayState') == 'none') {
                    document.getElementById('sfToolbarMainContent-{{ token }}').style.display = 'none';
                    document.getElementById('sfToolbarClearer-{{ token }}').style.display = 'none';
                    document.getElementById('sfMiniToolbar-{{ token }}').style.display = 'block';
                } else {
                    document.getElementById('sfToolbarMainContent-{{ token }}').style.display = 'block';
                    document.getElementById('sfToolbarClearer-{{ token }}').style.display = 'block';
                    document.getElementById('sfMiniToolbar-{{ token }}').style.display = 'none';
                }

                /* Handle toolbar-info position */
                var toolbarBlocks = [].slice.call(el.querySelectorAll('.sf-toolbar-block'));
                for (i = 0; i < toolbarBlocks.length; ++i) {
                    toolbarBlocks[i].onmouseover = function () {
                        var toolbarInfo = this.querySelectorAll('.sf-toolbar-info')[0];
                        var pageWidth = document.body.clientWidth;
                        var elementWidth = toolbarInfo.offsetWidth;
                        var leftValue = (elementWidth + this.offsetLeft) - pageWidth;
                        var rightValue = (elementWidth + (pageWidth - this.offsetLeft)) - pageWidth;

                        /* Reset right and left value, useful on window resize */
                        toolbarInfo.style.right = '';
                        toolbarInfo.style.left = '';

                        if (elementWidth > pageWidth) {
                            toolbarInfo.style.left = 0;
                        }
                        else if (leftValue > 0 && rightValue > 0) {
                            toolbarInfo.style.right = (rightValue * -1) + 'px';
                        } else if (leftValue < 0) {
                            toolbarInfo.style.left = 0;
                        } else {
                            toolbarInfo.style.right = '0px';
                        }
                    };
                }
                Sfjs.addEventListener(document.getElementById('sfToolbarHideButton-{{ token }}'), 'click', function (event) {
                    event.preventDefault();

                    var p = this.parentNode;
                    p.style.display = 'none';
                    (p.previousElementSibling || p.previousSibling).style.display = 'none';
                    document.getElementById('sfMiniToolbar-{{ token }}').style.display = 'block';
                    Sfjs.setPreference('toolbar/displayState', 'none');
                });
                Sfjs.addEventListener(document.getElementById('sfToolbarMiniToggler-{{ token }}'), 'click', function (event) {
                    event.preventDefault();

                    var elem = this.parentNode;
                    if (elem.style.display == 'none') {
                        document.getElementById('sfToolbarMainContent-{{ token }}').style.display = 'none';
                        document.getElementById('sfToolbarClearer-{{ token }}').style.display = 'none';
                        elem.style.display = 'block';
                    } else {
                        document.getElementById('sfToolbarMainContent-{{ token }}').style.display = 'block';
                        document.getElementById('sfToolbarClearer-{{ token }}').style.display = 'block';
                        elem.style.display = 'none'
                    }

                    Sfjs.setPreference('toolbar/displayState', 'block');
                });
                Sfjs.renderAjaxRequests();
<<<<<<< HEAD
                Sfjs.addEventListener(document.querySelector('.sf-toolbar-block-ajax > .sf-toolbar-icon'), 'click', function (event) {
                    event.preventDefault();

                    Sfjs.toggleClass(this.parentNode, 'hover');
                });
=======

                var dumpInfo = document.querySelector('.sf-toolbar-block-dump .sf-toolbar-info');
                if (null !== dumpInfo) {
                    Sfjs.addEventListener(dumpInfo, 'sfbeforedumpcollapse', function () {
                        dumpInfo.style.minHeight = dumpInfo.getBoundingClientRect().height+'px';
                    });
                    Sfjs.addEventListener(dumpInfo, 'mouseleave', function () {
                        dumpInfo.style.minHeight = '';
                    });
                }
>>>>>>> 024bfa43
            },
            function(xhr) {
                if (xhr.status !== 0) {
                    var sfwdt = document.getElementById('sfwdt{{ token }}');
                    sfwdt.innerHTML = '\
                        <div class="sf-toolbarreset">\
                            <div class="sf-toolbar-icon"><svg width="26" height="28" xmlns="http://www.w3.org/2000/svg" version="1.1" x="0px" y="0px" viewBox="0 0 26 28" enable-background="new 0 0 26 28" xml:space="preserve"><path fill="#FFFFFF" d="M13 0C5.8 0 0 5.8 0 13c0 7.2 5.8 13 13 13c7.2 0 13-5.8 13-13C26 5.8 20.2 0 13 0z M20 7.5 c-0.6 0-1-0.3-1-0.9c0-0.2 0-0.4 0.2-0.6c0.1-0.3 0.2-0.3 0.2-0.4c0-0.3-0.5-0.4-0.7-0.4c-2 0.1-2.5 2.7-2.9 4.8l-0.2 1.1 c1.1 0.2 1.9 0 2.4-0.3c0.6-0.4-0.2-0.8-0.1-1.3C18 9.2 18.4 9 18.7 8.9c0.5 0 0.8 0.5 0.8 1c0 0.8-1.1 2-3.3 1.9 c-0.3 0-0.5 0-0.7-0.1L15 14.1c-0.4 1.7-0.9 4.1-2.6 6.2c-1.5 1.8-3.1 2.1-3.8 2.1c-1.3 0-2.1-0.6-2.2-1.6c0-0.9 0.8-1.4 1.3-1.4 c0.7 0 1.2 0.5 1.2 1.1c0 0.5-0.2 0.6-0.4 0.7c-0.1 0.1-0.3 0.2-0.3 0.4c0 0.1 0.1 0.3 0.4 0.3c0.5 0 0.9-0.3 1.2-0.5 c1.3-1 1.7-2.9 2.4-6.2l0.1-0.8c0.2-1.1 0.5-2.3 0.8-3.5c-0.9-0.7-1.4-1.5-2.6-1.8c-0.8-0.2-1.3 0-1.7 0.4C8.4 10 8.6 10.7 9 11.1 l0.7 0.7c0.8 0.9 1.3 1.7 1.1 2.7c-0.3 1.6-2.1 2.8-4.3 2.1c-1.9-0.6-2.2-1.9-2-2.7c0.2-0.6 0.7-0.8 1.2-0.6 c0.5 0.2 0.7 0.8 0.6 1.3c0 0.1 0 0.1-0.1 0.3C6 15 5.9 15.2 5.9 15.3c-0.1 0.4 0.4 0.7 0.8 0.8c0.8 0.3 1.7-0.2 1.9-0.9 c0.2-0.6-0.2-1.1-0.4-1.2l-0.8-0.9c-0.4-0.4-1.2-1.5-0.8-2.8c0.2-0.5 0.5-1 0.9-1.4c1-0.7 2-0.8 3-0.6c1.3 0.4 1.9 1.2 2.8 1.9 c0.5-1.3 1.1-2.6 2-3.8c0.9-1 2-1.7 3.3-1.8C20 4.8 21 5.4 21 6.3C21 6.7 20.8 7.5 20 7.5z"/></svg></div>\
                            An error occurred while loading the web debug toolbar. <a href="{{ path("_profiler", { "token": token }) }}">Open the web profiler.</a>\
                        </div>\
                    ';
                    sfwdt.setAttribute('class', 'sf-toolbar sf-error-toolbar');
                }
            },
            { maxTries: 5 }
        );
    })();
/*]]>*/</script><|MERGE_RESOLUTION|>--- conflicted
+++ resolved
@@ -93,13 +93,11 @@
                     Sfjs.setPreference('toolbar/displayState', 'block');
                 });
                 Sfjs.renderAjaxRequests();
-<<<<<<< HEAD
                 Sfjs.addEventListener(document.querySelector('.sf-toolbar-block-ajax > .sf-toolbar-icon'), 'click', function (event) {
                     event.preventDefault();
 
                     Sfjs.toggleClass(this.parentNode, 'hover');
                 });
-=======
 
                 var dumpInfo = document.querySelector('.sf-toolbar-block-dump .sf-toolbar-info');
                 if (null !== dumpInfo) {
@@ -110,7 +108,6 @@
                         dumpInfo.style.minHeight = '';
                     });
                 }
->>>>>>> 024bfa43
             },
             function(xhr) {
                 if (xhr.status !== 0) {
