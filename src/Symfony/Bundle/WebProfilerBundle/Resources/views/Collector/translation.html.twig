{% extends '@WebProfiler/Profiler/layout.html.twig' %}

{% import _self as helper %}

{% block toolbar %}
    {% if collector.messages|length %}
        {% set icon %}
            {{ include('@WebProfiler/Icon/translation.svg') }}
            {% set status_color = collector.countMissings ? 'red' : collector.countFallbacks ? 'yellow' %}
            {% set error_count = collector.countMissings + collector.countFallbacks %}
            <span class="sf-toolbar-value">{{ error_count ?: collector.countDefines }}</span>
        {% endset %}

        {% set text %}
            <div class="sf-toolbar-info-piece">
                <b>Default locale</b>
                <span class="sf-toolbar-status">
                    {{ collector.locale|default('-') }}
                </span>
            </div>
            <div class="sf-toolbar-info-piece">
                <b>Missing messages</b>
                <span class="sf-toolbar-status sf-toolbar-status-{{ collector.countMissings ? 'red' }}">
                    {{ collector.countMissings }}
                </span>
            </div>

            <div class="sf-toolbar-info-piece">
                <b>Fallback messages</b>
                <span class="sf-toolbar-status sf-toolbar-status-{{ collector.countFallbacks ? 'yellow' }}">
                    {{ collector.countFallbacks }}
                </span>
            </div>

            <div class="sf-toolbar-info-piece">
                <b>Defined messages</b>
                <span class="sf-toolbar-status">{{ collector.countDefines }}</span>
            </div>
        {% endset %}

        {{ include('@WebProfiler/Profiler/toolbar_item.html.twig', { link: profiler_url, status: status_color }) }}
    {% endif %}
{% endblock %}

{% block menu %}
    <span class="label label-status-{{ collector.countMissings ? 'error' : collector.countFallbacks ? 'warning' }} {{ collector.messages is empty ? 'disabled' }}">
        <span class="icon">{{ include('@WebProfiler/Icon/translation.svg') }}</span>
        <strong>Translation</strong>
        {% if collector.countMissings or collector.countFallbacks %}
            {% set error_count = collector.countMissings + collector.countFallbacks %}
            <span class="count">
                <span>{{ error_count }}</span>
            </span>
        {% endif %}
    </span>
{% endblock %}

{% block panel %}
    <h2>Translation</h2>

    <div class="metrics">
        <div class="metric">
            <span class="value">{{ collector.locale|default('-') }}</span>
            <span class="label">Default locale</span>
        </div>
        <div class="metric">
            <span class="value">{{ collector.fallbackLocales|join(', ')|default('-') }}</span>
            <span class="label">Fallback locale{{ collector.fallbackLocales|length != 1 ? 's' }}</span>
        </div>
    </div>

    <h2>Messages</h2>

    {% if collector.messages is empty %}
        <div class="empty">
            <p>No translations have been called.</p>
        </div>
    {% else %}
        {% block messages %}

        {# sort translation messages in groups #}
        {% set messages_defined, messages_missing, messages_fallback = [], [], [] %}
        {% for message in collector.messages %}
            {% if message.state == constant('Symfony\\Component\\Translation\\DataCollectorTranslator::MESSAGE_DEFINED') %}
                {% set messages_defined = messages_defined|merge([message]) %}
            {% elseif message.state == constant('Symfony\\Component\\Translation\\DataCollectorTranslator::MESSAGE_MISSING') %}
                {% set messages_missing = messages_missing|merge([message]) %}
            {% elseif message.state == constant('Symfony\\Component\\Translation\\DataCollectorTranslator::MESSAGE_EQUALS_FALLBACK') %}
                {% set messages_fallback = messages_fallback|merge([message]) %}
            {% endif %}
        {% endfor %}

        <div class="sf-tabs">
            <div class="tab {{ collector.countMissings == 0 ? 'active' }}">
                <h3 class="tab-title">Defined <span class="badge">{{ collector.countDefines }}</span></h3>

                <div class="tab-content">
                    <p class="help">
                        These messages are correctly translated into the given locale.
                    </p>

                    {% if messages_defined is empty %}
                        <div class="empty">
                            <p>None of the used translation messages are defined for the given locale.</p>
                        </div>
                    {% else %}
                        {% block defined_messages %}
                            {{ helper.render_table(messages_defined) }}
                        {% endblock %}
                    {% endif %}
                </div>
            </div>

            <div class="tab">
                <h3 class="tab-title">Fallback <span class="badge {{ collector.countFallbacks ? 'status-warning' }}">{{ collector.countFallbacks }}</span></h3>

                <div class="tab-content">
                    <p class="help">
                        These messages are not available for the given locale
                        but Symfony found them in the fallback locale catalog.
                    </p>

<<<<<<< HEAD
                    {% if messages_fallback is empty %}
                        <div class="empty">
                            <p>No fallback translation messages were used.</p>
                        </div>
                    {% else %}
                        {% block fallback_messages %}
                            {{ helper.render_table(messages_fallback) }}
                        {% endblock %}
                    {% endif %}
                </div>
=======
        <div class="tab">
            <h3 class="tab-title">Fallback <span class="badge {{ collector.countFallbacks ? 'status-warning' }}">{{ collector.countFallbacks }}</span></h3>

            <div class="tab-content">
                <p class="help">
                    These messages are not available for the given locale
                    but Symfony found them in the fallback locale catalog.
                </p>

                {% if messages_fallback is empty %}
                    <div class="empty">
                        <p>No fallback translation messages were used.</p>
                    </div>
                {% else %}
                    {% block fallback_messages %}
                        {{ helper.render_table(messages_fallback, true) }}
                    {% endblock %}
                {% endif %}
>>>>>>> 82a62d2b
            </div>

            <div class="tab {{ collector.countMissings > 0 ? 'active' }}">
                <h3 class="tab-title">Missing <span class="badge {{ collector.countMissings ? 'status-error' }}">{{ collector.countMissings }}</span></h3>

                <div class="tab-content">
                    <p class="help">
                        These messages are not available for the given locale and cannot
                        be found in the fallback locales. Add them to the translation
                        catalogue to avoid Symfony outputting untranslated contents.
                    </p>

                    {% if messages_missing is empty %}
                        <div class="empty">
                            <p>There are no messages of this category.</p>
                        </div>
                    {% else %}
                        {% block missing_messages %}
                            {{ helper.render_table(messages_missing) }}
                        {% endblock %}
                    {% endif %}
                </div>
            </div>
        </div>

        <script>Sfjs.createFilters();</script>

        {% endblock messages %}
    {% endif %}

{% endblock %}

<<<<<<< HEAD
{% macro render_table(messages) %}
    <table data-filters>
        <thead>
            <tr>
                <th data-filter="locale">Locale</th>
                <th data-filter="domain">Domain</th>
=======
{% macro render_table(messages, is_fallback) %}
    <table>
        <thead>
            <tr>
                <th>Locale</th>
                {% if is_fallback %}
                    <th>Fallback locale</th>
                {% endif %}
                <th>Domain</th>
>>>>>>> 82a62d2b
                <th>Times used</th>
                <th>Message ID</th>
                <th>Message Preview</th>
            </tr>
        </thead>
        <tbody>
        {% for message in messages %}
            <tr data-filter-locale="{{ message.locale }}" data-filter-domain="{{ message.domain }}">
                <td class="font-normal text-small nowrap">{{ message.locale }}</td>
                {% if is_fallback %}
                    <td class="font-normal text-small nowrap">{{ message.fallbackLocale|default('-') }}</td>
                {% endif %}
                <td class="font-normal text-small text-bold nowrap">{{ message.domain }}</td>
                <td class="font-normal text-small nowrap">{{ message.count }}</td>
                <td>
                    <span class="nowrap">{{ message.id }}</span>

                    {% if message.transChoiceNumber is not null %}
                        <small class="newline">(pluralization is used)</small>
                    {% endif %}

                    {% if message.parameters|length > 0 %}
                        <button class="btn-link newline text-small sf-toggle" data-toggle-selector="#parameters-{{ loop.index }}" data-toggle-alt-content="Hide parameters">Show parameters</button>

                        <div id="parameters-{{ loop.index }}" class="hidden">
                            {% for parameters in message.parameters %}
                                {{ profiler_dump(parameters, maxDepth=1) }}
                            {% endfor %}
                        </div>
                    {% endif %}
                </td>
                <td class="prewrap">{{ message.translation }}</td>
            </tr>
        {% endfor %}
        </tbody>
    </table>
{% endmacro %}<|MERGE_RESOLUTION|>--- conflicted
+++ resolved
@@ -120,37 +120,16 @@
                         but Symfony found them in the fallback locale catalog.
                     </p>
 
-<<<<<<< HEAD
                     {% if messages_fallback is empty %}
                         <div class="empty">
                             <p>No fallback translation messages were used.</p>
                         </div>
                     {% else %}
                         {% block fallback_messages %}
-                            {{ helper.render_table(messages_fallback) }}
+                            {{ helper.render_table(messages_fallback, true) }}
                         {% endblock %}
                     {% endif %}
                 </div>
-=======
-        <div class="tab">
-            <h3 class="tab-title">Fallback <span class="badge {{ collector.countFallbacks ? 'status-warning' }}">{{ collector.countFallbacks }}</span></h3>
-
-            <div class="tab-content">
-                <p class="help">
-                    These messages are not available for the given locale
-                    but Symfony found them in the fallback locale catalog.
-                </p>
-
-                {% if messages_fallback is empty %}
-                    <div class="empty">
-                        <p>No fallback translation messages were used.</p>
-                    </div>
-                {% else %}
-                    {% block fallback_messages %}
-                        {{ helper.render_table(messages_fallback, true) }}
-                    {% endblock %}
-                {% endif %}
->>>>>>> 82a62d2b
             </div>
 
             <div class="tab {{ collector.countMissings > 0 ? 'active' }}">
@@ -183,24 +162,15 @@
 
 {% endblock %}
 
-<<<<<<< HEAD
-{% macro render_table(messages) %}
+{% macro render_table(messages, is_fallback) %}
     <table data-filters>
         <thead>
             <tr>
                 <th data-filter="locale">Locale</th>
-                <th data-filter="domain">Domain</th>
-=======
-{% macro render_table(messages, is_fallback) %}
-    <table>
-        <thead>
-            <tr>
-                <th>Locale</th>
                 {% if is_fallback %}
                     <th>Fallback locale</th>
                 {% endif %}
-                <th>Domain</th>
->>>>>>> 82a62d2b
+                <th data-filter="domain">Domain</th>
                 <th>Times used</th>
                 <th>Message ID</th>
                 <th>Message Preview</th>
