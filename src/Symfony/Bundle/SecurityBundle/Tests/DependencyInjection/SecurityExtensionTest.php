<?php

/*
 * This file is part of the Symfony package.
 *
 * (c) Fabien Potencier <fabien@symfony.com>
 *
 * For the full copyright and license information, please view the LICENSE
 * file that was distributed with this source code.
 */

namespace Symfony\Bundle\SecurityBundle\Tests\DependencyInjection;

use PHPUnit\Framework\TestCase;
use Symfony\Bundle\FrameworkBundle\DependencyInjection\FrameworkExtension;
use Symfony\Bundle\SecurityBundle\DependencyInjection\Security\Factory\FirewallListenerFactoryInterface;
use Symfony\Bundle\SecurityBundle\DependencyInjection\Security\Factory\SecurityFactoryInterface;
use Symfony\Bundle\SecurityBundle\DependencyInjection\SecurityExtension;
use Symfony\Bundle\SecurityBundle\SecurityBundle;
use Symfony\Bundle\SecurityBundle\Tests\DependencyInjection\Fixtures\UserProvider\DummyProvider;
use Symfony\Bundle\SecurityBundle\Tests\Functional\Bundle\FirewallEntryPointBundle\Security\EntryPointStub;
use Symfony\Bundle\SecurityBundle\Tests\Functional\Bundle\GuardedBundle\AppCustomAuthenticator;
use Symfony\Component\Config\Definition\Builder\NodeDefinition;
use Symfony\Component\Config\Definition\Exception\InvalidConfigurationException;
use Symfony\Component\DependencyInjection\Argument\IteratorArgument;
use Symfony\Component\DependencyInjection\Compiler\ResolveChildDefinitionsPass;
use Symfony\Component\DependencyInjection\ContainerBuilder;
use Symfony\Component\DependencyInjection\Reference;
use Symfony\Component\ExpressionLanguage\Expression;
use Symfony\Component\HttpFoundation\Request;
use Symfony\Component\HttpFoundation\Response;
use Symfony\Component\Security\Core\Authentication\Token\TokenInterface;
use Symfony\Component\Security\Core\Exception\AuthenticationException;
use Symfony\Component\Security\Core\User\UserChecker;
use Symfony\Component\Security\Core\User\UserCheckerInterface;
use Symfony\Component\Security\Core\User\UserInterface;
use Symfony\Component\Security\Core\User\UserProviderInterface;
use Symfony\Component\Security\Guard\AuthenticatorInterface as GuardAuthenticatorInterface;
use Symfony\Component\Security\Http\Authenticator\AuthenticatorInterface;
use Symfony\Component\Security\Http\Authenticator\HttpBasicAuthenticator;
use Symfony\Component\Security\Http\Authenticator\Passport\PassportInterface;

class SecurityExtensionTest extends TestCase
{
    public function testInvalidCheckPath()
    {
        $this->expectException(InvalidConfigurationException::class);
        $this->expectExceptionMessage('The check_path "/some_area/login_check" for login method "form_login" is not matched by the firewall pattern "/secured_area/.*".');
        $container = $this->getRawContainer();

        $container->loadFromExtension('security', [
            'providers' => [
                'default' => ['id' => 'foo'],
            ],

            'firewalls' => [
                'some_firewall' => [
                    'pattern' => '/secured_area/.*',
                    'form_login' => [
                        'check_path' => '/some_area/login_check',
                    ],
                ],
            ],
        ]);

        $container->compile();
    }

    public function testFirewallWithoutAuthenticationListener()
    {
        $this->expectException(InvalidConfigurationException::class);
        $this->expectExceptionMessage('No authentication listener registered for firewall "some_firewall"');
        $container = $this->getRawContainer();

        $container->loadFromExtension('security', [
            'providers' => [
                'default' => ['id' => 'foo'],
            ],

            'firewalls' => [
                'some_firewall' => [
                    'pattern' => '/.*',
                ],
            ],
        ]);

        $container->compile();
    }

    public function testFirewallWithInvalidUserProvider()
    {
        $this->expectException(InvalidConfigurationException::class);
        $this->expectExceptionMessage('Unable to create definition for "security.user.provider.concrete.my_foo" user provider');
        $container = $this->getRawContainer();

        $extension = $container->getExtension('security');
        $extension->addUserProviderFactory(new DummyProvider());

        $container->loadFromExtension('security', [
            'providers' => [
                'my_foo' => ['foo' => []],
            ],

            'firewalls' => [
                'some_firewall' => [
                    'pattern' => '/.*',
                    'http_basic' => [],
                ],
            ],
        ]);

        $container->compile();
    }

    public function testDisableRoleHierarchyVoter()
    {
        $container = $this->getRawContainer();

        $container->loadFromExtension('security', [
            'providers' => [
                'default' => ['id' => 'foo'],
            ],

            'role_hierarchy' => null,

            'firewalls' => [
                'some_firewall' => [
                    'pattern' => '/.*',
                    'http_basic' => null,
                ],
            ],
        ]);

        $container->compile();

        $this->assertFalse($container->hasDefinition('security.access.role_hierarchy_voter'));
    }

    public function testGuardHandlerIsPassedStatelessFirewalls()
    {
        $container = $this->getRawContainer();

        $container->loadFromExtension('security', [
            'providers' => [
                'default' => ['id' => 'foo'],
            ],

            'firewalls' => [
                'some_firewall' => [
                    'pattern' => '^/admin',
                    'http_basic' => null,
                ],
                'stateless_firewall' => [
                    'pattern' => '/.*',
                    'stateless' => true,
                    'http_basic' => null,
                ],
            ],
        ]);

        $container->compile();
        $definition = $container->getDefinition('security.authentication.guard_handler');
        $this->assertSame(['stateless_firewall'], $definition->getArgument(2));
    }

    public function testSwitchUserNotStatelessOnStatelessFirewall()
    {
        $container = $this->getRawContainer();

        $container->loadFromExtension('security', [
            'providers' => [
                'default' => ['id' => 'foo'],
            ],

            'firewalls' => [
                'some_firewall' => [
                    'stateless' => true,
                    'http_basic' => null,
                    'switch_user' => true,
                ],
            ],
        ]);

        $container->compile();

        $this->assertTrue($container->getDefinition('security.authentication.switchuser_listener.some_firewall')->getArgument(9));
    }

    public function testPerListenerProvider()
    {
        $container = $this->getRawContainer();
        $container->loadFromExtension('security', [
            'providers' => [
                'first' => ['id' => 'foo'],
                'second' => ['id' => 'bar'],
            ],

            'firewalls' => [
                'default' => [
                    'http_basic' => ['provider' => 'second'],
                ],
            ],
        ]);

        $container->compile();
        $this->addToAssertionCount(1);
    }

    public function testMissingProviderForListener()
    {
        $this->expectException(InvalidConfigurationException::class);
        $this->expectExceptionMessage('Not configuring explicitly the provider for the "http_basic" listener on "ambiguous" firewall is ambiguous as there is more than one registered provider.');
        $container = $this->getRawContainer();
        $container->loadFromExtension('security', [
            'providers' => [
                'first' => ['id' => 'foo'],
                'second' => ['id' => 'bar'],
            ],

            'firewalls' => [
                'ambiguous' => [
                    'http_basic' => true,
                    'form_login' => ['provider' => 'second'],
                ],
            ],
        ]);

        $container->compile();
    }

    public function testPerListenerProviderWithRememberMeAndAnonymous()
    {
        $container = $this->getRawContainer();
        $container->loadFromExtension('security', [
            'providers' => [
                'first' => ['id' => 'foo'],
                'second' => ['id' => 'bar'],
            ],

            'firewalls' => [
                'default' => [
                    'form_login' => ['provider' => 'second'],
                    'remember_me' => ['secret' => 'baz'],
                    'anonymous' => true,
                ],
            ],
        ]);

        $container->compile();
        $this->addToAssertionCount(1);
    }

    public function testRegisterRequestMatchersWithAllowIfExpression()
    {
        $container = $this->getRawContainer();

        $rawExpression = "'foo' == 'bar' or 1 in [1, 3, 3]";

        $container->loadFromExtension('security', [
            'providers' => [
                'default' => ['id' => 'foo'],
            ],
            'firewalls' => [
                'some_firewall' => [
                    'pattern' => '/.*',
                    'http_basic' => [],
                ],
            ],
            'access_control' => [
                ['path' => '/', 'allow_if' => $rawExpression],
            ],
        ]);

        $container->compile();
        $accessMap = $container->getDefinition('security.access_map');
        $this->assertCount(1, $accessMap->getMethodCalls());
        $call = $accessMap->getMethodCalls()[0];
        $this->assertSame('add', $call[0]);
        $args = $call[1];
        $this->assertCount(3, $args);
        $expressionId = $args[1][0];
        $this->assertTrue($container->hasDefinition($expressionId));
        $expressionDef = $container->getDefinition($expressionId);
        $this->assertSame(Expression::class, $expressionDef->getClass());
        $this->assertSame($rawExpression, $expressionDef->getArgument(0));

        $this->assertTrue($container->hasDefinition('security.cache_warmer.expression'));
        $this->assertEquals(
            new IteratorArgument([new Reference($expressionId)]),
            $container->getDefinition('security.cache_warmer.expression')->getArgument(0)
        );
    }

    public function testRemovesExpressionCacheWarmerDefinitionIfNoExpressions()
    {
        $container = $this->getRawContainer();
        $container->loadFromExtension('security', [
            'providers' => [
                'default' => ['id' => 'foo'],
            ],
            'firewalls' => [
                'some_firewall' => [
                    'pattern' => '/.*',
                    'http_basic' => [],
                ],
            ],
        ]);
        $container->compile();

        $this->assertFalse($container->hasDefinition('security.cache_warmer.expression'));
    }

    public function testRegisterTheUserProviderAlias()
    {
        $container = $this->getRawContainer();

        $container->loadFromExtension('security', [
            'providers' => [
                'default' => ['id' => 'foo'],
            ],

            'firewalls' => [
                'some_firewall' => [
                    'pattern' => '/.*',
                    'http_basic' => null,
                ],
            ],
        ]);

        $container->compile();

        $this->assertTrue($container->hasAlias(UserProviderInterface::class));
    }

    public function testDoNotRegisterTheUserProviderAliasWithMultipleProviders()
    {
        $container = $this->getRawContainer();

        $container->loadFromExtension('security', [
            'providers' => [
                'first' => ['id' => 'foo'],
                'second' => ['id' => 'bar'],
            ],

            'firewalls' => [
                'some_firewall' => [
                    'pattern' => '/.*',
                    'http_basic' => ['provider' => 'second'],
                ],
            ],
        ]);

        $container->compile();

        $this->assertFalse($container->has(UserProviderInterface::class));
    }

    /**
     * @dataProvider sessionConfigurationProvider
     */
    public function testRememberMeCookieInheritFrameworkSessionCookie($config, $samesite, $secure)
    {
        $container = $this->getRawContainer();

        $container->registerExtension(new FrameworkExtension());
        $container->setParameter('kernel.bundles_metadata', []);
        $container->setParameter('kernel.project_dir', __DIR__);
        $container->setParameter('kernel.cache_dir', __DIR__);
        $container->setParameter('kernel.container_class', 'FooContainer');

        $container->loadFromExtension('security', [
            'firewalls' => [
                'default' => [
                    'form_login' => null,
                    'remember_me' => ['secret' => 'baz'],
                ],
            ],
        ]);
        $container->loadFromExtension('framework', [
            'session' => $config,
        ]);

        $container->compile();

        $definition = $container->getDefinition('security.authentication.rememberme.services.simplehash.default');

        $this->assertEquals($samesite, $definition->getArgument(3)['samesite']);
        $this->assertEquals($secure, $definition->getArgument(3)['secure']);
    }

    public function sessionConfigurationProvider()
    {
        return [
            [
                false,
                null,
                false,
            ],
            [
                [
                    'cookie_secure' => true,
                    'cookie_samesite' => 'lax',
                    'save_path' => null,
                ],
                'lax',
                true,
            ],
        ];
    }

    public function testSwitchUserWithSeveralDefinedProvidersButNoFirewallRootProviderConfigured()
    {
        $container = $this->getRawContainer();
        $container->loadFromExtension('security', [
            'providers' => [
                'first' => ['id' => 'foo'],
                'second' => ['id' => 'bar'],
            ],

            'firewalls' => [
                'foobar' => [
                    'switch_user' => [
                        'provider' => 'second',
                    ],
                    'anonymous' => true,
                ],
            ],
        ]);

        $container->compile();

        $this->assertEquals(new Reference('security.user.provider.concrete.second'), $container->getDefinition('security.authentication.switchuser_listener.foobar')->getArgument(1));
    }

<<<<<<< HEAD
    /**
     * @dataProvider provideEntryPointFirewalls
     */
    public function testAuthenticatorManagerEnabledEntryPoint(array $firewall, $entryPointId)
    {
        $container = $this->getRawContainer();
        $container->register(AppCustomAuthenticator::class);
        $container->loadFromExtension('security', [
            'enable_authenticator_manager' => true,
            'providers' => [
                'first' => ['id' => 'users'],
            ],

            'firewalls' => [
                'main' => $firewall,
            ],
        ]);

        $container->compile();

        $this->assertEquals($entryPointId, (string) $container->getDefinition('security.firewall.map.config.main')->getArgument(7));
        $this->assertEquals($entryPointId, (string) $container->getDefinition('security.exception_listener.main')->getArgument(4));
    }

    public function provideEntryPointFirewalls()
    {
        // only one entry point available
        yield [['http_basic' => true], 'security.authenticator.http_basic.main'];
        // explicitly configured by authenticator key
        yield [['form_login' => true, 'http_basic' => true, 'entry_point' => 'form_login'], 'security.authenticator.form_login.main'];
        // explicitly configured another service
        yield [['form_login' => true, 'entry_point' => EntryPointStub::class], EntryPointStub::class];
        // no entry point required
        yield [['json_login' => true], null];

        // only one guard authenticator entry point available
        yield [[
            'guard' => ['authenticators' => [AppCustomAuthenticator::class]],
        ], 'security.authenticator.guard.main.0'];
    }

    /**
     * @dataProvider provideEntryPointRequiredData
     */
    public function testEntryPointRequired(array $firewall, $messageRegex)
    {
        $this->expectException(InvalidConfigurationException::class);
        $this->expectExceptionMessageMatches($messageRegex);

        $container = $this->getRawContainer();
        $container->loadFromExtension('security', [
            'enable_authenticator_manager' => true,
            'providers' => [
                'first' => ['id' => 'users'],
            ],

            'firewalls' => [
                'main' => $firewall,
            ],
        ]);

        $container->compile();
    }

    public function provideEntryPointRequiredData()
    {
        // more than one entry point available and not explicitly set
        yield [
            ['http_basic' => true, 'form_login' => true],
            '/Because you have multiple authenticators in firewall "main", you need to set the "entry_point" key to one of your authenticators \("form_login", "http_basic"\) or a service ID implementing/',
        ];
    }

    public function testAlwaysAuthenticateBeforeGrantingCannotBeTrueWithAuthenticatorManager()
    {
        $this->expectException(InvalidConfigurationException::class);
        $this->expectExceptionMessage('The security option "always_authenticate_before_granting" cannot be used when "enable_authenticator_manager" is set to true. If you rely on this behavior, set it to false.');

        $container = $this->getRawContainer();
        $container->loadFromExtension('security', [
            'enable_authenticator_manager' => true,
            'always_authenticate_before_granting' => true,
            'firewalls' => ['main' => []],
        ]);

        $container->compile();
    }

    /**
     * @dataProvider provideConfigureCustomAuthenticatorData
     */
    public function testConfigureCustomAuthenticator(array $firewall, array $expectedAuthenticators)
    {
        $container = $this->getRawContainer();
        $container->register(TestAuthenticator::class);
        $container->loadFromExtension('security', [
            'enable_authenticator_manager' => true,
            'providers' => [
                'first' => ['id' => 'users'],
            ],

            'firewalls' => [
                'main' => $firewall,
            ],
        ]);

        $container->compile();

        $this->assertEquals($expectedAuthenticators, array_map('strval', $container->getDefinition('security.authenticator.manager.main')->getArgument(0)));
    }

    public function provideConfigureCustomAuthenticatorData()
    {
        yield [
            ['custom_authenticator' => TestAuthenticator::class],
            [TestAuthenticator::class],
        ];

        yield [
            ['custom_authenticators' => [TestAuthenticator::class, HttpBasicAuthenticator::class]],
            [TestAuthenticator::class, HttpBasicAuthenticator::class],
        ];
    }

    public function testCompilesWithoutSessionListenerWithStatelessFirewallWithAuthenticatorManager()
    {
        $container = $this->getRawContainer();

        $firewallId = 'stateless_firewall';
        $container->loadFromExtension('security', [
            'enable_authenticator_manager' => true,
            'firewalls' => [
                $firewallId => [
                    'pattern' => '/.*',
                    'stateless' => true,
                    'http_basic' => null,
                ],
            ],
        ]);

        $container->compile();

        $this->assertFalse($container->has('security.listener.session.'.$firewallId));
    }

    public function testCompilesWithSessionListenerWithStatefulllFirewallWithAuthenticatorManager()
    {
        $container = $this->getRawContainer();

        $firewallId = 'statefull_firewall';
        $container->loadFromExtension('security', [
            'enable_authenticator_manager' => true,
            'firewalls' => [
                $firewallId => [
                    'pattern' => '/.*',
                    'stateless' => false,
                    'http_basic' => null,
                ],
            ],
        ]);

        $container->compile();

        $this->assertTrue($container->has('security.listener.session.'.$firewallId));
    }

    /**
     * @dataProvider provideUserCheckerConfig
     */
    public function testUserCheckerWithAuthenticatorManager(array $config, string $expectedUserCheckerClass)
    {
        $container = $this->getRawContainer();
        $container->register(TestUserChecker::class);

        $container->loadFromExtension('security', [
            'enable_authenticator_manager' => true,
            'firewalls' => [
                'main' => array_merge([
                    'pattern' => '/.*',
                    'http_basic' => true,
                ], $config),
            ],
        ]);

        $container->compile();

        $userCheckerId = (string) $container->getDefinition('security.listener.user_checker.main')->getArgument(0);
        $this->assertTrue($container->has($userCheckerId));
        $this->assertEquals($expectedUserCheckerClass, $container->findDefinition($userCheckerId)->getClass());
    }

    public function provideUserCheckerConfig()
    {
        yield [[], UserChecker::class];
        yield [['user_checker' => TestUserChecker::class], TestUserChecker::class];
    }

    public function testConfigureCustomFirewallListener()
    {
        $container = $this->getRawContainer();
        /** @var SecurityExtension $extension */
        $extension = $container->getExtension('security');
        $extension->addSecurityListenerFactory(new TestFirewallListenerFactory());

        $container->loadFromExtension('security', [
            'firewalls' => [
                'main' => [
                    'custom_listener' => true,
                ],
            ],
=======
    public function testInvalidAccessControlWithEmptyRow()
    {
        $container = $this->getRawContainer();

        $container->loadFromExtension('security', [
            'providers' => [
                'default' => ['id' => 'foo'],
            ],
            'firewalls' => [
                'some_firewall' => [
                    'pattern' => '/.*',
                    'http_basic' => [],
                ],
            ],
            'access_control' => [
                [],
                ['path' => '/admin', 'roles' => 'ROLE_ADMIN'],
            ],
        ]);

        $this->expectException(InvalidConfigurationException::class);
        $this->expectExceptionMessage('One or more access control items are empty. Did you accidentally add lines only containing a "-" under "security.access_control"?');
        $container->compile();
    }

    public function testValidAccessControlWithEmptyRow()
    {
        $container = $this->getRawContainer();

        $container->loadFromExtension('security', [
            'providers' => [
                'default' => ['id' => 'foo'],
            ],
            'firewalls' => [
                'some_firewall' => [
                    'pattern' => '/.*',
                    'http_basic' => [],
                ],
            ],
            'access_control' => [
                ['path' => '^/login'],
                ['path' => '^/', 'roles' => 'ROLE_USER'],
            ],
>>>>>>> 3f42c08a
        ]);

        $container->compile();

<<<<<<< HEAD
        /** @var IteratorArgument $listenersIteratorArgument */
        $listenersIteratorArgument = $container->getDefinition('security.firewall.map.context.main')->getArgument(0);
        $firewallListeners = array_map('strval', $listenersIteratorArgument->getValues());
        $this->assertContains('custom_firewall_listener_id', $firewallListeners);
=======
        $this->assertTrue(true, 'extension throws an InvalidConfigurationException if there is one more more empty access control items');
>>>>>>> 3f42c08a
    }

    protected function getRawContainer()
    {
        $container = new ContainerBuilder();
        $container->setParameter('kernel.debug', false);

        $security = new SecurityExtension();
        $container->registerExtension($security);

        $bundle = new SecurityBundle();
        $bundle->build($container);

        $container->getCompilerPassConfig()->setOptimizationPasses([new ResolveChildDefinitionsPass()]);
        $container->getCompilerPassConfig()->setRemovingPasses([]);
        $container->getCompilerPassConfig()->setAfterRemovingPasses([]);

        return $container;
    }

    protected function getContainer()
    {
        $container = $this->getRawContainer();
        $container->compile();

        return $container;
    }
}

class TestAuthenticator implements AuthenticatorInterface
{
    public function supports(Request $request): ?bool
    {
    }

    public function authenticate(Request $request): PassportInterface
    {
    }

    public function createAuthenticatedToken(PassportInterface $passport, string $firewallName): TokenInterface
    {
    }

    public function onAuthenticationSuccess(Request $request, TokenInterface $token, string $firewallName): ?Response
    {
    }

    public function onAuthenticationFailure(Request $request, AuthenticationException $exception): ?Response
    {
    }
}

class NullAuthenticator implements GuardAuthenticatorInterface
{
    public function start(Request $request, AuthenticationException $authException = null)
    {
    }

    public function supports(Request $request)
    {
    }

    public function getCredentials(Request $request)
    {
    }

    public function getUser($credentials, UserProviderInterface $userProvider)
    {
    }

    public function checkCredentials($credentials, UserInterface $user)
    {
    }

    public function createAuthenticatedToken(UserInterface $user, string $providerKey)
    {
    }

    public function onAuthenticationFailure(Request $request, AuthenticationException $exception)
    {
    }

    public function onAuthenticationSuccess(Request $request, TokenInterface $token, string $providerKey)
    {
    }

    public function supportsRememberMe()
    {
    }
}

class TestUserChecker implements UserCheckerInterface
{
    public function checkPreAuth(UserInterface $user)
    {
    }

    public function checkPostAuth(UserInterface $user)
    {
    }
}

class TestFirewallListenerFactory implements SecurityFactoryInterface, FirewallListenerFactoryInterface
{
    public function createListeners(ContainerBuilder $container, string $firewallName, array $config): array
    {
        $container->register('custom_firewall_listener_id', \stdClass::class);

        return ['custom_firewall_listener_id'];
    }

    public function create(ContainerBuilder $container, string $id, array $config, string $userProvider, ?string $defaultEntryPoint)
    {
        $container->register('provider_id', \stdClass::class);
        $container->register('listener_id', \stdClass::class);

        return ['provider_id', 'listener_id', $defaultEntryPoint];
    }

    public function getPosition()
    {
        return 'form';
    }

    public function getKey()
    {
        return 'custom_listener';
    }

    public function addConfiguration(NodeDefinition $builder)
    {
    }
}<|MERGE_RESOLUTION|>--- conflicted
+++ resolved
@@ -432,7 +432,56 @@
         $this->assertEquals(new Reference('security.user.provider.concrete.second'), $container->getDefinition('security.authentication.switchuser_listener.foobar')->getArgument(1));
     }
 
-<<<<<<< HEAD
+    public function testInvalidAccessControlWithEmptyRow()
+    {
+        $container = $this->getRawContainer();
+
+        $container->loadFromExtension('security', [
+            'providers' => [
+                'default' => ['id' => 'foo'],
+            ],
+            'firewalls' => [
+                'some_firewall' => [
+                    'pattern' => '/.*',
+                    'http_basic' => [],
+                ],
+            ],
+            'access_control' => [
+                [],
+                ['path' => '/admin', 'roles' => 'ROLE_ADMIN'],
+            ],
+        ]);
+
+        $this->expectException(InvalidConfigurationException::class);
+        $this->expectExceptionMessage('One or more access control items are empty. Did you accidentally add lines only containing a "-" under "security.access_control"?');
+        $container->compile();
+    }
+
+    public function testValidAccessControlWithEmptyRow()
+    {
+        $container = $this->getRawContainer();
+
+        $container->loadFromExtension('security', [
+            'providers' => [
+                'default' => ['id' => 'foo'],
+            ],
+            'firewalls' => [
+                'some_firewall' => [
+                    'pattern' => '/.*',
+                    'http_basic' => [],
+                ],
+            ],
+            'access_control' => [
+                ['path' => '^/login'],
+                ['path' => '^/', 'roles' => 'ROLE_USER'],
+            ],
+        ]);
+
+        $container->compile();
+
+        $this->assertTrue(true, 'extension throws an InvalidConfigurationException if there is one more more empty access control items');
+    }
+
     /**
      * @dataProvider provideEntryPointFirewalls
      */
@@ -643,63 +692,14 @@
                     'custom_listener' => true,
                 ],
             ],
-=======
-    public function testInvalidAccessControlWithEmptyRow()
-    {
-        $container = $this->getRawContainer();
-
-        $container->loadFromExtension('security', [
-            'providers' => [
-                'default' => ['id' => 'foo'],
-            ],
-            'firewalls' => [
-                'some_firewall' => [
-                    'pattern' => '/.*',
-                    'http_basic' => [],
-                ],
-            ],
-            'access_control' => [
-                [],
-                ['path' => '/admin', 'roles' => 'ROLE_ADMIN'],
-            ],
-        ]);
-
-        $this->expectException(InvalidConfigurationException::class);
-        $this->expectExceptionMessage('One or more access control items are empty. Did you accidentally add lines only containing a "-" under "security.access_control"?');
-        $container->compile();
-    }
-
-    public function testValidAccessControlWithEmptyRow()
-    {
-        $container = $this->getRawContainer();
-
-        $container->loadFromExtension('security', [
-            'providers' => [
-                'default' => ['id' => 'foo'],
-            ],
-            'firewalls' => [
-                'some_firewall' => [
-                    'pattern' => '/.*',
-                    'http_basic' => [],
-                ],
-            ],
-            'access_control' => [
-                ['path' => '^/login'],
-                ['path' => '^/', 'roles' => 'ROLE_USER'],
-            ],
->>>>>>> 3f42c08a
-        ]);
-
-        $container->compile();
-
-<<<<<<< HEAD
+        ]);
+
+        $container->compile();
+
         /** @var IteratorArgument $listenersIteratorArgument */
         $listenersIteratorArgument = $container->getDefinition('security.firewall.map.context.main')->getArgument(0);
         $firewallListeners = array_map('strval', $listenersIteratorArgument->getValues());
         $this->assertContains('custom_firewall_listener_id', $firewallListeners);
-=======
-        $this->assertTrue(true, 'extension throws an InvalidConfigurationException if there is one more more empty access control items');
->>>>>>> 3f42c08a
     }
 
     protected function getRawContainer()
