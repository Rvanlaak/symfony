--- conflicted
+++ resolved
@@ -366,11 +366,7 @@
         $container->setParameter('kernel.bundles_metadata', []);
         $container->setParameter('kernel.project_dir', __DIR__);
         $container->setParameter('kernel.cache_dir', __DIR__);
-<<<<<<< HEAD
-        $container->setParameter('kernel.container_class', 'app');
-=======
         $container->setParameter('kernel.container_class', 'FooContainer');
->>>>>>> b2609c4b
 
         $container->loadFromExtension('security', [
             'firewalls' => [
