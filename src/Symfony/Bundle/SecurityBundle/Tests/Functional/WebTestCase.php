<?php

/*
 * This file is part of the Symfony package.
 *
 * (c) Fabien Potencier <fabien@symfony.com>
 *
 * For the full copyright and license information, please view the LICENSE
 * file that was distributed with this source code.
 */

namespace Symfony\Bundle\SecurityBundle\Tests\Functional;

use Symfony\Bundle\FrameworkBundle\Test\WebTestCase as BaseWebTestCase;
use Symfony\Component\Filesystem\Filesystem;

class WebTestCase extends BaseWebTestCase
{
    public static function assertRedirect($response, $location)
    {
        self::assertTrue($response->isRedirect(), 'Response is not a redirect, got status code: '.substr($response, 0, 2000));
        self::assertEquals('http://localhost'.$location, $response->headers->get('Location'));
    }

    public static function setUpBeforeClass()
    {
        static::deleteTmpDir();
    }

    public static function tearDownAfterClass()
    {
        static::deleteTmpDir();
    }

    protected static function deleteTmpDir()
    {
        if (!file_exists($dir = sys_get_temp_dir().'/'.static::getVarDir())) {
            return;
        }

        $fs = new Filesystem();
        $fs->remove($dir);
    }

    protected static function getKernelClass()
    {
        require_once __DIR__.'/app/AppKernel.php';

        return 'Symfony\Bundle\SecurityBundle\Tests\Functional\app\AppKernel';
    }

    protected static function createKernel(array $options = array())
    {
        $class = self::getKernelClass();

        if (!isset($options['test_case'])) {
            throw new \InvalidArgumentException('The option "test_case" must be set.');
        }

        return new $class(
            static::getVarDir(),
            $options['test_case'],
            isset($options['root_config']) ? $options['root_config'] : 'config.yml',
            isset($options['environment']) ? $options['environment'] : strtolower(static::getVarDir().$options['test_case']),
            isset($options['debug']) ? $options['debug'] : true
        );
    }

    protected static function getVarDir()
    {
<<<<<<< HEAD
        return 'SB'.substr(strrchr(get_called_class(), '\\'), 1);
=======
        return substr(strrchr(\get_called_class(), '\\'), 1);
>>>>>>> 82d13dae
    }
}<|MERGE_RESOLUTION|>--- conflicted
+++ resolved
@@ -68,10 +68,6 @@
 
     protected static function getVarDir()
     {
-<<<<<<< HEAD
-        return 'SB'.substr(strrchr(get_called_class(), '\\'), 1);
-=======
-        return substr(strrchr(\get_called_class(), '\\'), 1);
->>>>>>> 82d13dae
+        return 'SB'.substr(strrchr(\get_called_class(), '\\'), 1);
     }
 }