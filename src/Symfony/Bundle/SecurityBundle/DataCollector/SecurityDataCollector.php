--- conflicted
+++ resolved
@@ -113,13 +113,8 @@
                 'token_class' => get_class($token),
                 'logout_url' => $logoutUrl,
                 'user' => $token->getUsername(),
-<<<<<<< HEAD
                 'roles' => $this->cloneVar(array_map(function (RoleInterface $role) { return $role->getRole(); }, $assignedRoles)),
-                'inherited_roles' => $this->cloneVar(array_map(function (RoleInterface $role) { return $role->getRole(); }, $inheritedRoles)),
-=======
-                'roles' => array_map(function (RoleInterface $role) { return $role->getRole(); }, $assignedRoles),
-                'inherited_roles' => array_unique(array_map(function (RoleInterface $role) { return $role->getRole(); }, $inheritedRoles)),
->>>>>>> b4aa0271
+                'inherited_roles' => $this->cloneVar(array_unique(array_map(function (RoleInterface $role) { return $role->getRole(); }, $inheritedRoles))),
                 'supports_role_hierarchy' => null !== $this->roleHierarchy,
             );
         }
