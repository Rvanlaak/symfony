<?php

/*
 * This file is part of the Symfony package.
 *
 * (c) Fabien Potencier <fabien@symfony.com>
 *
 * For the full copyright and license information, please view the LICENSE
 * file that was distributed with this source code.
 */

namespace Symfony\Bundle\SecurityBundle\DataCollector;

use Symfony\Component\Security\Core\Authentication\Token\Storage\TokenStorageInterface;
use Symfony\Component\Security\Core\Role\RoleHierarchyInterface;
use Symfony\Component\HttpFoundation\Request;
use Symfony\Component\HttpFoundation\Response;
use Symfony\Component\HttpKernel\DataCollector\DataCollector;
use Symfony\Component\HttpKernel\DataCollector\LateDataCollectorInterface;
use Symfony\Component\Security\Core\Role\RoleInterface;
use Symfony\Component\Security\Http\Logout\LogoutUrlGenerator;
use Symfony\Component\Security\Core\Authorization\AccessDecisionManagerInterface;
use Symfony\Component\Security\Core\Authorization\TraceableAccessDecisionManager;
use Symfony\Component\VarDumper\Caster\ClassStub;
use Symfony\Component\VarDumper\Cloner\Data;
use Symfony\Component\Security\Http\FirewallMapInterface;
use Symfony\Bundle\SecurityBundle\Security\FirewallMap;

/**
 * @author Fabien Potencier <fabien@symfony.com>
 */
class SecurityDataCollector extends DataCollector implements LateDataCollectorInterface
{
    private $tokenStorage;
    private $roleHierarchy;
    private $logoutUrlGenerator;
    private $accessDecisionManager;
    private $firewallMap;
    private $hasVarDumper;

    public function __construct(TokenStorageInterface $tokenStorage = null, RoleHierarchyInterface $roleHierarchy = null, LogoutUrlGenerator $logoutUrlGenerator = null, AccessDecisionManagerInterface $accessDecisionManager = null, FirewallMapInterface $firewallMap = null)
    {
        $this->tokenStorage = $tokenStorage;
        $this->roleHierarchy = $roleHierarchy;
        $this->logoutUrlGenerator = $logoutUrlGenerator;
        $this->accessDecisionManager = $accessDecisionManager;
        $this->firewallMap = $firewallMap;
        $this->hasVarDumper = class_exists(ClassStub::class);
    }

    /**
     * {@inheritdoc}
     */
    public function collect(Request $request, Response $response, \Exception $exception = null)
    {
        if (null === $this->tokenStorage) {
            $this->data = array(
                'enabled' => false,
                'authenticated' => false,
                'token' => null,
                'token_class' => null,
                'logout_url' => null,
                'user' => '',
                'roles' => array(),
                'inherited_roles' => array(),
                'supports_role_hierarchy' => null !== $this->roleHierarchy,
            );
        } elseif (null === $token = $this->tokenStorage->getToken()) {
            $this->data = array(
                'enabled' => true,
                'authenticated' => false,
                'token' => null,
                'token_class' => null,
                'logout_url' => null,
                'user' => '',
                'roles' => array(),
                'inherited_roles' => array(),
                'supports_role_hierarchy' => null !== $this->roleHierarchy,
            );
        } else {
            $inheritedRoles = array();
            $assignedRoles = $token->getRoles();

            if (null !== $this->roleHierarchy) {
                $allRoles = $this->roleHierarchy->getReachableRoles($assignedRoles);
                foreach ($allRoles as $role) {
                    if (!in_array($role, $assignedRoles, true)) {
                        $inheritedRoles[] = $role;
                    }
                }
            }

            $logoutUrl = null;
            try {
                if (null !== $this->logoutUrlGenerator) {
                    $logoutUrl = $this->logoutUrlGenerator->getLogoutPath();
                }
            } catch (\Exception $e) {
                // fail silently when the logout URL cannot be generated
            }

            $this->data = array(
                'enabled' => true,
                'authenticated' => $token->isAuthenticated(),
                'token' => $token,
                'token_class' => $this->hasVarDumper ? new ClassStub(get_class($token)) : get_class($token),
                'logout_url' => $logoutUrl,
                'user' => $token->getUsername(),
                'roles' => array_map(function (RoleInterface $role) { return $role->getRole(); }, $assignedRoles),
                'inherited_roles' => array_unique(array_map(function (RoleInterface $role) { return $role->getRole(); }, $inheritedRoles)),
                'supports_role_hierarchy' => null !== $this->roleHierarchy,
            );
        }

        // collect voters and access decision manager information
        if ($this->accessDecisionManager instanceof TraceableAccessDecisionManager) {
            $this->data['access_decision_log'] = $this->accessDecisionManager->getDecisionLog();
            $this->data['voter_strategy'] = $this->accessDecisionManager->getStrategy();

            foreach ($this->accessDecisionManager->getVoters() as $voter) {
                $this->data['voters'][] = $this->hasVarDumper ? new ClassStub(get_class($voter)) : get_class($voter);
            }
        } else {
            $this->data['access_decision_log'] = array();
            $this->data['voter_strategy'] = 'unknown';
            $this->data['voters'] = array();
        }

        // collect firewall context information
        $this->data['firewall'] = null;
        if ($this->firewallMap instanceof FirewallMap) {
            $firewallConfig = $this->firewallMap->getFirewallConfig($request);
            if (null !== $firewallConfig) {
                $this->data['firewall'] = array(
                    'name' => $firewallConfig->getName(),
                    'allows_anonymous' => $firewallConfig->allowsAnonymous(),
                    'request_matcher' => $firewallConfig->getRequestMatcher(),
                    'security_enabled' => $firewallConfig->isSecurityEnabled(),
                    'stateless' => $firewallConfig->isStateless(),
                    'provider' => $firewallConfig->getProvider(),
                    'context' => $firewallConfig->getContext(),
                    'entry_point' => $firewallConfig->getEntryPoint(),
                    'access_denied_handler' => $firewallConfig->getAccessDeniedHandler(),
                    'access_denied_url' => $firewallConfig->getAccessDeniedUrl(),
                    'user_checker' => $firewallConfig->getUserChecker(),
                    'listeners' => $firewallConfig->getListeners(),
                );
            }
        }
    }

    public function lateCollect()
    {
        $this->data = $this->cloneVar($this->data);
    }

    /**
     * Checks if security is enabled.
     *
     * @return bool true if security is enabled, false otherwise
     */
    public function isEnabled()
    {
        return $this->data['enabled'];
    }

    /**
     * Gets the user.
     *
     * @return string The user
     */
    public function getUser()
    {
        return $this->data['user'];
    }

    /**
     * Gets the roles of the user.
     *
     * @return array The roles
     */
    public function getRoles()
    {
        return $this->data['roles'];
    }

    /**
     * Gets the inherited roles of the user.
     *
     * @return array The inherited roles
     */
    public function getInheritedRoles()
    {
        return $this->data['inherited_roles'];
    }

    /**
     * Checks if the data contains information about inherited roles. Still the inherited
     * roles can be an empty array.
     *
     * @return bool true if the profile was contains inherited role information
     */
    public function supportsRoleHierarchy()
    {
        return $this->data['supports_role_hierarchy'];
    }

    /**
     * Checks if the user is authenticated or not.
     *
     * @return bool true if the user is authenticated, false otherwise
     */
    public function isAuthenticated()
    {
        return $this->data['authenticated'];
    }

    /**
     * Get the class name of the security token.
     *
     * @return string The token
     */
    public function getTokenClass()
    {
        return $this->data['token_class'];
    }

    /**
<<<<<<< HEAD
     * Get the full security token class as Data object.
     *
     * @return Data
     */
    public function getToken()
    {
        return $this->data['token'];
    }

    /**
     * Get the provider key (i.e. the name of the active firewall).
=======
     * Get the logout URL.
>>>>>>> 4a4f4d2c
     *
     * @return string The logout URL
     */
    public function getLogoutUrl()
    {
        return $this->data['logout_url'];
    }

    /**
     * Returns the FQCN of the security voters enabled in the application.
     *
     * @return string[]
     */
    public function getVoters()
    {
        return $this->data['voters'];
    }

    /**
     * Returns the strategy configured for the security voters.
     *
     * @return string
     */
    public function getVoterStrategy()
    {
        return $this->data['voter_strategy'];
    }

    /**
     * Returns the log of the security decisions made by the access decision manager.
     *
     * @return array
     */
    public function getAccessDecisionLog()
    {
        return $this->data['access_decision_log'];
    }

    /**
     * Returns the configuration of the current firewall context.
     *
     * @return array
     */
    public function getFirewall()
    {
        return $this->data['firewall'];
    }

    /**
     * {@inheritdoc}
     */
    public function getName()
    {
        return 'security';
    }
}<|MERGE_RESOLUTION|>--- conflicted
+++ resolved
@@ -226,7 +226,6 @@
     }
 
     /**
-<<<<<<< HEAD
      * Get the full security token class as Data object.
      *
      * @return Data
@@ -237,10 +236,7 @@
     }
 
     /**
-     * Get the provider key (i.e. the name of the active firewall).
-=======
      * Get the logout URL.
->>>>>>> 4a4f4d2c
      *
      * @return string The logout URL
      */
