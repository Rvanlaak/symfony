<?php

/*
 * This file is part of the Symfony package.
 *
 * (c) Fabien Potencier <fabien@symfony.com>
 *
 * For the full copyright and license information, please view the LICENSE
 * file that was distributed with this source code.
 */

namespace Symfony\Bundle\SecurityBundle\Templating\Helper;

use Symfony\Component\Routing\Generator\UrlGeneratorInterface;
use Symfony\Component\Security\Http\Logout\LogoutUrlGenerator;
use Symfony\Component\Templating\Helper\Helper;

/**
 * LogoutUrlHelper provides generator functions for the logout URL.
 *
 * @author Jeremy Mikola <jmikola@gmail.com>
 */
class LogoutUrlHelper extends Helper
{
    private $generator;

    /**
<<<<<<< HEAD
     * Constructor.
     *
     * @param LogoutUrlGenerator $generator A LogoutUrlGenerator instance
=======
     * @param ContainerInterface|LogoutUrlGenerator $generator    A ContainerInterface or LogoutUrlGenerator instance
     * @param UrlGeneratorInterface|null            $router       The router service
     * @param TokenStorageInterface|null            $tokenStorage The token storage service
     *
     * @deprecated Passing a ContainerInterface as a first argument is deprecated since 2.7 and will be removed in 3.0.
     * @deprecated Passing a second and third argument is deprecated since 2.7 and will be removed in 3.0.
>>>>>>> d4cbc70c
     */
    public function __construct(LogoutUrlGenerator $generator)
    {
        $this->generator = $generator;
    }

    /**
     * Generates the absolute logout path for the firewall.
     *
     * @param string|null $key The firewall key or null to use the current firewall key
     *
     * @return string The logout path
     */
    public function getLogoutPath($key)
    {
        return $this->generator->getLogoutPath($key, UrlGeneratorInterface::ABSOLUTE_PATH);
    }

    /**
     * Generates the absolute logout URL for the firewall.
     *
     * @param string|null $key The firewall key or null to use the current firewall key
     *
     * @return string The logout URL
     */
    public function getLogoutUrl($key)
    {
        return $this->generator->getLogoutUrl($key, UrlGeneratorInterface::ABSOLUTE_URL);
    }

    /**
     * {@inheritdoc}
     */
    public function getName()
    {
        return 'logout_url';
    }
}<|MERGE_RESOLUTION|>--- conflicted
+++ resolved
@@ -24,20 +24,6 @@
 {
     private $generator;
 
-    /**
-<<<<<<< HEAD
-     * Constructor.
-     *
-     * @param LogoutUrlGenerator $generator A LogoutUrlGenerator instance
-=======
-     * @param ContainerInterface|LogoutUrlGenerator $generator    A ContainerInterface or LogoutUrlGenerator instance
-     * @param UrlGeneratorInterface|null            $router       The router service
-     * @param TokenStorageInterface|null            $tokenStorage The token storage service
-     *
-     * @deprecated Passing a ContainerInterface as a first argument is deprecated since 2.7 and will be removed in 3.0.
-     * @deprecated Passing a second and third argument is deprecated since 2.7 and will be removed in 3.0.
->>>>>>> d4cbc70c
-     */
     public function __construct(LogoutUrlGenerator $generator)
     {
         $this->generator = $generator;
