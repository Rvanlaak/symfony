{
    "name": "symfony/twig-bundle",
    "type": "symfony-bundle",
    "description": "Symfony TwigBundle",
    "keywords": [],
    "homepage": "https://symfony.com",
    "license": "MIT",
    "authors": [
        {
            "name": "Fabien Potencier",
            "email": "fabien@symfony.com"
        },
        {
            "name": "Symfony Community",
            "homepage": "https://symfony.com/contributors"
        }
    ],
    "require": {
        "php": "^7.1.3",
<<<<<<< HEAD
        "symfony/error-catcher": "^4.4|^5.0",
        "symfony/twig-bridge": "^4.4|^5.0",
        "symfony/http-foundation": "^4.3|^5.0",
        "symfony/http-kernel": "^4.4|^5.0",
=======
        "symfony/config": "~4.2",
        "symfony/debug": "~4.0",
        "symfony/twig-bridge": "^4.3",
        "symfony/http-foundation": "~4.3",
        "symfony/http-kernel": "~4.1",
>>>>>>> a1de01c6
        "symfony/polyfill-ctype": "~1.8",
        "twig/twig": "~1.41|~2.10"
    },
    "require-dev": {
        "symfony/asset": "^3.4|^4.0|^5.0",
        "symfony/stopwatch": "^3.4|^4.0|^5.0",
        "symfony/dependency-injection": "^4.2.5|^5.0",
        "symfony/expression-language": "^3.4|^4.0|^5.0",
        "symfony/finder": "^3.4|^4.0|^5.0",
        "symfony/form": "^3.4|^4.0|^5.0",
        "symfony/routing": "^3.4|^4.0|^5.0",
        "symfony/templating": "^3.4|^4.0|^5.0",
        "symfony/translation": "^4.2|^5.0",
        "symfony/yaml": "^3.4|^4.0|^5.0",
        "symfony/framework-bundle": "^4.4|^5.0",
        "symfony/web-link": "^3.4|^4.0|^5.0",
        "doctrine/annotations": "~1.0",
        "doctrine/cache": "~1.0"
    },
    "conflict": {
        "symfony/dependency-injection": "<4.1",
        "symfony/framework-bundle": "<4.3",
        "symfony/translation": "<4.2"
    },
    "autoload": {
        "psr-4": { "Symfony\\Bundle\\TwigBundle\\": "" },
        "exclude-from-classmap": [
            "/Tests/"
        ]
    },
    "minimum-stability": "dev",
    "extra": {
        "branch-alias": {
            "dev-master": "4.4-dev"
        }
    }
}<|MERGE_RESOLUTION|>--- conflicted
+++ resolved
@@ -17,18 +17,11 @@
     ],
     "require": {
         "php": "^7.1.3",
-<<<<<<< HEAD
+        "symfony/debug": "~4.0|^5.0",
         "symfony/error-catcher": "^4.4|^5.0",
         "symfony/twig-bridge": "^4.4|^5.0",
         "symfony/http-foundation": "^4.3|^5.0",
         "symfony/http-kernel": "^4.4|^5.0",
-=======
-        "symfony/config": "~4.2",
-        "symfony/debug": "~4.0",
-        "symfony/twig-bridge": "^4.3",
-        "symfony/http-foundation": "~4.3",
-        "symfony/http-kernel": "~4.1",
->>>>>>> a1de01c6
         "symfony/polyfill-ctype": "~1.8",
         "twig/twig": "~1.41|~2.10"
     },
