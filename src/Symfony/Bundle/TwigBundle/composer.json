{
    "name": "symfony/twig-bundle",
    "type": "symfony-bundle",
    "description": "Symfony TwigBundle",
    "keywords": [],
    "homepage": "http://symfony.com",
    "license": "MIT",
    "authors": [
        {
            "name": "Fabien Potencier",
            "email": "fabien@symfony.com"
        },
        {
            "name": "Symfony Community",
            "homepage": "http://symfony.com/contributors"
        }
    ],
    "require": {
        "php": ">=5.3.3",
        "symfony/twig-bridge": "~2.5",
        "symfony/http-foundation": "~2.5",
        "symfony/http-kernel": "~2.1"
    },
    "require-dev": {
        "symfony/stopwatch": "~2.2",
<<<<<<< HEAD
        "symfony/dependency-injection": "~2.0",
        "symfony/expression-language": "~2.4",
=======
        "symfony/dependency-injection": "~2.2",
>>>>>>> 206ebc78
        "symfony/config": "~2.2",
        "symfony/routing": "~2.1",
        "symfony/templating": "~2.1",
        "symfony/framework-bundle": "~2.1"
    },
    "autoload": {
        "psr-0": { "Symfony\\Bundle\\TwigBundle\\": "" }
    },
    "target-dir": "Symfony/Bundle/TwigBundle",
    "minimum-stability": "dev",
    "extra": {
        "branch-alias": {
            "dev-master": "2.5-dev"
        }
    }
}<|MERGE_RESOLUTION|>--- conflicted
+++ resolved
@@ -23,12 +23,8 @@
     },
     "require-dev": {
         "symfony/stopwatch": "~2.2",
-<<<<<<< HEAD
-        "symfony/dependency-injection": "~2.0",
+        "symfony/dependency-injection": "~2.2",
         "symfony/expression-language": "~2.4",
-=======
-        "symfony/dependency-injection": "~2.2",
->>>>>>> 206ebc78
         "symfony/config": "~2.2",
         "symfony/routing": "~2.1",
         "symfony/templating": "~2.1",
