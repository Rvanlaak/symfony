--- conflicted
+++ resolved
@@ -17,14 +17,9 @@
     ],
     "require": {
         "php": ">=5.3.3",
-<<<<<<< HEAD
         "symfony/twig-bridge": "~2.5",
         "symfony/http-foundation": "~2.5",
-        "symfony/http-kernel": "~2.3,>=2.3.24"
-=======
-        "symfony/twig-bridge": "~2.3,>=2.3.10",
         "symfony/http-kernel": "~2.3.24|~2.5.9|~2.6,>=2.6.2"
->>>>>>> ba51a0bf
     },
     "require-dev": {
         "symfony/stopwatch": "~2.2",
