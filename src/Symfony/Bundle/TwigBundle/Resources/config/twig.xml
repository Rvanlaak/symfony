--- conflicted
+++ resolved
@@ -49,16 +49,6 @@
             <argument /> <!-- project's root dir -->
         </service>
 
-<<<<<<< HEAD
-        <service id="twig.loader.filesystem" class="Symfony\Bundle\TwigBundle\Loader\FilesystemLoader" public="false">
-            <argument type="service" id="templating.locator" />
-            <argument type="service" id="templating.name_parser" />
-            <argument /> <!-- project's root dir -->
-            <tag name="twig.loader"/>
-        </service>
-
-=======
->>>>>>> 6fddb75e
         <service id="twig.loader.chain" class="Twig_Loader_Chain" public="false"/>
 
         <service id="twig.extension.profiler" class="Symfony\Bridge\Twig\Extension\ProfilerExtension" public="false">
@@ -113,31 +103,8 @@
             <argument type="service" id="router.request_context" on-invalid="ignore" />
         </service>
 
-<<<<<<< HEAD
-        <service id="twig.extension.form" class="Symfony\Bridge\Twig\Extension\FormExtension" public="false">
-            <argument type="collection">
-                <argument type="service" id="service_container" />
-                <argument>twig.form.renderer</argument>
-            </argument>
-        </service>
-
         <service id="twig.extension.debug" class="Twig_Extension_Debug" public="false" />
 
-        <service id="twig.form.engine" class="Symfony\Bridge\Twig\Form\TwigRendererEngine" public="false">
-            <argument>%twig.form.resources%</argument>
-            <argument type="service" id="twig" />
-        </service>
-
-        <service id="twig.form.renderer" class="Symfony\Bridge\Twig\Form\TwigRenderer">
-            <argument type="service" id="twig.form.engine" />
-            <argument type="service" id="security.csrf.token_manager" on-invalid="null" />
-            <tag name="twig.runtime" />
-        </service>
-
-=======
-        <service id="twig.extension.debug" class="Twig_Extension_Debug" public="false" />
-
->>>>>>> 6fddb75e
         <service id="twig.translation.extractor" class="Symfony\Bridge\Twig\Translation\TwigExtractor">
             <argument type="service" id="twig" />
             <tag name="translation.extractor" alias="twig" />
