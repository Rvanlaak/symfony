<?xml version="1.0" ?>

<container xmlns="http://symfony.com/schema/dic/services"
    xmlns:xsi="http://www.w3.org/2001/XMLSchema-instance"
    xsi:schemaLocation="http://symfony.com/schema/dic/services http://symfony.com/schema/dic/services/services-1.0.xsd">

    <services>
        <!-- ResolvedFormTypeFactory -->
        <service id="form.resolved_type_factory" class="Symfony\Component\Form\ResolvedFormTypeFactory" />

        <!-- FormRegistry -->
        <service id="form.registry" class="Symfony\Component\Form\FormRegistry">
            <argument type="collection">
                <!--
                We don't need to be able to add more extensions.
                 * more types can be registered with the form.type tag
                 * more type extensions can be registered with the form.type_extension tag
                 * more type_guessers can be registered with the form.type_guesser tag
                -->
                <argument type="service" id="form.extension" />
            </argument>
            <argument type="service" id="form.resolved_type_factory" />
        </service>

        <!-- FormFactory -->
        <service id="form.factory" class="Symfony\Component\Form\FormFactory">
            <argument type="service" id="form.registry" />
            <argument type="service" id="form.resolved_type_factory" />
        </service>

        <!-- DependencyInjectionExtension -->
        <service id="form.extension" class="Symfony\Component\Form\Extension\DependencyInjection\DependencyInjectionExtension" public="false">
            <argument type="service" id="service_container" />
            <!-- All services with tag "form.type" are inserted here by FormPass -->
            <argument type="collection" />
            <!-- All services with tag "form.type_extension" are inserted here by FormPass -->
            <argument type="collection" />
            <!-- All services with tag "form.type_guesser" are inserted here by FormPass -->
            <argument type="collection" />
        </service>

        <!-- ValidatorTypeGuesser -->
        <service id="form.type_guesser.validator" class="Symfony\Component\Form\Extension\Validator\ValidatorTypeGuesser">
            <tag name="form.type_guesser" />
            <argument type="service" id="validator.mapping.class_metadata_factory" />
        </service>

        <!-- CoreExtension -->
        <service id="form.property_accessor" alias="property_accessor" public="false" />

        <service id="form.choice_list_factory.default" class="Symfony\Component\Form\ChoiceList\Factory\DefaultChoiceListFactory" public="false"/>

        <service id="form.choice_list_factory.property_access" class="Symfony\Component\Form\ChoiceList\Factory\PropertyAccessDecorator" public="false">
            <argument type="service" id="form.choice_list_factory.default"/>
            <argument type="service" id="form.property_accessor"/>
        </service>

        <service id="form.choice_list_factory.cached" class="Symfony\Component\Form\ChoiceList\Factory\CachingFactoryDecorator" public="false">
            <argument type="service" id="form.choice_list_factory.property_access"/>
        </service>

        <service id="form.choice_list_factory" alias="form.choice_list_factory.cached" public="false"/>

        <service id="form.type.form" class="Symfony\Component\Form\Extension\Core\Type\FormType">
            <argument type="service" id="form.property_accessor" />
            <tag name="form.type" />
        </service>
        <service id="form.type.birthday" class="Symfony\Component\Form\Extension\Core\Type\BirthdayType">
            <tag name="form.type" />
        </service>
        <service id="form.type.checkbox" class="Symfony\Component\Form\Extension\Core\Type\CheckboxType">
            <tag name="form.type" />
        </service>
        <service id="form.type.choice" class="Symfony\Component\Form\Extension\Core\Type\ChoiceType">
<<<<<<< HEAD
            <tag name="form.type" />
=======
            <tag name="form.type" alias="choice" />
            <argument type="service" id="form.choice_list_factory"/>
>>>>>>> 3676c3b6
        </service>
        <service id="form.type.collection" class="Symfony\Component\Form\Extension\Core\Type\CollectionType">
            <tag name="form.type" />
        </service>
        <service id="form.type.country" class="Symfony\Component\Form\Extension\Core\Type\CountryType">
            <tag name="form.type" />
        </service>
        <service id="form.type.date" class="Symfony\Component\Form\Extension\Core\Type\DateType">
            <tag name="form.type" />
        </service>
        <service id="form.type.datetime" class="Symfony\Component\Form\Extension\Core\Type\DateTimeType">
            <tag name="form.type" />
        </service>
        <service id="form.type.email" class="Symfony\Component\Form\Extension\Core\Type\EmailType">
            <tag name="form.type" />
        </service>
        <service id="form.type.file" class="Symfony\Component\Form\Extension\Core\Type\FileType">
            <tag name="form.type" />
        </service>
        <service id="form.type.hidden" class="Symfony\Component\Form\Extension\Core\Type\HiddenType">
            <tag name="form.type" />
        </service>
        <service id="form.type.integer" class="Symfony\Component\Form\Extension\Core\Type\IntegerType">
            <tag name="form.type" />
        </service>
        <service id="form.type.language" class="Symfony\Component\Form\Extension\Core\Type\LanguageType">
            <tag name="form.type" />
        </service>
        <service id="form.type.locale" class="Symfony\Component\Form\Extension\Core\Type\LocaleType">
            <tag name="form.type" />
        </service>
        <service id="form.type.money" class="Symfony\Component\Form\Extension\Core\Type\MoneyType">
            <tag name="form.type" />
        </service>
        <service id="form.type.number" class="Symfony\Component\Form\Extension\Core\Type\NumberType">
            <tag name="form.type" />
        </service>
        <service id="form.type.password" class="Symfony\Component\Form\Extension\Core\Type\PasswordType">
            <tag name="form.type" />
        </service>
        <service id="form.type.percent" class="Symfony\Component\Form\Extension\Core\Type\PercentType">
            <tag name="form.type" />
        </service>
        <service id="form.type.radio" class="Symfony\Component\Form\Extension\Core\Type\RadioType">
            <tag name="form.type" />
        </service>
        <service id="form.type.range" class="Symfony\Component\Form\Extension\Core\Type\RangeType">
            <tag name="form.type" />
        </service>
        <service id="form.type.repeated" class="Symfony\Component\Form\Extension\Core\Type\RepeatedType">
            <tag name="form.type" />
        </service>
        <service id="form.type.search" class="Symfony\Component\Form\Extension\Core\Type\SearchType">
            <tag name="form.type" />
        </service>
        <service id="form.type.textarea" class="Symfony\Component\Form\Extension\Core\Type\TextareaType">
            <tag name="form.type" />
        </service>
        <service id="form.type.text" class="Symfony\Component\Form\Extension\Core\Type\TextType">
            <tag name="form.type" />
        </service>
        <service id="form.type.time" class="Symfony\Component\Form\Extension\Core\Type\TimeType">
            <tag name="form.type" />
        </service>
        <service id="form.type.timezone" class="Symfony\Component\Form\Extension\Core\Type\TimezoneType">
            <tag name="form.type" />
        </service>
        <service id="form.type.url" class="Symfony\Component\Form\Extension\Core\Type\UrlType">
            <tag name="form.type" />
        </service>
        <service id="form.type.button" class="Symfony\Component\Form\Extension\Core\Type\ButtonType">
            <tag name="form.type" />
        </service>
        <service id="form.type.submit" class="Symfony\Component\Form\Extension\Core\Type\SubmitType">
            <tag name="form.type" />
        </service>
        <service id="form.type.reset" class="Symfony\Component\Form\Extension\Core\Type\ResetType">
            <tag name="form.type" />
        </service>
        <service id="form.type.currency" class="Symfony\Component\Form\Extension\Core\Type\CurrencyType">
            <tag name="form.type" />
        </service>

        <!-- FormTypeHttpFoundationExtension -->
        <service id="form.type_extension.form.http_foundation" class="Symfony\Component\Form\Extension\HttpFoundation\Type\FormTypeHttpFoundationExtension">
            <argument type="service" id="form.type_extension.form.request_handler" />
            <tag name="form.type_extension" extended-type="Symfony\Component\Form\Extension\Core\Type\FormType" />
        </service>

        <!-- HttpFoundationRequestHandler -->
        <service id="form.type_extension.form.request_handler" class="Symfony\Component\Form\Extension\HttpFoundation\HttpFoundationRequestHandler" public="false">
            <argument type="service" id="form.server_params" />
        </service>

        <service id="form.server_params" class="Symfony\Component\Form\Util\ServerParams" public="false">
            <argument type="service" id="request_stack" />
        </service>

        <!-- FormTypeValidatorExtension -->
        <service id="form.type_extension.form.validator" class="Symfony\Component\Form\Extension\Validator\Type\FormTypeValidatorExtension">
            <tag name="form.type_extension" extended-type="Symfony\Component\Form\Extension\Core\Type\FormType" />
            <argument type="service" id="validator" />
        </service>
        <service id="form.type_extension.repeated.validator" class="Symfony\Component\Form\Extension\Validator\Type\RepeatedTypeValidatorExtension">
            <tag name="form.type_extension" extended-type="Symfony\Component\Form\Extension\Core\Type\RepeatedType" />
        </service>
        <service id="form.type_extension.submit.validator" class="Symfony\Component\Form\Extension\Validator\Type\SubmitTypeValidatorExtension">
            <tag name="form.type_extension" extended-type="Symfony\Component\Form\Extension\Core\Type\SubmitType" />
        </service>
    </services>
</container><|MERGE_RESOLUTION|>--- conflicted
+++ resolved
@@ -72,12 +72,8 @@
             <tag name="form.type" />
         </service>
         <service id="form.type.choice" class="Symfony\Component\Form\Extension\Core\Type\ChoiceType">
-<<<<<<< HEAD
             <tag name="form.type" />
-=======
-            <tag name="form.type" alias="choice" />
             <argument type="service" id="form.choice_list_factory"/>
->>>>>>> 3676c3b6
         </service>
         <service id="form.type.collection" class="Symfony\Component\Form\Extension\Core\Type\CollectionType">
             <tag name="form.type" />
