<?xml version="1.0" ?>

<container xmlns="http://symfony.com/schema/dic/services"
    xmlns:xsi="http://www.w3.org/2001/XMLSchema-instance"
    xsi:schemaLocation="http://symfony.com/schema/dic/services https://symfony.com/schema/dic/services/services-1.0.xsd">

    <parameters>
        <parameter key="session.metadata.storage_key">_sf2_meta</parameter>
    </parameters>

    <services>
        <defaults public="false" />

        <service id="session" class="Symfony\Component\HttpFoundation\Session\Session" public="true">
            <argument type="service" id="session.storage" />
            <argument>null</argument> <!-- AttributeBagInterface -->
            <argument>null</argument> <!-- FlashBagInterface -->
            <argument type="collection">
                <argument type="service" id="session_listener" />
                <argument>onSessionUsage</argument>
            </argument>
        </service>

        <service id="Symfony\Component\HttpFoundation\Session\SessionInterface" alias="session" />
        <service id="Symfony\Component\HttpFoundation\Session\Storage\SessionStorageInterface" alias="session.storage" />
        <service id="SessionHandlerInterface" alias="session.handler" />

        <service id="session.storage.metadata_bag" class="Symfony\Component\HttpFoundation\Session\Storage\MetadataBag">
            <argument>%session.metadata.storage_key%</argument>
            <argument>%session.metadata.update_threshold%</argument>
        </service>

        <service id="session.storage.native" class="Symfony\Component\HttpFoundation\Session\Storage\NativeSessionStorage">
            <argument>%session.storage.options%</argument>
            <argument type="service" id="session.handler" />
            <argument type="service" id="session.storage.metadata_bag" />
        </service>

        <service id="session.storage.php_bridge" class="Symfony\Component\HttpFoundation\Session\Storage\PhpBridgeSessionStorage">
            <argument type="service" id="session.handler" />
            <argument type="service" id="session.storage.metadata_bag" />
        </service>

        <service id="session.flash_bag" class="Symfony\Component\HttpFoundation\Session\Flash\FlashBag">
            <factory service="session" method="getFlashBag" />
            <deprecated package="symfony/framework-bundle" version="5.1">The "%service_id%" service is deprecated, use "$session->getFlashBag()" instead.</deprecated>
        </service>
        <service id="Symfony\Component\HttpFoundation\Session\Flash\FlashBagInterface" alias="session.flash_bag" />

        <service id="session.attribute_bag" class="Symfony\Component\HttpFoundation\Session\Attribute\AttributeBag">
<<<<<<< HEAD
            <factory service="session" method="getAttributeBag" />
            <deprecated package="symfony/framework-bundle" version="5.1">The "%service_id%" service is deprecated, use "$session->getAttributeBag()" instead.</deprecated>
=======
            <factory service="session" method="getBag"/>
            <argument>attributes</argument>
>>>>>>> 4042cc49
        </service>

        <service id="session.storage.mock_file" class="Symfony\Component\HttpFoundation\Session\Storage\MockFileSessionStorage">
            <argument>%kernel.cache_dir%/sessions</argument>
            <argument>MOCKSESSID</argument>
            <argument type="service" id="session.storage.metadata_bag" />
        </service>

        <service id="session.handler.native_file" class="Symfony\Component\HttpFoundation\Session\Storage\Handler\StrictSessionHandler">
            <argument type="service">
                <service class="Symfony\Component\HttpFoundation\Session\Storage\Handler\NativeFileSessionHandler">
                    <argument>%session.save_path%</argument>
                </service>
            </argument>
        </service>

        <service id="session.abstract_handler" class="Symfony\Component\HttpFoundation\Session\Storage\Handler\AbstractSessionHandler">
            <factory class="Symfony\Component\HttpFoundation\Session\Storage\Handler\SessionHandlerFactory" method="createHandler" />
            <argument />
        </service>

        <service id="session_listener" class="Symfony\Component\HttpKernel\EventListener\SessionListener">
            <tag name="kernel.event_subscriber" />
            <argument type="service_locator">
                <argument key="session" type="service" id="session" on-invalid="ignore" />
                <argument key="initialized_session" type="service" id="session" on-invalid="ignore_uninitialized" />
                <argument key="logger" type="service" id="logger" on-invalid="ignore" />
            </argument>
            <argument>%kernel.debug%</argument>
        </service>

        <!-- for BC -->
        <service id="session.storage.filesystem" alias="session.storage.mock_file" />

        <service id="session.marshaller" class="Symfony\Component\HttpFoundation\Session\Storage\Handler\IdentityMarshaller" />

        <service id="session.marshalling_handler" decorates="session.handler" class="Symfony\Component\HttpFoundation\Session\Storage\Handler\MarshallingSessionHandler">
            <argument type="service" id="session.marshalling_handler.inner" />
            <argument type="service" id="session.marshaller" />
        </service>
    </services>
</container><|MERGE_RESOLUTION|>--- conflicted
+++ resolved
@@ -48,13 +48,9 @@
         <service id="Symfony\Component\HttpFoundation\Session\Flash\FlashBagInterface" alias="session.flash_bag" />
 
         <service id="session.attribute_bag" class="Symfony\Component\HttpFoundation\Session\Attribute\AttributeBag">
-<<<<<<< HEAD
-            <factory service="session" method="getAttributeBag" />
-            <deprecated package="symfony/framework-bundle" version="5.1">The "%service_id%" service is deprecated, use "$session->getAttributeBag()" instead.</deprecated>
-=======
             <factory service="session" method="getBag"/>
             <argument>attributes</argument>
->>>>>>> 4042cc49
+            <deprecated package="symfony/framework-bundle" version="5.1">The "%service_id%" service is deprecated, use "$session->getAttributeBag()" instead.</deprecated>
         </service>
 
         <service id="session.storage.mock_file" class="Symfony\Component\HttpFoundation\Session\Storage\MockFileSessionStorage">
