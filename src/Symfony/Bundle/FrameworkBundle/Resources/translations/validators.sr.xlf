--- conflicted
+++ resolved
@@ -126,11 +126,7 @@
                 <source>The two values should be equal</source>
                 <target>Обе вредности треба да буду једнаке</target>
             </trans-unit>
-<<<<<<< HEAD
             <trans-unit id="32">
-=======
-             <trans-unit id="32">
->>>>>>> f6b3ea2d
                 <source>The file is too large. Allowed maximum size is {{ limit }}</source>
                 <target>Датотека је превелика. Највећа дозвољена величина је {{ limit }}</target>
             </trans-unit>
@@ -170,8 +166,6 @@
                 <source>This value is already used</source>
                 <target>Вредност је већ искоришћена</target>
             </trans-unit>
-<<<<<<< HEAD
-=======
             <trans-unit id="42">
                 <source>The size of the image could not be detected</source>
                 <target>Величина слике не може бити одређена</target>
@@ -200,7 +194,6 @@
                 <source>This value should have exactly {{ limit }} characters</source>
                 <target>Вредност треба да има тачно {{ limit }} карактера</target>
             </trans-unit>
->>>>>>> f6b3ea2d
         </body>
     </file>
 </xliff>