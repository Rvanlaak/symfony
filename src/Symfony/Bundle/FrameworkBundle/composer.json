--- conflicted
+++ resolved
@@ -17,43 +17,19 @@
     ],
     "require": {
         "php": ">=5.3.3",
-<<<<<<< HEAD
-        "symfony/dependency-injection" : "~2.2",
+        "symfony/dependency-injection" : "~2.3",
         "symfony/config" : "~2.4",
         "symfony/event-dispatcher": "~2.5",
         "symfony/http-foundation": "~2.4",
         "symfony/http-kernel": "~2.5",
-=======
-        "symfony/dependency-injection" : "~2.3",
-        "symfony/config" : "~2.3,>=2.3.12",
-        "symfony/event-dispatcher": "~2.1",
-        "symfony/http-foundation": "~2.3,>=2.3.19",
-        "symfony/http-kernel": "~2.3,>=2.3.22",
->>>>>>> 206ebc78
         "symfony/filesystem": "~2.3",
         "symfony/routing": "~2.2",
         "symfony/security-core": "~2.4",
         "symfony/security-csrf": "~2.4",
         "symfony/stopwatch": "~2.3",
         "symfony/templating": "~2.1",
-<<<<<<< HEAD
-        "symfony/translation": "~2.3",
+        "symfony/translation": "~2.3,>=2.3.19",
         "doctrine/annotations": "~1.0"
-    },
-    "require-dev": {
-        "symfony/browser-kit": "~2.3",
-        "symfony/console": "~2.0",
-        "symfony/finder": "~2.0",
-        "symfony/security": "~2.4",
-        "symfony/form": "2.5.*",
-        "symfony/class-loader": "~2.1",
-        "symfony/expression-language": "~2.4",
-        "symfony/process": "~2.0",
-        "symfony/validator": "~2.5",
-        "symfony/yaml": "~2.0"
-=======
-        "symfony/translation": "~2.3,>=2.3.19",
-        "doctrine/common": "~2.2"
     },
     "require-dev": {
         "symfony/browser-kit": "~2.3",
@@ -62,13 +38,14 @@
         "symfony/dom-crawler": "~2.0,>=2.0.5",
         "symfony/finder": "~2.0,>=2.0.5",
         "symfony/locale": "~2.0,>=2.0.5",
-        "symfony/security": "~2.3",
-        "symfony/form": "~2.3.0,>=2.3.5",
+        "symfony/security": "~2.4",
+        "symfony/form": "2.5.*",
         "symfony/class-loader": "~2.1",
+        "symfony/expression-language": "~2.4",
         "symfony/process": "~2.0,>=2.0.5",
-        "symfony/validator": "~2.1",
+        "symfony/validator": "~2.5",
         "symfony/yaml": "~2.0,>=2.0.5"
->>>>>>> 206ebc78
+        "doctrine/common": "~2.2"
     },
     "suggest": {
         "symfony/console": "For using the console commands",
