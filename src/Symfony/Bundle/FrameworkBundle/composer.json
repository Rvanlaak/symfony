--- conflicted
+++ resolved
@@ -18,21 +18,12 @@
     "require": {
         "php": "^7.1.3",
         "ext-xml": "*",
-<<<<<<< HEAD
         "symfony/cache": "^4.4|^5.0",
-        "symfony/config": "^4.2|^5.0",
+        "symfony/config": "^4.3.4|^5.0",
         "symfony/dependency-injection": "^4.4|^5.0",
         "symfony/error-renderer": "^4.4|^5.0",
         "symfony/http-foundation": "^4.3|^5.0",
         "symfony/http-kernel": "^4.4|^5.0",
-=======
-        "symfony/cache": "~4.3",
-        "symfony/config": "^4.3.4",
-        "symfony/debug": "~4.0",
-        "symfony/dependency-injection": "^4.3",
-        "symfony/http-foundation": "^4.3",
-        "symfony/http-kernel": "^4.3",
->>>>>>> f3f6b584
         "symfony/polyfill-mbstring": "~1.0",
         "symfony/filesystem": "^3.4|^4.0|^5.0",
         "symfony/finder": "^3.4|^4.0|^5.0",
