<?php

/*
 * This file is part of the Symfony package.
 *
 * (c) Fabien Potencier <fabien@symfony.com>
 *
 * For the full copyright and license information, please view the LICENSE
 * file that was distributed with this source code.
 */

namespace Symfony\Bundle\FrameworkBundle\Translation;

use Psr\Container\ContainerInterface;
use Symfony\Component\HttpKernel\CacheWarmer\WarmableInterface;
use Symfony\Component\Translation\Translator as BaseTranslator;
use Symfony\Component\Translation\Exception\InvalidArgumentException;
use Symfony\Component\Translation\Formatter\MessageFormatterInterface;

/**
 * Translator.
 *
 * @author Fabien Potencier <fabien@symfony.com>
 */
class Translator extends BaseTranslator implements WarmableInterface
{
    protected $container;
    protected $loaderIds;

    protected $options = array(
        'cache_dir' => null,
        'debug' => false,
        'resource_files' => array(),
    );

    /**
     * @var array
     */
    private $resourceLocales;

    /**
     * Holds parameters from addResource() calls so we can defer the actual
     * parent::addResource() calls until initialize() is executed.
     *
     * @var array
     */
    private $resources = array();

    /**
     * Constructor.
     *
     * Available options:
     *
     *   * cache_dir: The cache directory (or null to disable caching)
     *   * debug:     Whether to enable debugging or not (false by default)
     *   * resource_files: List of translation resources available grouped by locale.
     *
     * @param ContainerInterface        $container     A ContainerInterface instance
     * @param MessageFormatterInterface $formatter     The message formatter
     * @param string                    $defaultLocale
     * @param array                     $loaderIds     An array of loader Ids
     * @param array                     $options       An array of options
     *
     * @throws InvalidArgumentException
     */
<<<<<<< HEAD
    public function __construct(ContainerInterface $container, MessageSelector $selector, string $defaultLocale, array $loaderIds = array(), array $options = array())
=======
    public function __construct(ContainerInterface $container, $formatter, $defaultLocale = null, array $loaderIds = array(), array $options = array())
>>>>>>> ade060e8
    {
        $this->container = $container;
        $this->loaderIds = $loaderIds;

        // check option names
        if ($diff = array_diff(array_keys($options), array_keys($this->options))) {
            throw new InvalidArgumentException(sprintf('The Translator does not support the following options: \'%s\'.', implode('\', \'', $diff)));
        }

        $this->options = array_merge($this->options, $options);
        $this->resourceLocales = array_keys($this->options['resource_files']);
        $this->addResourceFiles($this->options['resource_files']);

        parent::__construct($defaultLocale, $formatter, $this->options['cache_dir'], $this->options['debug']);
    }

    /**
     * {@inheritdoc}
     */
    public function warmUp($cacheDir)
    {
        // skip warmUp when translator doesn't use cache
        if (null === $this->options['cache_dir']) {
            return;
        }

        $locales = array_merge($this->getFallbackLocales(), array($this->getLocale()), $this->resourceLocales);
        foreach (array_unique($locales) as $locale) {
            // reset catalogue in case it's already loaded during the dump of the other locales.
            if (isset($this->catalogues[$locale])) {
                unset($this->catalogues[$locale]);
            }

            $this->loadCatalogue($locale);
        }
    }

    public function addResource($format, $resource, $locale, $domain = null)
    {
        $this->resources[] = array($format, $resource, $locale, $domain);
    }

    /**
     * {@inheritdoc}
     */
    protected function initializeCatalogue($locale)
    {
        $this->initialize();
        parent::initializeCatalogue($locale);
    }

    protected function initialize()
    {
        foreach ($this->resources as $key => $params) {
            list($format, $resource, $locale, $domain) = $params;
            parent::addResource($format, $resource, $locale, $domain);
        }
        $this->resources = array();

        foreach ($this->loaderIds as $id => $aliases) {
            foreach ($aliases as $alias) {
                $this->addLoader($alias, $this->container->get($id));
            }
        }
    }

    private function addResourceFiles($filesByLocale)
    {
        foreach ($filesByLocale as $locale => $files) {
            foreach ($files as $key => $file) {
                // filename is domain.locale.format
                list($domain, $locale, $format) = explode('.', basename($file), 3);
                $this->addResource($format, $file, $locale, $domain);
            }
        }
    }
}<|MERGE_RESOLUTION|>--- conflicted
+++ resolved
@@ -63,11 +63,7 @@
      *
      * @throws InvalidArgumentException
      */
-<<<<<<< HEAD
-    public function __construct(ContainerInterface $container, MessageSelector $selector, string $defaultLocale, array $loaderIds = array(), array $options = array())
-=======
-    public function __construct(ContainerInterface $container, $formatter, $defaultLocale = null, array $loaderIds = array(), array $options = array())
->>>>>>> ade060e8
+    public function __construct(ContainerInterface $container, $formatter, string $defaultLocale, array $loaderIds = array(), array $options = array())
     {
         $this->container = $container;
         $this->loaderIds = $loaderIds;
