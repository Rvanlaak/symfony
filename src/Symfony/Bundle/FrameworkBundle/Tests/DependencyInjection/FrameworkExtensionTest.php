<?php

/*
 * This file is part of the Symfony package.
 *
 * (c) Fabien Potencier <fabien@symfony.com>
 *
 * For the full copyright and license information, please view the LICENSE
 * file that was distributed with this source code.
 */

namespace Symfony\Bundle\FrameworkBundle\Tests\DependencyInjection;

use Symfony\Bundle\FrameworkBundle\Tests\TestCase;
use Symfony\Bundle\FrameworkBundle\DependencyInjection\FrameworkExtension;
use Symfony\Component\DependencyInjection\ContainerBuilder;
use Symfony\Component\DependencyInjection\Definition;
use Symfony\Component\DependencyInjection\Loader\ClosureLoader;
use Symfony\Component\DependencyInjection\ParameterBag\ParameterBag;
use Symfony\Component\DependencyInjection\Reference;
use Symfony\Component\Validator\Validation;

abstract class FrameworkExtensionTest extends TestCase
{
    abstract protected function loadFromFile(ContainerBuilder $container, $file);

    public function testCsrfProtection()
    {
        $container = $this->createContainerFromFile('full');

        $def = $container->getDefinition('form.type_extension.csrf');

        $this->assertTrue($container->getParameter('form.type_extension.csrf.enabled'));
        $this->assertEquals('%form.type_extension.csrf.enabled%', $def->getArgument(1));
        $this->assertEquals('_csrf', $container->getParameter('form.type_extension.csrf.field_name'));
        $this->assertEquals('%form.type_extension.csrf.field_name%', $def->getArgument(2));
    }

    public function testPropertyAccessWithDefaultValue()
    {
        $container = $this->createContainerFromFile('full');

        $def = $container->getDefinition('property_accessor');
        $this->assertFalse($def->getArgument(0));
        $this->assertFalse($def->getArgument(1));
    }

    public function testPropertyAccessWithOverriddenValues()
    {
        $container = $this->createContainerFromFile('property_accessor');
        $def = $container->getDefinition('property_accessor');
        $this->assertTrue($def->getArgument(0));
        $this->assertTrue($def->getArgument(1));
    }

    /**
     * @expectedException \LogicException
     * @expectedExceptionMessage CSRF protection needs sessions to be enabled.
     */
    public function testCsrfProtectionNeedsSessionToBeEnabled()
    {
        $this->createContainerFromFile('csrf_needs_session');
    }

    public function testCsrfProtectionForFormsEnablesCsrfProtectionAutomatically()
    {
        $container = $this->createContainerFromFile('csrf');

        $this->assertTrue($container->hasDefinition('security.csrf.token_manager'));
    }

    public function testSecureRandomIsAvailableIfCsrfIsDisabled()
    {
        $container = $this->createContainerFromFile('csrf_disabled');

        $this->assertTrue($container->hasDefinition('security.secure_random'));
    }

    public function testProxies()
    {
        $container = $this->createContainerFromFile('full');

        $this->assertEquals(array('127.0.0.1', '10.0.0.1'), $container->getParameter('kernel.trusted_proxies'));
    }

    public function testHttpMethodOverride()
    {
        $container = $this->createContainerFromFile('full');

        $this->assertFalse($container->getParameter('kernel.http_method_override'));
    }

    public function testEsi()
    {
        $container = $this->createContainerFromFile('full');

        $this->assertTrue($container->hasDefinition('esi'), '->registerEsiConfiguration() loads esi.xml');
    }

    public function testEnabledProfiler()
    {
        $container = $this->createContainerFromFile('profiler');

        $this->assertTrue($container->hasDefinition('profiler'), '->registerProfilerConfiguration() loads profiling.xml');
        $this->assertTrue($container->hasDefinition('data_collector.config'), '->registerProfilerConfiguration() loads collectors.xml');
    }

    public function testDisabledProfiler()
    {
        $container = $this->createContainerFromFile('full');

        $this->assertFalse($container->hasDefinition('profiler'), '->registerProfilerConfiguration() does not load profiling.xml');
        $this->assertFalse($container->hasDefinition('data_collector.config'), '->registerProfilerConfiguration() does not load collectors.xml');
    }

    public function testRouter()
    {
        $container = $this->createContainerFromFile('full');

        $this->assertTrue($container->has('router'), '->registerRouterConfiguration() loads routing.xml');
        $arguments = $container->findDefinition('router')->getArguments();
        $this->assertEquals($container->getParameter('kernel.root_dir').'/config/routing.xml', $container->getParameter('router.resource'), '->registerRouterConfiguration() sets routing resource');
        $this->assertEquals('%router.resource%', $arguments[1], '->registerRouterConfiguration() sets routing resource');
        $this->assertEquals('xml', $arguments[2]['resource_type'], '->registerRouterConfiguration() sets routing resource type');
    }

    /**
     * @expectedException \Symfony\Component\Config\Definition\Exception\InvalidConfigurationException
     */
    public function testRouterRequiresResourceOption()
    {
        $container = $this->createContainer();
        $loader = new FrameworkExtension();
        $loader->load(array(array('router' => true)), $container);
    }

    public function testSession()
    {
        $container = $this->createContainerFromFile('full');

        $this->assertTrue($container->hasDefinition('session'), '->registerSessionConfiguration() loads session.xml');
        $this->assertEquals('fr', $container->getParameter('kernel.default_locale'));
        $this->assertEquals('session.storage.native', (string) $container->getAlias('session.storage'));
        $this->assertEquals('session.handler.native_file', (string) $container->getAlias('session.handler'));

        $options = $container->getParameter('session.storage.options');
        $this->assertEquals('_SYMFONY', $options['name']);
        $this->assertEquals(86400, $options['cookie_lifetime']);
        $this->assertEquals('/', $options['cookie_path']);
        $this->assertEquals('example.com', $options['cookie_domain']);
        $this->assertTrue($options['cookie_secure']);
        $this->assertTrue($options['cookie_httponly']);
        $this->assertEquals(108, $options['gc_divisor']);
        $this->assertEquals(1, $options['gc_probability']);
        $this->assertEquals(90000, $options['gc_maxlifetime']);

        $this->assertEquals('/path/to/sessions', $container->getParameter('session.save_path'));
    }

    public function testNullSessionHandler()
    {
        $container = $this->createContainerFromFile('session');

        $this->assertTrue($container->hasDefinition('session'), '->registerSessionConfiguration() loads session.xml');
        $this->assertNull($container->getDefinition('session.storage.native')->getArgument(1));
        $this->assertNull($container->getDefinition('session.storage.php_bridge')->getArgument(0));
    }

    public function testRequest()
    {
        $container = $this->createContainerFromFile('full');

        $this->assertTrue($container->hasDefinition('request.add_request_formats_listener'), '->registerRequestConfiguration() loads request.xml');
        $listenerDef = $container->getDefinition('request.add_request_formats_listener');
        $this->assertEquals(array('csv' => array('text/csv', 'text/plain'), 'pdf' => array('application/pdf')), $listenerDef->getArgument(0));
    }

    public function testEmptyRequestFormats()
    {
        $container = $this->createContainerFromFile('request');

        $this->assertFalse($container->hasDefinition('request.add_request_formats_listener'), '->registerRequestConfiguration() does not load request.xml when no request formats are defined');
    }

    public function testTemplating()
    {
        $container = $this->createContainerFromFile('full');

        $this->assertTrue($container->hasDefinition('templating.name_parser'), '->registerTemplatingConfiguration() loads templating.xml');

        $this->assertEquals('templating.engine.delegating', (string) $container->getAlias('templating'), '->registerTemplatingConfiguration() configures delegating loader if multiple engines are provided');

        $this->assertEquals($container->getDefinition('templating.loader.chain'), $container->getDefinition('templating.loader.wrapped'), '->registerTemplatingConfiguration() configures loader chain if multiple loaders are provided');

        $this->assertEquals($container->getDefinition('templating.loader'), $container->getDefinition('templating.loader.cache'), '->registerTemplatingConfiguration() configures the loader to use cache');

        $this->assertEquals('%templating.loader.cache.path%', $container->getDefinition('templating.loader.cache')->getArgument(1));
        $this->assertEquals('/path/to/cache', $container->getParameter('templating.loader.cache.path'));

        $this->assertEquals(array('php', 'twig'), $container->getParameter('templating.engines'), '->registerTemplatingConfiguration() sets a templating.engines parameter');

        $this->assertEquals(array('FrameworkBundle:Form', 'theme1', 'theme2'), $container->getParameter('templating.helper.form.resources'), '->registerTemplatingConfiguration() registers the theme and adds the base theme');
        $this->assertEquals('global_hinclude_template', $container->getParameter('fragment.renderer.hinclude.global_template'), '->registerTemplatingConfiguration() registers the global hinclude.js template');
    }

<<<<<<< HEAD
    public function testAssets()
=======
    /**
     * @group legacy
     */
    public function testLegacyTemplatingAssets()
>>>>>>> eb728c5e
    {
        $container = $this->createContainerFromFile('assets');
        $packages = $container->getDefinition('assets.packages');

        // default package
        $defaultPackage = $container->getDefinition($packages->getArgument(0));
        $this->assertUrlPackage($container, $defaultPackage, array('http://cdn.example.com'), 'SomeVersionScheme', '%%s?version=%%s');

        // packages
        $packages = $packages->getArgument(1);
        $this->assertCount(4, $packages);

        $package = $container->getDefinition($packages['images_path']);
        $this->assertPathPackage($container, $package, '/foo', 'SomeVersionScheme', '%%s?version=%%s');

        $package = $container->getDefinition($packages['images']);
        $this->assertUrlPackage($container, $package, array('http://images1.example.com', 'http://images2.example.com'), '1.0.0', '%%s?version=%%s');

        $package = $container->getDefinition($packages['foo']);
        $this->assertPathPackage($container, $package, '', '1.0.0', '%%s-%%s');

        $package = $container->getDefinition($packages['bar']);
        $this->assertUrlPackage($container, $package, array('https://bar2.example.com'), 'SomeVersionScheme', '%%s?version=%%s');
    }

    public function testTranslator()
    {
        $container = $this->createContainerFromFile('full');
        $this->assertTrue($container->hasDefinition('translator.default'), '->registerTranslatorConfiguration() loads translation.xml');
        $this->assertEquals('translator.default', (string) $container->getAlias('translator'), '->registerTranslatorConfiguration() redefines translator service from identity to real translator');
        $resources = $container->getDefinition('translator.default')->getArgument(4);

        $files = array_map(function ($resource) { return realpath($resource); }, $resources['en']);
        $ref = new \ReflectionClass('Symfony\Component\Validator\Validation');
        $this->assertContains(
            strtr(dirname($ref->getFileName()).'/Resources/translations/validators.en.xlf', '/', DIRECTORY_SEPARATOR),
            $files,
            '->registerTranslatorConfiguration() finds Validator translation resources'
        );
        $ref = new \ReflectionClass('Symfony\Component\Form\Form');
        $this->assertContains(
            strtr(dirname($ref->getFileName()).'/Resources/translations/validators.en.xlf', '/', DIRECTORY_SEPARATOR),
            $files,
            '->registerTranslatorConfiguration() finds Form translation resources'
        );
        $ref = new \ReflectionClass('Symfony\Component\Security\Core\Security');
        $this->assertContains(
            strtr(dirname($ref->getFileName()).'/Resources/translations/security.en.xlf', '/', DIRECTORY_SEPARATOR),
            $files,
            '->registerTranslatorConfiguration() finds Security translation resources'
        );

        $calls = $container->getDefinition('translator.default')->getMethodCalls();
        $this->assertEquals(array('fr'), $calls[0][1][0]);
    }

    public function testTranslatorMultipleFallbacks()
    {
        $container = $this->createContainerFromFile('translator_fallbacks');

        $calls = $container->getDefinition('translator.default')->getMethodCalls();
        $this->assertEquals(array('en', 'fr'), $calls[0][1][0]);
    }

    /**
     * @expectedException \Symfony\Component\Config\Definition\Exception\InvalidConfigurationException
     */
    public function testTemplatingRequiresAtLeastOneEngine()
    {
        $container = $this->createContainer();
        $loader = new FrameworkExtension();
        $loader->load(array(array('templating' => null)), $container);
    }

    public function testValidation()
    {
        $container = $this->createContainerFromFile('full');

        $ref = new \ReflectionClass('Symfony\Component\Form\Form');
        $xmlMappings = array(realpath(dirname($ref->getFileName()).'/Resources/config/validation.xml'));

        $calls = $container->getDefinition('validator.builder')->getMethodCalls();

        $this->assertCount(7, $calls);
        $this->assertSame('setConstraintValidatorFactory', $calls[0][0]);
        $this->assertEquals(array(new Reference('validator.validator_factory')), $calls[0][1]);
        $this->assertSame('setTranslator', $calls[1][0]);
        $this->assertEquals(array(new Reference('translator')), $calls[1][1]);
        $this->assertSame('setTranslationDomain', $calls[2][0]);
        $this->assertSame(array('%validator.translation_domain%'), $calls[2][1]);
        $this->assertSame('addXmlMappings', $calls[3][0]);
        $this->assertSame(array($xmlMappings), $calls[3][1]);
        $this->assertSame('addMethodMapping', $calls[4][0]);
        $this->assertSame(array('loadValidatorMetadata'), $calls[4][1]);
        $this->assertSame('setMetadataCache', $calls[5][0]);
        $this->assertEquals(array(new Reference('validator.mapping.cache.apc')), $calls[5][1]);
        $this->assertSame('setApiVersion', $calls[6][0]);
        $this->assertEquals(array(Validation::API_VERSION_2_5_BC), $calls[6][1]);
    }

    /**
     * @group legacy
     */
    public function testLegacyFullyConfiguredValidationService()
    {
        $this->iniSet('error_reporting', -1 & ~E_USER_DEPRECATED);

        if (!extension_loaded('apc')) {
            $this->markTestSkipped('The apc extension is not available.');
        }

        $container = $this->createContainerFromFile('full');

        $this->assertInstanceOf('Symfony\Component\Validator\ValidatorInterface', $container->get('validator'));
    }

    public function testValidationService()
    {
        $container = $this->createContainerFromFile('validation_annotations');

        $this->assertInstanceOf('Symfony\Component\Validator\ValidatorInterface', $container->get('validator'));
    }

    public function testAnnotations()
    {
        $container = $this->createContainerFromFile('full');

        $this->assertEquals($container->getParameter('kernel.cache_dir').'/annotations', $container->getDefinition('annotations.file_cache_reader')->getArgument(1));
        $this->assertInstanceOf('Doctrine\Common\Annotations\FileCacheReader', $container->get('annotation_reader'));
    }

    public function testFileLinkFormat()
    {
        $container = $this->createContainerFromFile('full');

        $this->assertEquals('file%link%format', $container->getParameter('templating.helper.code.file_link_format'));
    }

    public function testValidationAnnotations()
    {
        $container = $this->createContainerFromFile('validation_annotations');

        $calls = $container->getDefinition('validator.builder')->getMethodCalls();

        $this->assertCount(7, $calls);
        $this->assertSame('enableAnnotationMapping', $calls[4][0]);
        $this->assertEquals(array(new Reference('annotation_reader')), $calls[4][1]);
        $this->assertSame('addMethodMapping', $calls[5][0]);
        $this->assertSame(array('loadValidatorMetadata'), $calls[5][1]);
        // no cache this time
    }

    public function testValidationPaths()
    {
        require_once __DIR__."/Fixtures/TestBundle/TestBundle.php";

        $container = $this->createContainerFromFile('validation_annotations', array(
            'kernel.bundles' => array('TestBundle' => 'Symfony\Bundle\FrameworkBundle\Tests\TestBundle'),
        ));

        $calls = $container->getDefinition('validator.builder')->getMethodCalls();

        $this->assertCount(8, $calls);
        $this->assertSame('addXmlMappings', $calls[3][0]);
        $this->assertSame('addYamlMappings', $calls[4][0]);
        $this->assertSame('enableAnnotationMapping', $calls[5][0]);
        $this->assertSame('addMethodMapping', $calls[6][0]);
        $this->assertSame(array('loadValidatorMetadata'), $calls[6][1]);

        $xmlMappings = $calls[3][1][0];
        $this->assertCount(2, $xmlMappings);
        $this->assertStringEndsWith('Component'.DIRECTORY_SEPARATOR.'Form/Resources/config/validation.xml', $xmlMappings[0]);
        $this->assertStringEndsWith('TestBundle'.DIRECTORY_SEPARATOR.'Resources'.DIRECTORY_SEPARATOR.'config'.DIRECTORY_SEPARATOR.'validation.xml', $xmlMappings[1]);

        $yamlMappings = $calls[4][1][0];
        $this->assertCount(1, $yamlMappings);
        $this->assertStringEndsWith('TestBundle'.DIRECTORY_SEPARATOR.'Resources'.DIRECTORY_SEPARATOR.'config'.DIRECTORY_SEPARATOR.'validation.yml', $yamlMappings[0]);
    }

    public function testValidationNoStaticMethod()
    {
        $container = $this->createContainerFromFile('validation_no_static_method');

        $calls = $container->getDefinition('validator.builder')->getMethodCalls();

        $this->assertCount(5, $calls);
        $this->assertSame('addXmlMappings', $calls[3][0]);
        // no cache, no annotations, no static methods
    }

    public function testValidation2Dot5Api()
    {
        $container = $this->createContainerFromFile('validation_2_5_api');

        $calls = $container->getDefinition('validator.builder')->getMethodCalls();

        $this->assertCount(6, $calls);
        $this->assertSame('addXmlMappings', $calls[3][0]);
        $this->assertSame('addMethodMapping', $calls[4][0]);
        $this->assertSame(array('loadValidatorMetadata'), $calls[4][1]);
        $this->assertSame('setApiVersion', $calls[5][0]);
        $this->assertSame(array(Validation::API_VERSION_2_5), $calls[5][1]);
        $this->assertSame('Symfony\Component\Validator\Validator\ValidatorInterface', $container->getParameter('validator.class'));
        // no cache, no annotations
    }

    public function testValidation2Dot5BcApi()
    {
        $container = $this->createContainerFromFile('validation_2_5_bc_api');

        $calls = $container->getDefinition('validator.builder')->getMethodCalls();

        $this->assertCount(6, $calls);
        $this->assertSame('addXmlMappings', $calls[3][0]);
        $this->assertSame('addMethodMapping', $calls[4][0]);
        $this->assertSame(array('loadValidatorMetadata'), $calls[4][1]);
        $this->assertSame('setApiVersion', $calls[5][0]);
        $this->assertSame(array(Validation::API_VERSION_2_5_BC), $calls[5][1]);
        $this->assertSame('Symfony\Component\Validator\ValidatorInterface', $container->getParameter('validator.class'));
        // no cache, no annotations
    }

    public function testValidationImplicitApi()
    {
        $container = $this->createContainerFromFile('validation_implicit_api');

        $calls = $container->getDefinition('validator.builder')->getMethodCalls();

        $this->assertCount(6, $calls);
        $this->assertSame('addXmlMappings', $calls[3][0]);
        $this->assertSame('addMethodMapping', $calls[4][0]);
        $this->assertSame(array('loadValidatorMetadata'), $calls[4][1]);
        $this->assertSame('setApiVersion', $calls[5][0]);
        // no cache, no annotations

        $this->assertSame(array(Validation::API_VERSION_2_5_BC), $calls[5][1]);
    }

    /**
     * This feature is equivalent to the implicit api, only that the "api"
     * key is explicitly set to "auto".
     */
    public function testValidationAutoApi()
    {
        $container = $this->createContainerFromFile('validation_auto_api');

        $calls = $container->getDefinition('validator.builder')->getMethodCalls();

        $this->assertCount(6, $calls);
        $this->assertSame('addXmlMappings', $calls[3][0]);
        $this->assertSame('addMethodMapping', $calls[4][0]);
        $this->assertSame(array('loadValidatorMetadata'), $calls[4][1]);
        $this->assertSame('setApiVersion', $calls[5][0]);
        // no cache, no annotations

        $this->assertSame(array(Validation::API_VERSION_2_5_BC), $calls[5][1]);
    }

    public function testFormsCanBeEnabledWithoutCsrfProtection()
    {
        $container = $this->createContainerFromFile('form_no_csrf');

        $this->assertFalse($container->getParameter('form.type_extension.csrf.enabled'));
    }

    /**
     * @group legacy
     */
    public function testLegacyFormCsrfFieldNameCanBeSetUnderCsrfSettings()
    {
        $this->iniSet('error_reporting', -1 & ~E_USER_DEPRECATED);

        $container = $this->createContainerFromFile('form_csrf_sets_field_name');

        $this->assertTrue($container->getParameter('form.type_extension.csrf.enabled'));
        $this->assertEquals('_custom', $container->getParameter('form.type_extension.csrf.field_name'));
    }

    /**
     * @group legacy
     */
    public function testLegacyFormCsrfFieldNameUnderFormSettingsTakesPrecedence()
    {
        $this->iniSet('error_reporting', -1 & ~E_USER_DEPRECATED);

        $container = $this->createContainerFromFile('form_csrf_under_form_sets_field_name');

        $this->assertTrue($container->getParameter('form.type_extension.csrf.enabled'));
        $this->assertEquals('_custom_form', $container->getParameter('form.type_extension.csrf.field_name'));
    }

    public function testStopwatchEnabledWithDebugModeEnabled()
    {
        $container = $this->createContainerFromFile('default_config', array(
            'kernel.container_class' => 'foo',
            'kernel.debug' => true,
        ));

        $this->assertTrue($container->has('debug.stopwatch'));
    }

    public function testStopwatchEnabledWithDebugModeDisabled()
    {
        $container = $this->createContainerFromFile('default_config', array(
            'kernel.container_class' => 'foo',
        ));

        $this->assertTrue($container->has('debug.stopwatch'));
    }

    protected function createContainer(array $data = array())
    {
        return new ContainerBuilder(new ParameterBag(array_merge(array(
            'kernel.bundles' => array('FrameworkBundle' => 'Symfony\\Bundle\\FrameworkBundle\\FrameworkBundle'),
            'kernel.cache_dir' => __DIR__,
            'kernel.debug' => false,
            'kernel.environment' => 'test',
            'kernel.name' => 'kernel',
            'kernel.root_dir' => __DIR__,
        ), $data)));
    }

    protected function createContainerFromFile($file, $data = array())
    {
        $container = $this->createContainer($data);
        $container->registerExtension(new FrameworkExtension());
        $this->loadFromFile($container, $file);

        $container->getCompilerPassConfig()->setOptimizationPasses(array());
        $container->getCompilerPassConfig()->setRemovingPasses(array());
        $container->compile();

        return $container;
    }

    protected function createContainerFromClosure($closure, $data = array())
    {
        $container = $this->createContainer($data);
        $container->registerExtension(new FrameworkExtension());
        $loader = new ClosureLoader($container);
        $loader->load($closure);

        $container->getCompilerPassConfig()->setOptimizationPasses(array());
        $container->getCompilerPassConfig()->setRemovingPasses(array());
        $container->compile();

        return $container;
    }

    private function assertPathPackage(ContainerBuilder $container, Definition $package, $basePath, $version, $format)
    {
        $this->assertEquals('assets.path_package', $package->getParent());
        $this->assertEquals($basePath, $package->getArgument(0));
        $this->assertVersionStrategy($container, $package->getArgument(1), $version, $format);
    }

    private function assertUrlPackage(ContainerBuilder $container, Definition $package, $baseUrls, $version, $format)
    {
        $this->assertEquals('assets.url_package', $package->getParent());
        $this->assertEquals($baseUrls, $package->getArgument(0));
        $this->assertVersionStrategy($container, $package->getArgument(1), $version, $format);
    }

    private function assertVersionStrategy(ContainerBuilder $container, Reference $reference, $version, $format)
    {
        $versionStrategy = $container->getDefinition($reference);
        if (null === $version) {
            $this->assertEquals('assets.empty_version_strategy', (string) $reference);
        } else {
            $this->assertEquals('assets.static_version_strategy', $versionStrategy->getParent());
            $this->assertEquals($version, $versionStrategy->getArgument(0));
            $this->assertEquals($format, $versionStrategy->getArgument(1));
        }
    }
}<|MERGE_RESOLUTION|>--- conflicted
+++ resolved
@@ -203,14 +203,7 @@
         $this->assertEquals('global_hinclude_template', $container->getParameter('fragment.renderer.hinclude.global_template'), '->registerTemplatingConfiguration() registers the global hinclude.js template');
     }
 
-<<<<<<< HEAD
     public function testAssets()
-=======
-    /**
-     * @group legacy
-     */
-    public function testLegacyTemplatingAssets()
->>>>>>> eb728c5e
     {
         $container = $this->createContainerFromFile('assets');
         $packages = $container->getDefinition('assets.packages');
