--- conflicted
+++ resolved
@@ -444,7 +444,6 @@
         $this->assertEquals(new Reference('serializer.name_converter.camel_case_to_snake_case'), $container->getDefinition('serializer.normalizer.object')->getArgument(1));
     }
 
-<<<<<<< HEAD
     public function testRegisterSerializerExtractor()
     {
         $container = $this->createContainerFromFile('full');
@@ -500,7 +499,8 @@
 
         $this->assertEquals(JsonSerializableNormalizer::class, $definition->getClass());
         $this->assertEquals(-900, $tag[0]['priority']);
-=======
+    }
+
     public function testObjectNormalizerRegistered()
     {
         $container = $this->createContainerFromFile('full');
@@ -510,7 +510,6 @@
 
         $this->assertEquals('Symfony\Component\Serializer\Normalizer\ObjectNormalizer', $definition->getClass());
         $this->assertEquals(-1000, $tag[0]['priority']);
->>>>>>> 897d813f
     }
 
     public function testAssetHelperWhenAssetsAreEnabled()
