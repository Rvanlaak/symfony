<?xml version="1.0" ?>

<container xmlns="http://symfony.com/schema/dic/services"
    xmlns:xsi="http://www.w3.org/2001/XMLSchema-instance"
    xmlns:framework="http://symfony.com/schema/dic/symfony"
    xsi:schemaLocation="http://symfony.com/schema/dic/services http://symfony.com/schema/dic/services/services-1.0.xsd
                        http://symfony.com/schema/dic/symfony http://symfony.com/schema/dic/symfony/symfony-1.0.xsd">

    <framework:config secret="s3cr3t" ide="file%%link%%format" default-locale="fr" trusted-proxies="127.0.0.1, 10.0.0.1" http-method-override="false">
        <framework:csrf-protection enabled="true" />
        <framework:form>
            <framework:csrf-protection field-name="_csrf"/>
        </framework:form>
        <framework:esi enabled="true" />
        <framework:profiler only-exceptions="true" enabled="false" />
        <framework:router resource="%kernel.root_dir%/config/routing.xml" type="xml" />
<<<<<<< HEAD
        <framework:session gc-maxlifetime="90000" gc-probability="1" gc-divisor="108" storage-id="session.storage.native" handler-id="session.handler.native_file" name="_SYMFONY" cookie-lifetime="86400" cookie-path="/" cookie-domain="example.com" cookie-secure="true" cookie-httponly="false" save-path="/path/to/sessions" />
=======
        <framework:session gc-maxlifetime="90000" gc-probability="1" gc-divisor="108" storage-id="session.storage.native" handler-id="session.handler.native_file" name="_SYMFONY" cookie-lifetime="86400" cookie-path="/" cookie-domain="example.com" cookie-secure="true" cookie-httponly="true" use-cookies="true" save-path="/path/to/sessions" />
>>>>>>> 08bf50ab
        <framework:request>
            <framework:format name="csv">
                <framework:mime-type>text/csv</framework:mime-type>
                <framework:mime-type>text/plain</framework:mime-type>
            </framework:format>
            <framework:format name="pdf">
                <framework:mime-type>application/pdf</framework:mime-type>
            </framework:format>
        </framework:request>
        <framework:templating cache="/path/to/cache" hinclude-default-template="global_hinclude_template">
            <framework:loader>loader.foo</framework:loader>
            <framework:loader>loader.bar</framework:loader>
            <framework:engine>php</framework:engine>
            <framework:engine>twig</framework:engine>
            <framework:form>
                 <framework:resource>theme1</framework:resource>
                 <framework:resource>theme2</framework:resource>
            </framework:form>
        </framework:templating>
        <framework:translator enabled="true" fallback="fr" logging="true">
            <framework:path>%kernel.root_dir%/Fixtures/translations</framework:path>
        </framework:translator>
        <framework:validation enabled="true" cache="apc" />
        <framework:annotations cache="file" debug="true" file-cache-dir="%kernel.cache_dir%/annotations" />
        <framework:serializer enabled="true" enable-annotations="true" cache="serializer.mapping.cache.apc" name-converter="serializer.name_converter.camel_case_to_snake_case" />
    </framework:config>
</container><|MERGE_RESOLUTION|>--- conflicted
+++ resolved
@@ -14,11 +14,7 @@
         <framework:esi enabled="true" />
         <framework:profiler only-exceptions="true" enabled="false" />
         <framework:router resource="%kernel.root_dir%/config/routing.xml" type="xml" />
-<<<<<<< HEAD
-        <framework:session gc-maxlifetime="90000" gc-probability="1" gc-divisor="108" storage-id="session.storage.native" handler-id="session.handler.native_file" name="_SYMFONY" cookie-lifetime="86400" cookie-path="/" cookie-domain="example.com" cookie-secure="true" cookie-httponly="false" save-path="/path/to/sessions" />
-=======
-        <framework:session gc-maxlifetime="90000" gc-probability="1" gc-divisor="108" storage-id="session.storage.native" handler-id="session.handler.native_file" name="_SYMFONY" cookie-lifetime="86400" cookie-path="/" cookie-domain="example.com" cookie-secure="true" cookie-httponly="true" use-cookies="true" save-path="/path/to/sessions" />
->>>>>>> 08bf50ab
+        <framework:session gc-maxlifetime="90000" gc-probability="1" gc-divisor="108" storage-id="session.storage.native" handler-id="session.handler.native_file" name="_SYMFONY" cookie-lifetime="86400" cookie-path="/" cookie-domain="example.com" cookie-secure="true" cookie-httponly="false" use-cookies="true" save-path="/path/to/sessions" />
         <framework:request>
             <framework:format name="csv">
                 <framework:mime-type>text/csv</framework:mime-type>
