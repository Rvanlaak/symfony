<?php

/*
 * This file is part of the Symfony package.
 *
 * (c) Fabien Potencier <fabien@symfony.com>
 *
 * For the full copyright and license information, please view the LICENSE
 * file that was distributed with this source code.
 */

namespace Symfony\Bundle\FrameworkBundle\Tests\Console\Descriptor;

use Symfony\Bundle\FrameworkBundle\Console\Descriptor\TextDescriptor;
use Symfony\Component\HttpKernel\Debug\FileLinkFormatter;
use Symfony\Component\Routing\Route;

class TextDescriptorTest extends AbstractDescriptorTest
{
<<<<<<< HEAD
    private $fileLinkFormatter = null;
    private $colSize;

    protected function setUp(): void
    {
        $this->colSize = getenv('COLUMNS');
        putenv('COLUMNS='.(119 + \strlen(\PHP_EOL)));
    }

    protected function tearDown(): void
    {
        putenv($this->colSize ? 'COLUMNS='.$this->colSize : 'COLUMNS');
    }

=======
>>>>>>> c6193bf8
    protected function getDescriptor()
    {
        return new TextDescriptor($this->fileLinkFormatter);
    }

    protected function getFormat()
    {
        return 'txt';
    }

    public function getDescribeRouteWithControllerLinkTestData()
    {
        $getDescribeData = $this->getDescribeRouteTestData();

        foreach ($getDescribeData as $key => &$data) {
            $routeStub = $data[0];
            $routeStub->setDefault('_controller', sprintf('%s::%s', MyController::class, '__invoke'));
            $file = $data[2];
            $file = preg_replace('#(\..*?)$#', '_link$1', $file);
            $data = file_get_contents(__DIR__.'/../../Fixtures/Descriptor/'.$file);
            $data = [$routeStub, $data, $file];
        }

        return $getDescribeData;
    }

    /** @dataProvider getDescribeRouteWithControllerLinkTestData */
    public function testDescribeRouteWithControllerLink(Route $route, $expectedDescription)
    {
        $this->fileLinkFormatter = new FileLinkFormatter('myeditor://open?file=%f&line=%l');
        parent::testDescribeRoute($route, str_replace('[:file:]', __FILE__, $expectedDescription));
    }
}

class MyController
{
    public function __invoke()
    {
    }
}<|MERGE_RESOLUTION|>--- conflicted
+++ resolved
@@ -17,23 +17,8 @@
 
 class TextDescriptorTest extends AbstractDescriptorTest
 {
-<<<<<<< HEAD
     private $fileLinkFormatter = null;
-    private $colSize;
 
-    protected function setUp(): void
-    {
-        $this->colSize = getenv('COLUMNS');
-        putenv('COLUMNS='.(119 + \strlen(\PHP_EOL)));
-    }
-
-    protected function tearDown(): void
-    {
-        putenv($this->colSize ? 'COLUMNS='.$this->colSize : 'COLUMNS');
-    }
-
-=======
->>>>>>> c6193bf8
     protected function getDescriptor()
     {
         return new TextDescriptor($this->fileLinkFormatter);
