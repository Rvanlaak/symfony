--- conflicted
+++ resolved
@@ -14,10 +14,7 @@
 use Symfony\Bundle\FrameworkBundle\Controller\TemplateController;
 use Symfony\Bundle\FrameworkBundle\Tests\TestCase;
 use Twig\Environment;
-<<<<<<< HEAD
 use Twig\Loader\ArrayLoader;
-=======
->>>>>>> 22b1eb40
 
 /**
  * @author Kévin Dunglas <dunglas@gmail.com>
@@ -26,11 +23,7 @@
 {
     public function testTwig()
     {
-<<<<<<< HEAD
-        $twig = $this->getMockBuilder(Environment::class)->disableOriginalConstructor()->getMock();
-=======
         $twig = $this->createMock(Environment::class);
->>>>>>> 22b1eb40
         $twig->expects($this->exactly(2))->method('render')->willReturn('bar');
 
         $controller = new TemplateController($twig);
@@ -39,25 +32,7 @@
         $this->assertEquals('bar', $controller('mytemplate')->getContent());
     }
 
-<<<<<<< HEAD
     public function testNoTwig()
-=======
-    /**
-     * @group legacy
-     */
-    public function testTemplating()
-    {
-        $templating = $this->createMock(EngineInterface::class);
-        $templating->expects($this->exactly(2))->method('render')->willReturn('bar');
-
-        $controller = new TemplateController(null, $templating);
-
-        $this->assertEquals('bar', $controller->templateAction('mytemplate')->getContent());
-        $this->assertEquals('bar', $controller('mytemplate')->getContent());
-    }
-
-    public function testNoTwigNorTemplating()
->>>>>>> 22b1eb40
     {
         $this->expectException(\LogicException::class);
         $this->expectExceptionMessage('You can not use the TemplateController if the Twig Bundle is not available.');
