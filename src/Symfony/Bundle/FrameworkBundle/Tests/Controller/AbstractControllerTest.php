<?php

/*
 * This file is part of the Symfony package.
 *
 * (c) Fabien Potencier <fabien@symfony.com>
 *
 * For the full copyright and license information, please view the LICENSE
 * file that was distributed with this source code.
 */

namespace Symfony\Bundle\FrameworkBundle\Tests\Controller;

use Doctrine\Persistence\ManagerRegistry;
use Symfony\Bundle\FrameworkBundle\Controller\AbstractController;
use Symfony\Bundle\FrameworkBundle\Tests\TestCase;
use Symfony\Component\DependencyInjection\Container;
use Symfony\Component\DependencyInjection\Exception\ServiceNotFoundException;
use Symfony\Component\DependencyInjection\ParameterBag\ContainerBag;
use Symfony\Component\DependencyInjection\ParameterBag\FrozenParameterBag;
use Symfony\Component\Form\Form;
use Symfony\Component\Form\FormBuilderInterface;
use Symfony\Component\Form\FormConfigInterface;
<<<<<<< HEAD
use Symfony\Component\Form\FormInterface;
use Symfony\Component\Form\FormView;
=======
use Symfony\Component\Form\FormFactoryInterface;
>>>>>>> 0045fc48
use Symfony\Component\HttpFoundation\BinaryFileResponse;
use Symfony\Component\HttpFoundation\File\Exception\FileNotFoundException;
use Symfony\Component\HttpFoundation\File\File;
use Symfony\Component\HttpFoundation\JsonResponse;
use Symfony\Component\HttpFoundation\RedirectResponse;
use Symfony\Component\HttpFoundation\Request;
use Symfony\Component\HttpFoundation\RequestStack;
use Symfony\Component\HttpFoundation\Response;
use Symfony\Component\HttpFoundation\ResponseHeaderBag;
use Symfony\Component\HttpFoundation\Session\Flash\FlashBag;
use Symfony\Component\HttpFoundation\Session\Session;
use Symfony\Component\HttpFoundation\StreamedResponse;
use Symfony\Component\HttpKernel\Exception\NotFoundHttpException;
use Symfony\Component\HttpKernel\HttpKernelInterface;
use Symfony\Component\Security\Core\Authentication\Token\AnonymousToken;
use Symfony\Component\Security\Core\Authentication\Token\Storage\TokenStorage;
use Symfony\Component\Security\Core\Authentication\Token\UsernamePasswordToken;
use Symfony\Component\Security\Core\Authorization\AuthorizationCheckerInterface;
use Symfony\Component\Security\Core\Exception\AccessDeniedException;
use Symfony\Component\Security\Core\User\User;
use Symfony\Component\Security\Csrf\CsrfTokenManagerInterface;
use Symfony\Component\Serializer\SerializerInterface;
use Symfony\Component\Routing\RouterInterface;
use Symfony\Component\WebLink\Link;
use Twig\Environment;

class AbstractControllerTest extends TestCase
{
    protected function createController()
    {
        return new TestAbstractController();
    }

    /**
     * This test protects the default subscribed core services against accidental modification.
     */
    public function testSubscribedServices()
    {
        $subscribed = AbstractController::getSubscribedServices();
        $expectedServices = [
            'router' => '?Symfony\\Component\\Routing\\RouterInterface',
            'request_stack' => '?Symfony\\Component\\HttpFoundation\\RequestStack',
            'http_kernel' => '?Symfony\\Component\\HttpKernel\\HttpKernelInterface',
            'serializer' => '?Symfony\\Component\\Serializer\\SerializerInterface',
            'session' => '?Symfony\\Component\\HttpFoundation\\Session\\SessionInterface',
            'security.authorization_checker' => '?Symfony\\Component\\Security\\Core\\Authorization\\AuthorizationCheckerInterface',
            'twig' => '?Twig\\Environment',
            'doctrine' => '?Doctrine\\Persistence\\ManagerRegistry',
            'form.factory' => '?Symfony\\Component\\Form\\FormFactoryInterface',
            'parameter_bag' => '?Symfony\\Component\\DependencyInjection\\ParameterBag\\ContainerBagInterface',
            'message_bus' => '?Symfony\\Component\\Messenger\\MessageBusInterface',
            'messenger.default_bus' => '?Symfony\\Component\\Messenger\\MessageBusInterface',
            'security.token_storage' => '?Symfony\\Component\\Security\\Core\\Authentication\\Token\\Storage\\TokenStorageInterface',
            'security.csrf.token_manager' => '?Symfony\\Component\\Security\\Csrf\\CsrfTokenManagerInterface',
        ];

        $this->assertEquals($expectedServices, $subscribed, 'Subscribed core services in AbstractController have changed');
    }

    public function testGetParameter()
    {
        if (!class_exists(ContainerBag::class)) {
            $this->markTestSkipped('ContainerBag class does not exist');
        }

        $container = new Container(new FrozenParameterBag(['foo' => 'bar']));
        $container->set('parameter_bag', new ContainerBag($container));

        $controller = $this->createController();
        $controller->setContainer($container);

        $this->assertSame('bar', $controller->getParameter('foo'));
    }

    public function testMissingParameterBag()
    {
        $this->expectException(ServiceNotFoundException::class);
        $this->expectExceptionMessage('TestAbstractController::getParameter()" method is missing a parameter bag');
        $container = new Container();

        $controller = $this->createController();
        $controller->setContainer($container);

        $controller->getParameter('foo');
    }

    public function testForward()
    {
        $request = Request::create('/');
        $request->setLocale('fr');
        $request->setRequestFormat('xml');

        $requestStack = new RequestStack();
        $requestStack->push($request);

        $kernel = $this->createMock(HttpKernelInterface::class);
        $kernel->expects($this->once())->method('handle')->willReturnCallback(function (Request $request) {
            return new Response($request->getRequestFormat().'--'.$request->getLocale());
        });

        $container = new Container();
        $container->set('request_stack', $requestStack);
        $container->set('http_kernel', $kernel);

        $controller = $this->createController();
        $controller->setContainer($container);

        $response = $controller->forward('a_controller');
        $this->assertEquals('xml--fr', $response->getContent());
    }

    public function testGetUser()
    {
        $user = new User('user', 'pass');
        $token = new UsernamePasswordToken($user, 'pass', 'default', ['ROLE_USER']);

        $controller = $this->createController();
        $controller->setContainer($this->getContainerWithTokenStorage($token));

        $this->assertSame($controller->getUser(), $user);
    }

    public function testGetUserAnonymousUserConvertedToNull()
    {
        $token = new AnonymousToken('default', 'anon.');

        $controller = $this->createController();
        $controller->setContainer($this->getContainerWithTokenStorage($token));

        $this->assertNull($controller->getUser());
    }

    public function testGetUserWithEmptyTokenStorage()
    {
        $controller = $this->createController();
        $controller->setContainer($this->getContainerWithTokenStorage(null));

        $this->assertNull($controller->getUser());
    }

    public function testGetUserWithEmptyContainer()
    {
        $this->expectException(\LogicException::class);
        $this->expectExceptionMessage('The SecurityBundle is not registered in your application.');

        $controller = $this->createController();
        $controller->setContainer(new Container());

        $controller->getUser();
    }

    private function getContainerWithTokenStorage($token = null): Container
    {
        $tokenStorage = $this->createMock(TokenStorage::class);
        $tokenStorage
            ->expects($this->once())
            ->method('getToken')
            ->willReturn($token);

        $container = new Container();
        $container->set('security.token_storage', $tokenStorage);

        return $container;
    }

    public function testJson()
    {
        $controller = $this->createController();
        $controller->setContainer(new Container());

        $response = $controller->json([]);
        $this->assertInstanceOf(JsonResponse::class, $response);
        $this->assertEquals('[]', $response->getContent());
    }

    public function testJsonWithSerializer()
    {
        $container = new Container();

        $serializer = $this->createMock(SerializerInterface::class);
        $serializer
            ->expects($this->once())
            ->method('serialize')
            ->with([], 'json', ['json_encode_options' => JsonResponse::DEFAULT_ENCODING_OPTIONS])
            ->willReturn('[]');

        $container->set('serializer', $serializer);

        $controller = $this->createController();
        $controller->setContainer($container);

        $response = $controller->json([]);
        $this->assertInstanceOf(JsonResponse::class, $response);
        $this->assertEquals('[]', $response->getContent());
    }

    public function testJsonWithSerializerContextOverride()
    {
        $container = new Container();

        $serializer = $this->createMock(SerializerInterface::class);
        $serializer
            ->expects($this->once())
            ->method('serialize')
            ->with([], 'json', ['json_encode_options' => 0, 'other' => 'context'])
            ->willReturn('[]');

        $container->set('serializer', $serializer);

        $controller = $this->createController();
        $controller->setContainer($container);

        $response = $controller->json([], 200, [], ['json_encode_options' => 0, 'other' => 'context']);
        $this->assertInstanceOf(JsonResponse::class, $response);
        $this->assertEquals('[]', $response->getContent());
        $response->setEncodingOptions(\JSON_FORCE_OBJECT);
        $this->assertEquals('{}', $response->getContent());
    }

    public function testFile()
    {
        $container = new Container();
        $kernel = $this->createMock(HttpKernelInterface::class);
        $container->set('http_kernel', $kernel);

        $controller = $this->createController();
        $controller->setContainer($container);

        /* @var BinaryFileResponse $response */
        $response = $controller->file(new File(__FILE__));
        $this->assertInstanceOf(BinaryFileResponse::class, $response);
        $this->assertSame(200, $response->getStatusCode());
        if ($response->headers->get('content-type')) {
            $this->assertSame('text/x-php', $response->headers->get('content-type'));
        }
        $this->assertStringContainsString(ResponseHeaderBag::DISPOSITION_ATTACHMENT, $response->headers->get('content-disposition'));
        $this->assertStringContainsString(basename(__FILE__), $response->headers->get('content-disposition'));
    }

    public function testFileAsInline()
    {
        $controller = $this->createController();

        /* @var BinaryFileResponse $response */
        $response = $controller->file(new File(__FILE__), null, ResponseHeaderBag::DISPOSITION_INLINE);

        $this->assertInstanceOf(BinaryFileResponse::class, $response);
        $this->assertSame(200, $response->getStatusCode());
        if ($response->headers->get('content-type')) {
            $this->assertSame('text/x-php', $response->headers->get('content-type'));
        }
        $this->assertStringContainsString(ResponseHeaderBag::DISPOSITION_INLINE, $response->headers->get('content-disposition'));
        $this->assertStringContainsString(basename(__FILE__), $response->headers->get('content-disposition'));
    }

    public function testFileWithOwnFileName()
    {
        $controller = $this->createController();

        /* @var BinaryFileResponse $response */
        $fileName = 'test.php';
        $response = $controller->file(new File(__FILE__), $fileName);

        $this->assertInstanceOf(BinaryFileResponse::class, $response);
        $this->assertSame(200, $response->getStatusCode());
        if ($response->headers->get('content-type')) {
            $this->assertSame('text/x-php', $response->headers->get('content-type'));
        }
        $this->assertStringContainsString(ResponseHeaderBag::DISPOSITION_ATTACHMENT, $response->headers->get('content-disposition'));
        $this->assertStringContainsString($fileName, $response->headers->get('content-disposition'));
    }

    public function testFileWithOwnFileNameAsInline()
    {
        $controller = $this->createController();

        /* @var BinaryFileResponse $response */
        $fileName = 'test.php';
        $response = $controller->file(new File(__FILE__), $fileName, ResponseHeaderBag::DISPOSITION_INLINE);

        $this->assertInstanceOf(BinaryFileResponse::class, $response);
        $this->assertSame(200, $response->getStatusCode());
        if ($response->headers->get('content-type')) {
            $this->assertSame('text/x-php', $response->headers->get('content-type'));
        }
        $this->assertStringContainsString(ResponseHeaderBag::DISPOSITION_INLINE, $response->headers->get('content-disposition'));
        $this->assertStringContainsString($fileName, $response->headers->get('content-disposition'));
    }

    public function testFileFromPath()
    {
        $controller = $this->createController();

        /* @var BinaryFileResponse $response */
        $response = $controller->file(__FILE__);

        $this->assertInstanceOf(BinaryFileResponse::class, $response);
        $this->assertSame(200, $response->getStatusCode());
        if ($response->headers->get('content-type')) {
            $this->assertSame('text/x-php', $response->headers->get('content-type'));
        }
        $this->assertStringContainsString(ResponseHeaderBag::DISPOSITION_ATTACHMENT, $response->headers->get('content-disposition'));
        $this->assertStringContainsString(basename(__FILE__), $response->headers->get('content-disposition'));
    }

    public function testFileFromPathWithCustomizedFileName()
    {
        $controller = $this->createController();

        /* @var BinaryFileResponse $response */
        $response = $controller->file(__FILE__, 'test.php');

        $this->assertInstanceOf(BinaryFileResponse::class, $response);
        $this->assertSame(200, $response->getStatusCode());
        if ($response->headers->get('content-type')) {
            $this->assertSame('text/x-php', $response->headers->get('content-type'));
        }
        $this->assertStringContainsString(ResponseHeaderBag::DISPOSITION_ATTACHMENT, $response->headers->get('content-disposition'));
        $this->assertStringContainsString('test.php', $response->headers->get('content-disposition'));
    }

    public function testFileWhichDoesNotExist()
    {
        $this->expectException(FileNotFoundException::class);

        $controller = $this->createController();

        $controller->file('some-file.txt', 'test.php');
    }

    public function testIsGranted()
    {
        $authorizationChecker = $this->createMock(AuthorizationCheckerInterface::class);
        $authorizationChecker->expects($this->once())->method('isGranted')->willReturn(true);

        $container = new Container();
        $container->set('security.authorization_checker', $authorizationChecker);

        $controller = $this->createController();
        $controller->setContainer($container);

        $this->assertTrue($controller->isGranted('foo'));
    }

    public function testdenyAccessUnlessGranted()
    {
        $this->expectException(AccessDeniedException::class);

        $authorizationChecker = $this->createMock(AuthorizationCheckerInterface::class);
        $authorizationChecker->expects($this->once())->method('isGranted')->willReturn(false);

        $container = new Container();
        $container->set('security.authorization_checker', $authorizationChecker);

        $controller = $this->createController();
        $controller->setContainer($container);

        $controller->denyAccessUnlessGranted('foo');
    }

    public function testRenderViewTwig()
    {
<<<<<<< HEAD
        $twig = $this->getMockBuilder(Environment::class)->disableOriginalConstructor()->getMock();
=======
        $twig = $this->createMock(Environment::class);
>>>>>>> 0045fc48
        $twig->expects($this->once())->method('render')->willReturn('bar');

        $container = new Container();
        $container->set('twig', $twig);

        $controller = $this->createController();
        $controller->setContainer($container);

        $this->assertEquals('bar', $controller->renderView('foo'));
    }

    public function testRenderTwig()
    {
<<<<<<< HEAD
        $twig = $this->getMockBuilder(Environment::class)->disableOriginalConstructor()->getMock();
=======
        $twig = $this->createMock(Environment::class);
>>>>>>> 0045fc48
        $twig->expects($this->once())->method('render')->willReturn('bar');

        $container = new Container();
        $container->set('twig', $twig);

        $controller = $this->createController();
        $controller->setContainer($container);

        $this->assertEquals('bar', $controller->render('foo')->getContent());
    }

    public function testStreamTwig()
    {
<<<<<<< HEAD
        $twig = $this->getMockBuilder(Environment::class)->disableOriginalConstructor()->getMock();
=======
        $twig = $this->createMock(Environment::class);
>>>>>>> 0045fc48

        $container = new Container();
        $container->set('twig', $twig);

        $controller = $this->createController();
        $controller->setContainer($container);

        $this->assertInstanceOf(StreamedResponse::class, $controller->stream('foo'));
    }

    public function testRenderFormTwig()
    {
        $formView = new FormView();

        $form = $this->getMockBuilder(FormInterface::class)->getMock();
        $form->expects($this->once())->method('createView')->willReturn($formView);

        $twig = $this->getMockBuilder(Environment::class)->disableOriginalConstructor()->getMock();
        $twig->expects($this->once())->method('render')->with('foo', ['form' => $formView, 'bar' => 'bar'])->willReturn('bar');

        $container = new Container();
        $container->set('twig', $twig);

        $controller = $this->createController();
        $controller->setContainer($container);

        $response = $controller->renderForm('foo', $form, ['bar' => 'bar']);

        $this->assertTrue($response->isSuccessful());
        $this->assertSame('bar', $response->getContent());
    }

    public function testRenderInvalidFormTwig()
    {
        $formView = new FormView();

        $form = $this->getMockBuilder(FormInterface::class)->getMock();
        $form->expects($this->once())->method('createView')->willReturn($formView);
        $form->expects($this->once())->method('isSubmitted')->willReturn(true);
        $form->expects($this->once())->method('isValid')->willReturn(false);

        $twig = $this->getMockBuilder(Environment::class)->disableOriginalConstructor()->getMock();
        $twig->expects($this->once())->method('render')->with('foo', ['form' => $formView, 'bar' => 'bar'])->willReturn('bar');

        $container = new Container();
        $container->set('twig', $twig);

        $controller = $this->createController();
        $controller->setContainer($container);

        $response = $controller->renderForm('foo', $form, ['bar' => 'bar']);

        $this->assertSame(Response::HTTP_UNPROCESSABLE_ENTITY, $response->getStatusCode());
        $this->assertSame('bar', $response->getContent());
    }

    public function testRedirectToRoute()
    {
        $router = $this->createMock(RouterInterface::class);
        $router->expects($this->once())->method('generate')->willReturn('/foo');

        $container = new Container();
        $container->set('router', $router);

        $controller = $this->createController();
        $controller->setContainer($container);
        $response = $controller->redirectToRoute('foo');

        $this->assertInstanceOf(RedirectResponse::class, $response);
        $this->assertSame('/foo', $response->getTargetUrl());
        $this->assertSame(302, $response->getStatusCode());
    }

    /**
     * @runInSeparateProcess
     */
    public function testAddFlash()
    {
        $flashBag = new FlashBag();
        $session = $this->createMock(Session::class);
        $session->expects($this->once())->method('getFlashBag')->willReturn($flashBag);

        $container = new Container();
        $container->set('session', $session);

        $controller = $this->createController();
        $controller->setContainer($container);
        $controller->addFlash('foo', 'bar');

        $this->assertSame(['bar'], $flashBag->get('foo'));
    }

    public function testCreateAccessDeniedException()
    {
        $controller = $this->createController();

        $this->assertInstanceOf(AccessDeniedException::class, $controller->createAccessDeniedException());
    }

    public function testIsCsrfTokenValid()
    {
        $tokenManager = $this->createMock(CsrfTokenManagerInterface::class);
        $tokenManager->expects($this->once())->method('isTokenValid')->willReturn(true);

        $container = new Container();
        $container->set('security.csrf.token_manager', $tokenManager);

        $controller = $this->createController();
        $controller->setContainer($container);

        $this->assertTrue($controller->isCsrfTokenValid('foo', 'bar'));
    }

    public function testGenerateUrl()
    {
        $router = $this->createMock(RouterInterface::class);
        $router->expects($this->once())->method('generate')->willReturn('/foo');

        $container = new Container();
        $container->set('router', $router);

        $controller = $this->createController();
        $controller->setContainer($container);

        $this->assertEquals('/foo', $controller->generateUrl('foo'));
    }

    public function testRedirect()
    {
        $controller = $this->createController();
        $response = $controller->redirect('https://dunglas.fr', 301);

        $this->assertInstanceOf(RedirectResponse::class, $response);
        $this->assertSame('https://dunglas.fr', $response->getTargetUrl());
        $this->assertSame(301, $response->getStatusCode());
    }

    public function testCreateNotFoundException()
    {
        $controller = $this->createController();

        $this->assertInstanceOf(NotFoundHttpException::class, $controller->createNotFoundException());
    }

    public function testCreateForm()
    {
        $form = new Form($this->createMock(FormConfigInterface::class));

        $formFactory = $this->createMock(FormFactoryInterface::class);
        $formFactory->expects($this->once())->method('create')->willReturn($form);

        $container = new Container();
        $container->set('form.factory', $formFactory);

        $controller = $this->createController();
        $controller->setContainer($container);

        $this->assertEquals($form, $controller->createForm('foo'));
    }

    public function testCreateFormBuilder()
    {
        $formBuilder = $this->createMock(FormBuilderInterface::class);

        $formFactory = $this->createMock(FormFactoryInterface::class);
        $formFactory->expects($this->once())->method('createBuilder')->willReturn($formBuilder);

        $container = new Container();
        $container->set('form.factory', $formFactory);

        $controller = $this->createController();
        $controller->setContainer($container);

        $this->assertEquals($formBuilder, $controller->createFormBuilder('foo'));
    }

    public function testGetDoctrine()
    {
        $doctrine = $this->createMock(ManagerRegistry::class);

        $container = new Container();
        $container->set('doctrine', $doctrine);

        $controller = $this->createController();
        $controller->setContainer($container);

        $this->assertEquals($doctrine, $controller->getDoctrine());
    }

    public function testAddLink()
    {
        $request = new Request();
        $link1 = new Link('mercure', 'https://demo.mercure.rocks');
        $link2 = new Link('self', 'https://example.com/foo');

        $controller = $this->createController();
        $controller->addLink($request, $link1);
        $controller->addLink($request, $link2);

        $links = $request->attributes->get('_links')->getLinks();
        $this->assertContains($link1, $links);
        $this->assertContains($link2, $links);
    }
}<|MERGE_RESOLUTION|>--- conflicted
+++ resolved
@@ -21,12 +21,9 @@
 use Symfony\Component\Form\Form;
 use Symfony\Component\Form\FormBuilderInterface;
 use Symfony\Component\Form\FormConfigInterface;
-<<<<<<< HEAD
+use Symfony\Component\Form\FormFactoryInterface;
 use Symfony\Component\Form\FormInterface;
 use Symfony\Component\Form\FormView;
-=======
-use Symfony\Component\Form\FormFactoryInterface;
->>>>>>> 0045fc48
 use Symfony\Component\HttpFoundation\BinaryFileResponse;
 use Symfony\Component\HttpFoundation\File\Exception\FileNotFoundException;
 use Symfony\Component\HttpFoundation\File\File;
@@ -389,11 +386,7 @@
 
     public function testRenderViewTwig()
     {
-<<<<<<< HEAD
-        $twig = $this->getMockBuilder(Environment::class)->disableOriginalConstructor()->getMock();
-=======
         $twig = $this->createMock(Environment::class);
->>>>>>> 0045fc48
         $twig->expects($this->once())->method('render')->willReturn('bar');
 
         $container = new Container();
@@ -407,11 +400,7 @@
 
     public function testRenderTwig()
     {
-<<<<<<< HEAD
-        $twig = $this->getMockBuilder(Environment::class)->disableOriginalConstructor()->getMock();
-=======
         $twig = $this->createMock(Environment::class);
->>>>>>> 0045fc48
         $twig->expects($this->once())->method('render')->willReturn('bar');
 
         $container = new Container();
@@ -425,11 +414,7 @@
 
     public function testStreamTwig()
     {
-<<<<<<< HEAD
-        $twig = $this->getMockBuilder(Environment::class)->disableOriginalConstructor()->getMock();
-=======
         $twig = $this->createMock(Environment::class);
->>>>>>> 0045fc48
 
         $container = new Container();
         $container->set('twig', $twig);
