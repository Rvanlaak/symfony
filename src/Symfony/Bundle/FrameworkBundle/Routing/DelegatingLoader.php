<?php

/*
 * This file is part of the Symfony package.
 *
 * (c) Fabien Potencier <fabien@symfony.com>
 *
 * For the full copyright and license information, please view the LICENSE
 * file that was distributed with this source code.
 */

namespace Symfony\Bundle\FrameworkBundle\Routing;

use Symfony\Bundle\FrameworkBundle\Controller\ControllerNameParser;
use Symfony\Component\Config\Exception\FileLoaderLoadException;
use Symfony\Component\Config\Loader\DelegatingLoader as BaseDelegatingLoader;
use Symfony\Component\Config\Loader\LoaderResolverInterface;

/**
 * DelegatingLoader delegates route loading to other loaders using a loader resolver.
 *
 * This implementation resolves the _controller attribute from the short notation
 * to the fully-qualified form (from a:b:c to class::method).
 *
 * @author Fabien Potencier <fabien@symfony.com>
 */
class DelegatingLoader extends BaseDelegatingLoader
{
    protected $parser;
    private $loading = false;

    /**
<<<<<<< HEAD
     * Constructor.
=======
     * Ability to pass a LoggerInterface instance as second argument will be removed in 3.0.
>>>>>>> d4cbc70c
     *
     * @param ControllerNameParser    $parser   A ControllerNameParser instance
     * @param LoaderResolverInterface $resolver A LoaderResolverInterface instance
     */
    public function __construct(ControllerNameParser $parser, LoaderResolverInterface $resolver)
    {
        $this->parser = $parser;

        parent::__construct($resolver);
    }

    /**
     * {@inheritdoc}
     */
    public function load($resource, $type = null)
    {
        if ($this->loading) {
            // This can happen if a fatal error occurs in parent::load().
            // Here is the scenario:
            // - while routes are being loaded by parent::load() below, a fatal error
            //   occurs (e.g. parse error in a controller while loading annotations);
            // - PHP abruptly empties the stack trace, bypassing all catch/finally blocks;
            //   it then calls the registered shutdown functions;
            // - the ErrorHandler catches the fatal error and re-injects it for rendering
            //   thanks to HttpKernel->terminateWithException() (that calls handleException());
            // - at this stage, if we try to load the routes again, we must prevent
            //   the fatal error from occurring a second time,
            //   otherwise the PHP process would be killed immediately;
            // - while rendering the exception page, the router can be required
            //   (by e.g. the web profiler that needs to generate an URL);
            // - this handles the case and prevents the second fatal error
            //   by triggering an exception beforehand.

            throw new FileLoaderLoadException($resource, null, null, null, $type);
        }
        $this->loading = true;

        try {
            $collection = parent::load($resource, $type);
        } finally {
            $this->loading = false;
        }

        foreach ($collection->all() as $route) {
            if (!is_string($controller = $route->getDefault('_controller')) || !$controller) {
                continue;
            }

            try {
                $controller = $this->parser->parse($controller);
            } catch (\InvalidArgumentException $e) {
                // unable to optimize unknown notation
            }

            $route->setDefault('_controller', $controller);
        }

        return $collection;
    }
}<|MERGE_RESOLUTION|>--- conflicted
+++ resolved
@@ -30,12 +30,6 @@
     private $loading = false;
 
     /**
-<<<<<<< HEAD
-     * Constructor.
-=======
-     * Ability to pass a LoggerInterface instance as second argument will be removed in 3.0.
->>>>>>> d4cbc70c
-     *
      * @param ControllerNameParser    $parser   A ControllerNameParser instance
      * @param LoaderResolverInterface $resolver A LoaderResolverInterface instance
      */
