<?php

/*
 * This file is part of the Symfony package.
 *
 * (c) Fabien Potencier <fabien@symfony.com>
 *
 * For the full copyright and license information, please view the LICENSE
 * file that was distributed with this source code.
 */

namespace Symfony\Bundle\FrameworkBundle\Command;

use Symfony\Component\Console\Input\InputArgument;
use Symfony\Component\Console\Input\InputOption;
use Symfony\Component\Console\Input\InputInterface;
use Symfony\Component\Console\Output\OutputInterface;
use Symfony\Component\Process\PhpExecutableFinder;
use Symfony\Component\Process\ProcessBuilder;

/**
 * Runs Symfony application using PHP built-in web server.
 *
 * @author Michał Pipa <michal.pipa.xsolve@gmail.com>
 */
class ServerRunCommand extends ServerCommand
{
    /**
     * {@inheritdoc}
     */
    public function isEnabled()
    {
        if (PHP_VERSION_ID < 50400 || defined('HHVM_VERSION')) {
            return false;
        }

        return parent::isEnabled();
    }

    /**
     * {@inheritdoc}
     */
    protected function configure()
    {
        $this
            ->setDefinition(array(
                new InputArgument('address', InputArgument::OPTIONAL, 'Address:port', '127.0.0.1'),
                new InputOption('port', 'p', InputOption::VALUE_REQUIRED, 'Address port number', '8000'),
                new InputOption('docroot', 'd', InputOption::VALUE_REQUIRED, 'Document root', null),
                new InputOption('router', 'r', InputOption::VALUE_REQUIRED, 'Path to custom router script'),
            ))
            ->setName('server:run')
            ->setDescription('Runs PHP built-in web server')
            ->setHelp(<<<EOF
The <info>%command.name%</info> runs PHP built-in web server:

  <info>%command.full_name%</info>

To change default bind address and port use the <info>address</info> argument:

  <info>%command.full_name% 127.0.0.1:8080</info>

To change default docroot directory use the <info>--docroot</info> option:

  <info>%command.full_name% --docroot=htdocs/</info>

If you have custom docroot directory layout, you can specify your own
router script using <info>--router</info> option:

  <info>%command.full_name% --router=app/config/router.php</info>

Specifing a router script is required when the used environment is not "dev",
"prod", or "test".

See also: http://www.php.net/manual/en/features.commandline.webserver.php

EOF
            )
        ;
    }

    /**
     * {@inheritdoc}
     */
    protected function execute(InputInterface $input, OutputInterface $output)
    {
        $documentRoot = $input->getOption('docroot');

        if (null === $documentRoot) {
            $documentRoot = $this->getContainer()->getParameter('kernel.root_dir').'/../web';
        }

        if (!is_dir($documentRoot)) {
            $output->writeln(sprintf('<error>The given document root directory "%s" does not exist</error>', $documentRoot));

            return 1;
        }

        $env = $this->getContainer()->getParameter('kernel.environment');
        $address = $input->getArgument('address');

        if (false === strpos($address, ':')) {
            $output->writeln('The address has to be of the form <comment>bind-address:port</comment>.');

            return 1;
        }

        if ($this->isOtherServerProcessRunning($address)) {
            $output->writeln(sprintf('<error>A process is already listening on http://%s.</error>', $address));

            return 1;
        }

        if ('prod' === $env) {
            $output->writeln('<error>Running PHP built-in server in production environment is NOT recommended!</error>');
        }

<<<<<<< HEAD
        $address = $input->getArgument('address');
        if (false === strpos($address, ':')) {
            $address = $address.':'.$input->getOption('port');
        }

        $output->writeln(sprintf("Server running on <info>http://%s</info>\n", $address));
        $output->writeln('Quit the server with CONTROL-C.');

        if (null === $builder = $this->createPhpProcessBuilder($input, $output, $env, $address)) {
=======
        $output->writeln(sprintf("Server running on <info>http://%s</info>\n", $address));
        $output->writeln('Quit the server with CONTROL-C.');

        if (null === $builder = $this->createPhpProcessBuilder($output, $address, $input->getOption('router'), $env)) {
>>>>>>> 81c054ad
            return 1;
        }

        $builder->setWorkingDirectory($documentRoot);
        $builder->setTimeout(null);
        $process = $builder->getProcess();

        if (OutputInterface::VERBOSITY_VERBOSE > $output->getVerbosity()) {
            $process->disableOutput();
        }

        $this
            ->getHelper('process')
            ->run($output, $process, null, null, OutputInterface::VERBOSITY_VERBOSE);

        if (!$process->isSuccessful()) {
            $output->writeln('<error>Built-in server terminated unexpectedly</error>');

            if ($process->isOutputDisabled()) {
                $output->writeln('<error>Run the command again with -v option for more details</error>');
            }
        }

        return $process->getExitCode();
    }

<<<<<<< HEAD
    private function createPhpProcessBuilder(InputInterface $input, OutputInterface $output, $env, $address)
=======
    private function createPhpProcessBuilder(OutputInterface $output, $address, $router, $env)
>>>>>>> 81c054ad
    {
        $router = $router ?: $this
            ->getContainer()
            ->get('kernel')
            ->locateResource(sprintf('@FrameworkBundle/Resources/config/router_%s.php', $env))
        ;

        if (!file_exists($router)) {
            $output->writeln(sprintf('<error>The given router script "%s" does not exist</error>', $router));

            return;
        }

        $router = realpath($router);
        $finder = new PhpExecutableFinder();

        if (false === $binary = $finder->find()) {
            $output->writeln('<error>Unable to find PHP binary to run server</error>');

            return;
        }

        return new ProcessBuilder(array($binary, '-S', $address, $router));
    }
}<|MERGE_RESOLUTION|>--- conflicted
+++ resolved
@@ -100,9 +100,7 @@
         $address = $input->getArgument('address');
 
         if (false === strpos($address, ':')) {
-            $output->writeln('The address has to be of the form <comment>bind-address:port</comment>.');
-
-            return 1;
+            $address = $address.':'.$input->getOption('port');
         }
 
         if ($this->isOtherServerProcessRunning($address)) {
@@ -115,22 +113,10 @@
             $output->writeln('<error>Running PHP built-in server in production environment is NOT recommended!</error>');
         }
 
-<<<<<<< HEAD
-        $address = $input->getArgument('address');
-        if (false === strpos($address, ':')) {
-            $address = $address.':'.$input->getOption('port');
-        }
-
-        $output->writeln(sprintf("Server running on <info>http://%s</info>\n", $address));
-        $output->writeln('Quit the server with CONTROL-C.');
-
-        if (null === $builder = $this->createPhpProcessBuilder($input, $output, $env, $address)) {
-=======
         $output->writeln(sprintf("Server running on <info>http://%s</info>\n", $address));
         $output->writeln('Quit the server with CONTROL-C.');
 
         if (null === $builder = $this->createPhpProcessBuilder($output, $address, $input->getOption('router'), $env)) {
->>>>>>> 81c054ad
             return 1;
         }
 
@@ -157,11 +143,7 @@
         return $process->getExitCode();
     }
 
-<<<<<<< HEAD
-    private function createPhpProcessBuilder(InputInterface $input, OutputInterface $output, $env, $address)
-=======
     private function createPhpProcessBuilder(OutputInterface $output, $address, $router, $env)
->>>>>>> 81c054ad
     {
         $router = $router ?: $this
             ->getContainer()
