<?php

/*
 * This file is part of the Symfony package.
 *
 * (c) Fabien Potencier <fabien@symfony.com>
 *
 * For the full copyright and license information, please view the LICENSE
 * file that was distributed with this source code.
 */

namespace Symfony\Bundle\FrameworkBundle\Command;

use Psr\Cache\CacheItemPoolInterface;
use Symfony\Component\Console\Command\Command;
use Symfony\Component\Console\Exception\InvalidArgumentException;
use Symfony\Component\Console\Input\InputArgument;
use Symfony\Component\Console\Input\InputInterface;
use Symfony\Component\Console\Output\OutputInterface;
use Symfony\Component\Console\Style\SymfonyStyle;
use Symfony\Component\HttpKernel\CacheClearer\Psr6CacheClearer;

/**
 * Clear cache pools.
 *
 * @author Nicolas Grekas <p@tchwork.com>
 */
final class CachePoolClearCommand extends Command
{
    protected static $defaultName = 'cache:pool:clear';
    protected static $defaultDescription = 'Clears cache pools';

    private $poolClearer;

    public function __construct(Psr6CacheClearer $poolClearer)
    {
        parent::__construct();

        $this->poolClearer = $poolClearer;
    }

    /**
     * {@inheritdoc}
     */
    protected function configure()
    {
        $this
            ->setDefinition([
                new InputArgument('pools', InputArgument::IS_ARRAY | InputArgument::REQUIRED, 'A list of cache pools or cache pool clearers'),
            ])
<<<<<<< HEAD
            ->setDescription(self::$defaultDescription)
=======
            ->setDescription('Clear cache pools')
>>>>>>> 7ed3d36f
            ->setHelp(<<<'EOF'
The <info>%command.name%</info> command clears the given cache pools or cache pool clearers.

    %command.full_name% <cache pool or clearer 1> [...<cache pool or clearer N>]
EOF
            )
        ;
    }

    /**
     * {@inheritdoc}
     */
    protected function execute(InputInterface $input, OutputInterface $output): int
    {
        $io = new SymfonyStyle($input, $output);
        $kernel = $this->getApplication()->getKernel();
        $pools = [];
        $clearers = [];

        foreach ($input->getArgument('pools') as $id) {
            if ($this->poolClearer->hasPool($id)) {
                $pools[$id] = $id;
            } else {
                $pool = $kernel->getContainer()->get($id);

                if ($pool instanceof CacheItemPoolInterface) {
                    $pools[$id] = $pool;
                } elseif ($pool instanceof Psr6CacheClearer) {
                    $clearers[$id] = $pool;
                } else {
                    throw new InvalidArgumentException(sprintf('"%s" is not a cache pool nor a cache clearer.', $id));
                }
            }
        }

        foreach ($clearers as $id => $clearer) {
            $io->comment(sprintf('Calling cache clearer: <info>%s</info>', $id));
            $clearer->clear($kernel->getContainer()->getParameter('kernel.cache_dir'));
        }

        $failure = false;
        foreach ($pools as $id => $pool) {
            $io->comment(sprintf('Clearing cache pool: <info>%s</info>', $id));

            if ($pool instanceof CacheItemPoolInterface) {
                if (!$pool->clear()) {
                    $io->warning(sprintf('Cache pool "%s" could not be cleared.', $pool));
                    $failure = true;
                }
            } else {
                if (false === $this->poolClearer->clearPool($id)) {
                    $io->warning(sprintf('Cache pool "%s" could not be cleared.', $pool));
                    $failure = true;
                }
            }
        }

        if ($failure) {
            return 1;
        }

        $io->success('Cache was successfully cleared.');

        return 0;
    }
}<|MERGE_RESOLUTION|>--- conflicted
+++ resolved
@@ -28,7 +28,7 @@
 final class CachePoolClearCommand extends Command
 {
     protected static $defaultName = 'cache:pool:clear';
-    protected static $defaultDescription = 'Clears cache pools';
+    protected static $defaultDescription = 'Clear cache pools';
 
     private $poolClearer;
 
@@ -48,11 +48,7 @@
             ->setDefinition([
                 new InputArgument('pools', InputArgument::IS_ARRAY | InputArgument::REQUIRED, 'A list of cache pools or cache pool clearers'),
             ])
-<<<<<<< HEAD
             ->setDescription(self::$defaultDescription)
-=======
-            ->setDescription('Clear cache pools')
->>>>>>> 7ed3d36f
             ->setHelp(<<<'EOF'
 The <info>%command.name%</info> command clears the given cache pools or cache pool clearers.
 
