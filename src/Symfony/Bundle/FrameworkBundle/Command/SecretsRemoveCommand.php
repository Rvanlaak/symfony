--- conflicted
+++ resolved
@@ -29,7 +29,7 @@
 final class SecretsRemoveCommand extends Command
 {
     protected static $defaultName = 'secrets:remove';
-    protected static $defaultDescription = 'Removes a secret from the vault';
+    protected static $defaultDescription = 'Remove a secret from the vault';
 
     private $vault;
     private $localVault;
@@ -45,11 +45,7 @@
     protected function configure()
     {
         $this
-<<<<<<< HEAD
             ->setDescription(self::$defaultDescription)
-=======
-            ->setDescription('Remove a secret from the vault')
->>>>>>> 7ed3d36f
             ->addArgument('name', InputArgument::REQUIRED, 'The name of the secret')
             ->addOption('local', 'l', InputOption::VALUE_NONE, 'Update the local vault.')
             ->setHelp(<<<'EOF'
