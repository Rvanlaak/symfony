<?php

/*
 * This file is part of the Symfony package.
 *
 * (c) Fabien Potencier <fabien@symfony.com>
 *
 * For the full copyright and license information, please view the LICENSE
 * file that was distributed with this source code.
 */

namespace Symfony\Bundle\FrameworkBundle\DependencyInjection\Compiler;

use Symfony\Component\DependencyInjection\Compiler\CompilerPassInterface;
use Symfony\Component\DependencyInjection\ContainerBuilder;

/**
 * Find all service tags which are defined, but not used and yield a warning log message.
 *
 * @author Florian Pfitzer <pfitzer@wurzel3.de>
 */
class UnusedTagsPass implements CompilerPassInterface
{
    private $knownTags = [
        'annotations.cached_reader',
        'assets.package',
        'auto_alias',
        'cache.pool',
        'cache.pool.clearer',
        'chatter.transport_factory',
        'config_cache.resource_checker',
        'console.command',
        'container.env_var_loader',
        'container.env_var_processor',
        'container.hot_path',
        'container.no_preload',
        'container.preload',
        'container.private',
        'container.reversible',
        'container.service_locator',
        'container.service_locator_context',
        'container.service_subscriber',
        'container.stack',
        'controller.argument_value_resolver',
        'controller.service_arguments',
        'data_collector',
        'event_dispatcher.dispatcher',
        'form.type',
        'form.type_extension',
        'form.type_guesser',
        'http_client.client',
        'kernel.cache_clearer',
        'kernel.cache_warmer',
        'kernel.event_listener',
        'kernel.event_subscriber',
        'kernel.fragment_renderer',
        'kernel.locale_aware',
        'kernel.reset',
        'ldap',
        'mailer.transport_factory',
        'messenger.bus',
        'messenger.message_handler',
        'messenger.receiver',
        'messenger.transport_factory',
        'mime.mime_type_guesser',
        'monolog.logger',
        'notifier.channel',
        'property_info.access_extractor',
        'property_info.initializable_extractor',
        'property_info.list_extractor',
        'property_info.type_extractor',
        'proxy',
        'routing.expression_language_function',
        'routing.expression_language_provider',
        'routing.loader',
        'routing.route_loader',
        'security.expression_language_provider',
        'security.remember_me_aware',
<<<<<<< HEAD
        'security.remember_me_handler',
=======
        'security.authenticator.login_linker',
>>>>>>> 65e1226f
        'security.voter',
        'serializer.encoder',
        'serializer.normalizer',
        'texter.transport_factory',
        'translation.dumper',
        'translation.extractor',
        'translation.loader',
        'translation.provider_factory',
        'twig.extension',
        'twig.loader',
        'twig.runtime',
        'validator.auto_mapper',
        'validator.constraint_validator',
        'validator.initializer',
    ];

    public function process(ContainerBuilder $container)
    {
        $tags = array_unique(array_merge($container->findTags(), $this->knownTags));

        foreach ($container->findUnusedTags() as $tag) {
            // skip known tags
            if (\in_array($tag, $this->knownTags)) {
                continue;
            }

            // check for typos
            $candidates = [];
            foreach ($tags as $definedTag) {
                if ($definedTag === $tag) {
                    continue;
                }

                if (false !== strpos($definedTag, $tag) || levenshtein($tag, $definedTag) <= \strlen($tag) / 3) {
                    $candidates[] = $definedTag;
                }
            }

            $services = array_keys($container->findTaggedServiceIds($tag));
            $message = sprintf('Tag "%s" was defined on service(s) "%s", but was never used.', $tag, implode('", "', $services));
            if (!empty($candidates)) {
                $message .= sprintf(' Did you mean "%s"?', implode('", "', $candidates));
            }

            $container->log($this, $message);
        }
    }
}<|MERGE_RESOLUTION|>--- conflicted
+++ resolved
@@ -76,11 +76,7 @@
         'routing.route_loader',
         'security.expression_language_provider',
         'security.remember_me_aware',
-<<<<<<< HEAD
-        'security.remember_me_handler',
-=======
         'security.authenticator.login_linker',
->>>>>>> 65e1226f
         'security.voter',
         'serializer.encoder',
         'serializer.normalizer',
