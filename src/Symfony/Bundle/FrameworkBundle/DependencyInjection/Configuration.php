<?php

/*
 * This file is part of the Symfony package.
 *
 * (c) Fabien Potencier <fabien@symfony.com>
 *
 * For the full copyright and license information, please view the LICENSE
 * file that was distributed with this source code.
 */

namespace Symfony\Bundle\FrameworkBundle\DependencyInjection;

use Symfony\Component\Config\Definition\Builder\ArrayNodeDefinition;
use Symfony\Component\Config\Definition\Builder\TreeBuilder;
use Symfony\Component\Config\Definition\ConfigurationInterface;

/**
 * FrameworkExtension configuration structure.
 *
 * @author Jeremy Mikola <jmikola@gmail.com>
 */
class Configuration implements ConfigurationInterface
{
    /**
     * Generates the configuration tree builder.
     *
     * @return TreeBuilder The tree builder
     */
    public function getConfigTreeBuilder()
    {
        $treeBuilder = new TreeBuilder();
        $rootNode = $treeBuilder->root('framework');

        $rootNode
            ->children()
                ->scalarNode('secret')->end()
                ->scalarNode('http_method_override')
                    ->info("Set true to enable support for the '_method' request parameter to determine the intended HTTP method on POST requests. Note: When using the HttpCache, you need to call the method in your front controller instead")
                    ->defaultTrue()
                ->end()
                ->arrayNode('trusted_proxies')
                    ->beforeNormalization()
                        ->ifTrue(function($v) { return !is_array($v) && !is_null($v); })
                        ->then(function($v) { return is_bool($v) ? array() : preg_split('/\s*,\s*/', $v); })
                    ->end()
                    ->prototype('scalar')
                        ->validate()
                            ->ifTrue(function($v) {
                                if (empty($v)) {
                                    return false;
                                }

                                if (false !== strpos($v, '/')) {
                                    list($v, $mask) = explode('/', $v, 2);

                                    if (strcmp($mask, (int) $mask) || $mask < 1 || $mask > (false !== strpos($v, ':') ? 128 : 32)) {
                                        return true;
                                    }
                                }

                                return !filter_var($v, FILTER_VALIDATE_IP);
                            })
                            ->thenInvalid('Invalid proxy IP "%s"')
                        ->end()
                    ->end()
                ->end()
                ->scalarNode('ide')->defaultNull()->end()
                ->booleanNode('test')->end()
                ->scalarNode('default_locale')->defaultValue('en')->end()
                ->arrayNode('trusted_hosts')
                    ->beforeNormalization()
                        ->ifTrue(function($v) { return is_string($v); })
                        ->then(function($v) { return array($v); })
                    ->end()
                    ->prototype('scalar')->end()
                ->end()
            ->end()
        ;

        $this->addFormSection($rootNode);
        $this->addEsiSection($rootNode);
        $this->addFragmentsSection($rootNode);
        $this->addProfilerSection($rootNode);
        $this->addRouterSection($rootNode);
        $this->addSessionSection($rootNode);
        $this->addTemplatingSection($rootNode);
        $this->addTranslatorSection($rootNode);
        $this->addValidationSection($rootNode);
        $this->addAnnotationsSection($rootNode);
        $this->addSerializerSection($rootNode);

        return $treeBuilder;
    }

    private function addFormSection(ArrayNodeDefinition $rootNode)
    {
        $rootNode
            ->children()
                ->arrayNode('form')
                    ->info('form configuration')
                    ->canBeEnabled()
                ->end()
                ->arrayNode('csrf_protection')
                    ->canBeDisabled()
                    ->children()
                        ->scalarNode('field_name')->defaultValue('_token')->end()
                    ->end()
                ->end()
            ->end()
        ;
    }

    private function addEsiSection(ArrayNodeDefinition $rootNode)
    {
        $rootNode
            ->children()
                ->arrayNode('esi')
                    ->info('esi configuration')
                    ->canBeEnabled()
                ->end()
            ->end()
        ;
    }

    private function addFragmentsSection(ArrayNodeDefinition $rootNode)
    {
        $rootNode
            ->children()
                ->arrayNode('fragments')
                    ->info('fragments configuration')
                    ->canBeEnabled()
                    ->children()
                        ->scalarNode('path')->defaultValue('/_fragment')->end()
                    ->end()
                ->end()
            ->end()
        ;
    }

    private function addProfilerSection(ArrayNodeDefinition $rootNode)
    {
        $rootNode
            ->children()
                ->arrayNode('profiler')
                    ->info('profiler configuration')
                    ->canBeEnabled()
                    ->children()
                        ->booleanNode('collect')->defaultTrue()->end()
                        ->booleanNode('only_exceptions')->defaultFalse()->end()
                        ->booleanNode('only_master_requests')->defaultFalse()->end()
                        ->scalarNode('dsn')->defaultValue('file:%kernel.cache_dir%/profiler')->end()
                        ->scalarNode('username')->defaultValue('')->end()
                        ->scalarNode('password')->defaultValue('')->end()
                        ->scalarNode('lifetime')->defaultValue(86400)->end()
                        ->arrayNode('matcher')
                            ->canBeUnset()
                            ->performNoDeepMerging()
                            ->fixXmlConfig('ip')
                            ->children()
                                ->scalarNode('path')
                                    ->info('use the urldecoded format')
                                    ->example('^/path to resource/')
                                ->end()
                                ->scalarNode('service')->end()
                                ->arrayNode('ips')
                                    ->beforeNormalization()->ifString()->then(function($v) { return array($v); })->end()
                                    ->prototype('scalar')->end()
                                ->end()
                            ->end()
                        ->end()
                    ->end()
                ->end()
            ->end()
        ;
    }

    private function addRouterSection(ArrayNodeDefinition $rootNode)
    {
        $rootNode
            ->children()
                ->arrayNode('router')
                    ->info('router configuration')
                    ->canBeUnset()
                    ->children()
                        ->scalarNode('resource')->isRequired()->end()
                        ->scalarNode('type')->end()
                        ->scalarNode('http_port')->defaultValue(80)->end()
                        ->scalarNode('https_port')->defaultValue(443)->end()
                        ->scalarNode('strict_requirements')
                            ->info(
                                "set to true to throw an exception when a parameter does not match the requirements\n".
                                "set to false to disable exceptions when a parameter does not match the requirements (and return null instead)\n".
                                "set to null to disable parameter checks against requirements\n".
                                "'true' is the preferred configuration in development mode, while 'false' or 'null' might be preferred in production"
                            )
                            ->defaultTrue()
                        ->end()
                    ->end()
                ->end()
            ->end()
        ;
    }

    private function addSessionSection(ArrayNodeDefinition $rootNode)
    {
        $rootNode
            ->children()
                ->arrayNode('session')
                    ->info('session configuration')
                    ->canBeUnset()
                    ->children()
                        ->scalarNode('storage_id')->defaultValue('session.storage.native')->end()
                        ->scalarNode('handler_id')->defaultValue('session.handler.native_file')->end()
                        ->scalarNode('name')->end()
                        ->scalarNode('cookie_lifetime')->end()
                        ->scalarNode('cookie_path')->end()
                        ->scalarNode('cookie_domain')->end()
                        ->booleanNode('cookie_secure')->end()
                        ->booleanNode('cookie_httponly')->end()
                        ->scalarNode('gc_divisor')->end()
                        ->scalarNode('gc_probability')->end()
                        ->scalarNode('gc_maxlifetime')->end()
                        ->scalarNode('save_path')->defaultValue('%kernel.cache_dir%/sessions')->end()
                        ->integerNode('metadata_update_threshold')
                            ->defaultValue('0')
<<<<<<< HEAD
                            ->info('time to wait between 2 session metadata updates, it will also prevent the session handler to write if the session has not changed')
=======
                            ->info('seconds to wait between 2 session metadata updates, it will also prevent the session handler to write if the session has not changed')
>>>>>>> 38f02eac
                        ->end()
                    ->end()
                ->end()
            ->end()
        ;
    }

    private function addTemplatingSection(ArrayNodeDefinition $rootNode)
    {
        $organizeUrls = function($urls) {
            $urls += array(
                'http' => array(),
                'ssl'  => array(),
            );

            foreach ($urls as $i => $url) {
                if (is_integer($i)) {
                    if (0 === strpos($url, 'https://') || 0 === strpos($url, '//')) {
                        $urls['http'][] = $urls['ssl'][] = $url;
                    } else {
                        $urls['http'][] = $url;
                    }
                    unset($urls[$i]);
                }
            }

            return $urls;
        };

        $rootNode
            ->children()
                ->arrayNode('templating')
                    ->info('templating configuration')
                    ->canBeUnset()
                    ->children()
                        ->scalarNode('assets_version')->defaultValue(null)->end()
                        ->scalarNode('assets_version_format')->defaultValue('%%s?%%s')->end()
                        ->scalarNode('hinclude_default_template')->defaultNull()->end()
                        ->arrayNode('form')
                            ->addDefaultsIfNotSet()
                            ->fixXmlConfig('resource')
                            ->children()
                                ->arrayNode('resources')
                                    ->addDefaultChildrenIfNoneSet()
                                    ->prototype('scalar')->defaultValue('FrameworkBundle:Form')->end()
                                    ->validate()
                                        ->ifTrue(function($v) {return !in_array('FrameworkBundle:Form', $v); })
                                        ->then(function($v){
                                            return array_merge(array('FrameworkBundle:Form'), $v);
                                        })
                                    ->end()
                                ->end()
                            ->end()
                        ->end()
                    ->end()
                    ->fixXmlConfig('assets_base_url')
                    ->children()
                        ->arrayNode('assets_base_urls')
                            ->performNoDeepMerging()
                            ->addDefaultsIfNotSet()
                            ->beforeNormalization()
                                ->ifTrue(function($v) { return !is_array($v); })
                                ->then(function($v) { return array($v); })
                            ->end()
                            ->beforeNormalization()
                                ->always()
                                ->then($organizeUrls)
                            ->end()
                            ->children()
                                ->arrayNode('http')
                                    ->prototype('scalar')->end()
                                ->end()
                                ->arrayNode('ssl')
                                    ->prototype('scalar')->end()
                                ->end()
                            ->end()
                        ->end()
                        ->scalarNode('cache')->end()
                    ->end()
                    ->fixXmlConfig('engine')
                    ->children()
                        ->arrayNode('engines')
                            ->example(array('twig'))
                            ->isRequired()
                            ->requiresAtLeastOneElement()
                            ->beforeNormalization()
                                ->ifTrue(function($v){ return !is_array($v); })
                                ->then(function($v){ return array($v); })
                            ->end()
                            ->prototype('scalar')->end()
                        ->end()
                    ->end()
                    ->fixXmlConfig('loader')
                    ->children()
                        ->arrayNode('loaders')
                            ->beforeNormalization()
                                ->ifTrue(function($v){ return !is_array($v); })
                                ->then(function($v){ return array($v); })
                             ->end()
                            ->prototype('scalar')->end()
                        ->end()
                    ->end()
                    ->fixXmlConfig('package')
                    ->children()
                        ->arrayNode('packages')
                            ->useAttributeAsKey('name')
                            ->prototype('array')
                                ->fixXmlConfig('base_url')
                                ->children()
                                    ->scalarNode('version')->defaultNull()->end()
                                    ->scalarNode('version_format')->defaultValue('%%s?%%s')->end()
                                    ->arrayNode('base_urls')
                                        ->performNoDeepMerging()
                                        ->addDefaultsIfNotSet()
                                        ->beforeNormalization()
                                            ->ifTrue(function($v) { return !is_array($v); })
                                            ->then(function($v) { return array($v); })
                                        ->end()
                                        ->beforeNormalization()
                                            ->always()
                                            ->then($organizeUrls)
                                        ->end()
                                        ->children()
                                            ->arrayNode('http')
                                                ->prototype('scalar')->end()
                                            ->end()
                                            ->arrayNode('ssl')
                                                ->prototype('scalar')->end()
                                            ->end()
                                        ->end()
                                    ->end()
                                ->end()
                            ->end()
                        ->end()
                    ->end()
                ->end()
            ->end()
        ;
    }

    private function addTranslatorSection(ArrayNodeDefinition $rootNode)
    {
        $rootNode
            ->children()
                ->arrayNode('translator')
                    ->info('translator configuration')
                    ->canBeEnabled()
                    ->children()
                        ->scalarNode('fallback')->defaultValue('en')->end()
                    ->end()
                ->end()
            ->end()
        ;
    }

    private function addValidationSection(ArrayNodeDefinition $rootNode)
    {
        $rootNode
            ->children()
                ->arrayNode('validation')
                    ->info('validation configuration')
                    ->canBeEnabled()
                    ->children()
                        ->scalarNode('cache')->end()
                        ->booleanNode('enable_annotations')->defaultFalse()->end()
                        ->scalarNode('translation_domain')->defaultValue('validators')->end()
                    ->end()
                ->end()
            ->end()
        ;
    }

    private function addAnnotationsSection(ArrayNodeDefinition $rootNode)
    {
        $rootNode
            ->children()
                ->arrayNode('annotations')
                    ->info('annotation configuration')
                    ->addDefaultsIfNotSet()
                    ->children()
                        ->scalarNode('cache')->defaultValue('file')->end()
                        ->scalarNode('file_cache_dir')->defaultValue('%kernel.cache_dir%/annotations')->end()
                        ->booleanNode('debug')->defaultValue('%kernel.debug%')->end()
                    ->end()
                ->end()
            ->end()
        ;
    }

    private function addSerializerSection(ArrayNodeDefinition $rootNode)
    {
        $rootNode
            ->children()
                ->arrayNode('serializer')
                    ->info('serializer configuration')
                    ->canBeEnabled()
                ->end()
            ->end()
        ;
    }
}<|MERGE_RESOLUTION|>--- conflicted
+++ resolved
@@ -224,11 +224,7 @@
                         ->scalarNode('save_path')->defaultValue('%kernel.cache_dir%/sessions')->end()
                         ->integerNode('metadata_update_threshold')
                             ->defaultValue('0')
-<<<<<<< HEAD
-                            ->info('time to wait between 2 session metadata updates, it will also prevent the session handler to write if the session has not changed')
-=======
                             ->info('seconds to wait between 2 session metadata updates, it will also prevent the session handler to write if the session has not changed')
->>>>>>> 38f02eac
                         ->end()
                     ->end()
                 ->end()
