{
    "name": "symfony/swiftmailer-bridge",
    "type": "symfony-bridge",
    "description": "Symfony Swiftmailer Bridge",
    "keywords": [],
    "homepage": "http://symfony.com",
    "license": "MIT",
    "authors": [
        {
            "name": "Fabien Potencier",
            "email": "fabien@symfony.com"
        },
        {
            "name": "Symfony Community",
            "homepage": "http://symfony.com/contributors"
        }
    ],
    "require": {
<<<<<<< HEAD
        "php": ">=5.3.3",
        "swiftmailer/swiftmailer": ">=4.1.2,<4.3-dev"
=======
        "php": ">=5.3.2",
        "swiftmailer/swiftmailer": ">=4.2.0,<4.3-dev"
>>>>>>> b89b00fa
    },
    "suggest": {
        "symfony/http-kernel": "self.version"
    },
    "autoload": {
        "psr-0": { "Symfony\\Bridge\\Swiftmailer": "" }
    },
    "target-dir": "Symfony/Bridge/Swiftmailer",
    "extra": {
        "branch-alias": {
            "dev-master": "2.1-dev"
        }
    }
}<|MERGE_RESOLUTION|>--- conflicted
+++ resolved
@@ -16,13 +16,8 @@
         }
     ],
     "require": {
-<<<<<<< HEAD
         "php": ">=5.3.3",
-        "swiftmailer/swiftmailer": ">=4.1.2,<4.3-dev"
-=======
-        "php": ">=5.3.2",
         "swiftmailer/swiftmailer": ">=4.2.0,<4.3-dev"
->>>>>>> b89b00fa
     },
     "suggest": {
         "symfony/http-kernel": "self.version"
