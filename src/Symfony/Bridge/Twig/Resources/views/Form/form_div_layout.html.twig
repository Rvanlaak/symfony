{# Widgets #}

{% block form_widget -%}
    {% if compound %}
        {{- block('form_widget_compound') -}}
    {% else %}
        {{- block('form_widget_simple') -}}
    {% endif %}
{%- endblock form_widget %}

{% block form_widget_simple -%}
    {% set type = type|default('text') -%}
    <input type="{{ type }}" {{ block('widget_attributes') }} {% if value is not empty %}value="{{ value }}" {% endif %}/>
{%- endblock form_widget_simple %}

{% block form_widget_compound -%}
    <div {{ block('widget_container_attributes') }}>
        {%- if form.parent is empty -%}
            {{ form_errors(form) }}
        {%- endif -%}
        {{- block('form_rows') -}}
        {{- form_rest(form) -}}
    </div>
{%- endblock form_widget_compound %}

{% block collection_widget -%}
    {% if prototype is defined %}
        {%- set attr = attr|merge({'data-prototype': form_row(prototype) }) -%}
    {% endif %}
    {{- block('form_widget') -}}
{%- endblock collection_widget %}

{% block textarea_widget -%}
    <textarea {{ block('widget_attributes') }}>{{ value }}</textarea>
{%- endblock textarea_widget %}

{% block choice_widget -%}
    {% if expanded %}
        {{- block('choice_widget_expanded') -}}
    {% else %}
        {{- block('choice_widget_collapsed') -}}
    {% endif %}
{%- endblock choice_widget %}

{% block choice_widget_expanded -%}
    <div {{ block('widget_container_attributes') }}>
    {%- for child in form %}
        {{- form_widget(child) -}}
        {{- form_label(child) -}}
    {% endfor -%}
    </div>
{% endblock choice_widget_expanded %}

{% block choice_widget_collapsed -%}
    {% if required and empty_value is none and not empty_value_in_choices and not multiple -%}
        {% set required = false %}
    {%- endif -%}
    <select {{ block('widget_attributes') }}{% if multiple %} multiple="multiple"{% endif %}>
        {% if empty_value is not none -%}
            <option value=""{% if required and value is empty %} selected="selected"{% endif %}>{{ empty_value|trans({}, translation_domain) }}</option>
        {%- endif %}
        {%- if preferred_choices|length > 0 -%}
            {% set options = preferred_choices %}
            {{- block('choice_widget_options') -}}
            {% if choices|length > 0 and separator is not none -%}
                <option disabled="disabled">{{ separator }}</option>
            {%- endif %}
        {%- endif -%}
        {% set options = choices -%}
        {{- block('choice_widget_options') -}}
    </select>
{%- endblock choice_widget_collapsed %}

{% block choice_widget_options -%}
    {% for group_label, choice in options %}
        {%- if choice is iterable -%}
            <optgroup label="{{ group_label|trans({}, translation_domain) }}">
                {% set options = choice %}
                {{- block('choice_widget_options') -}}
            </optgroup>
        {%- else -%}
            <option value="{{ choice.value }}"{% if choice is selectedchoice(value) %} selected="selected"{% endif %}>{{ choice.label|trans({}, translation_domain) }}</option>
        {%- endif -%}
    {% endfor %}
{%- endblock choice_widget_options %}

{% block checkbox_widget -%}
    <input type="checkbox" {{ block('widget_attributes') }}{% if value is defined %} value="{{ value }}"{% endif %}{% if checked %} checked="checked"{% endif %} />
{%- endblock checkbox_widget %}

{% block radio_widget -%}
    <input type="radio" {{ block('widget_attributes') }}{% if value is defined %} value="{{ value }}"{% endif %}{% if checked %} checked="checked"{% endif %} />
{%- endblock radio_widget %}

{% block datetime_widget -%}
    {% if widget == 'single_text' %}
        {{- block('form_widget_simple') -}}
    {% else %}
        <div {{ block('widget_container_attributes') }}>
            {{- form_errors(form.date) -}}
            {{- form_errors(form.time) -}}
            {{- form_widget(form.date) -}}
            {{- form_widget(form.time) -}}
        </div>
    {% endif %}
{%- endblock datetime_widget %}

{% block date_widget -%}
    {% if widget == 'single_text' %}
        {{- block('form_widget_simple') -}}
    {% else -%}
        <div {{ block('widget_container_attributes') }}>
            {{- date_pattern|replace({
                '{{ year }}':  form_widget(form.year),
                '{{ month }}': form_widget(form.month),
                '{{ day }}':   form_widget(form.day),
            })|raw -}}
        </div>
    {%- endif %}
{%- endblock date_widget %}

{% block time_widget -%}
    {% if widget == 'single_text' %}
        {{- block('form_widget_simple') -}}
    {% else -%}
        {% set vars = widget == 'text' ? { 'attr': { 'size': 1 }} : {} %}
        <div {{ block('widget_container_attributes') }}>
            {{ form_widget(form.hour, vars) }}{% if with_minutes %}:{{ form_widget(form.minute, vars) }}{% endif %}{% if with_seconds %}:{{ form_widget(form.second, vars) }}{% endif %}
        </div>
    {%- endif %}
{%- endblock time_widget %}

{% block number_widget -%}
    {# type="number" doesn't work with floats #}
    {% set type = type|default('text') %}
    {{- block('form_widget_simple') -}}
{%- endblock number_widget %}

{% block integer_widget -%}
    {% set type = type|default('number') %}
    {{- block('form_widget_simple') -}}
{%- endblock integer_widget %}

{% block money_widget -%}
    {{ money_pattern|replace({ '{{ widget }}': block('form_widget_simple') })|raw }}
{%- endblock money_widget %}

{% block url_widget -%}
    {% set type = type|default('url') %}
    {{- block('form_widget_simple') -}}
{%- endblock url_widget %}

{% block search_widget -%}
    {% set type = type|default('search') %}
    {{- block('form_widget_simple') -}}
{%- endblock search_widget %}

{% block percent_widget -%}
    {% set type = type|default('text') %}
    {{- block('form_widget_simple') -}} %
{%- endblock percent_widget %}

{% block password_widget -%}
    {% set type = type|default('password') %}
    {{ block('form_widget_simple') }}
{%- endblock password_widget %}

{% block hidden_widget -%}
    {% set type = type|default('hidden') %}
    {{- block('form_widget_simple') -}}
{%- endblock hidden_widget -%}

{% block email_widget -%}
    {% set type = type|default('email') %}
    {{- block('form_widget_simple') -}}
{%- endblock email_widget %}

{% block button_widget -%}
    {% if label is empty -%}
        {% set label = name|humanize %}
    {%- endif -%}
    <button type="{{ type|default('button') }}" {{ block('button_attributes') }}>{{ label|trans({}, translation_domain) }}</button>
{%- endblock button_widget %}

{% block submit_widget -%}
    {% set type = type|default('submit') %}
    {{- block('button_widget') -}}
{%- endblock submit_widget %}

{% block reset_widget -%}
    {% set type = type|default('reset') %}
    {{- block('button_widget') -}}
{%- endblock reset_widget %}

{# Labels #}

{% block form_label -%}
    {% if label is not sameas(false) -%}
        {% if not compound -%}
            {% set label_attr = label_attr|merge({'for': id}) %}
        {%- endif %}
        {% if required -%}
            {% set label_attr = label_attr|merge({'class': (label_attr.class|default('') ~ ' required')|trim}) %}
        {%- endif %}
        {% if label is empty -%}
            {% set label = name|humanize %}
        {%- endif -%}
        <label{% for attrname, attrvalue in label_attr %} {{ attrname }}="{{ attrvalue }}"{% endfor %}>{{ label|trans({}, translation_domain) }}</label>
    {%- endif %}
{%- endblock form_label %}

{% block button_label -%}{%- endblock %}

{# Rows #}

{% block repeated_row -%}
    {#
    No need to render the errors here, as all errors are mapped
    to the first child (see RepeatedTypeValidatorExtension).
    #}
    {{- block('form_rows') -}}
{%- endblock repeated_row %}

{% block form_row -%}
    <div>
        {{- form_label(form) -}}
        {{- form_errors(form) -}}
        {{- form_widget(form) -}}
    </div>
{%- endblock form_row %}

{% block button_row -%}
    <div>
        {{- form_widget(form) -}}
    </div>
{%- endblock button_row %}

{% block hidden_row -%}
    {{ form_widget(form) }}
{%- endblock hidden_row %}

{# Misc #}

{% block form -%}
    {{ form_start(form) }}
        {{- form_widget(form) -}}
    {{ form_end(form) }}
{%- endblock form %}

{% block form_start -%}
    {% set method = method|upper %}
    {%- if method in ["GET", "POST"] -%}
        {% set form_method = method %}
    {%- else -%}
        {% set form_method = "POST" %}
    {%- endif -%}
    <form name="{{ form.vars.name }}" method="{{ form_method|lower }}" action="{{ action }}"{% for attrname, attrvalue in attr %} {{ attrname }}="{{ attrvalue }}"{% endfor %}{% if multipart %} enctype="multipart/form-data"{% endif %}>
    {%- if form_method != method -%}
        <input type="hidden" name="_method" value="{{ method }}" />
    {%- endif -%}
{%- endblock form_start %}

{% block form_end -%}
    {% if not render_rest is defined or render_rest %}
        {{- form_rest(form) -}}
    {% endif -%}
    </form>
{%- endblock form_end %}

{% block form_enctype -%}
    {% if multipart %}enctype="multipart/form-data"{% endif %}
{%- endblock form_enctype %}

{% block form_errors -%}
    {% if errors|length > 0 -%}
    <ul>
        {%- for error in errors -%}
            <li>{{ error.message }}</li>
        {%- endfor -%}
    </ul>
    {%- endif %}
{%- endblock form_errors %}

{% block form_rest -%}
    {% for child in form -%}
        {% if not child.rendered %}
            {{- form_row(child) -}}
        {% endif %}
    {%- endfor %}
{% endblock form_rest %}

{# Support #}

{% block form_rows -%}
    {% for child in form %}
        {{- form_row(child) -}}
    {% endfor %}
{%- endblock form_rows %}

{% block widget_attributes -%}
<<<<<<< HEAD
    id="{{ id }}" name="{{ full_name }}"
    {%- if read_only %} readonly="readonly"{% endif -%}
    {%- if disabled %} disabled="disabled"{% endif -%}
    {%- if required %} required="required"{% endif -%}
    {%- if max_length %} maxlength="{{ max_length }}"{% endif -%}
    {%- if pattern %} pattern="{{ pattern }}"{% endif -%}
    {%- for attrname, attrvalue in attr -%}
        {{- " " -}}
        {%- if attrname in ['placeholder', 'title'] -%}
            {{- attrname }}="{{ attrvalue|trans({}, translation_domain) }}"
        {%- elseif attrvalue is sameas(true) -%}
            {{- attrname }}="{{ attrname }}"
        {%- elseif attrvalue is not sameas(false) -%}
            {{- attrname }}="{{ attrvalue }}"
        {%- endif -%}
    {%- endfor -%}
=======
    id="{{ id }}" name="{{ full_name }}"{% if read_only %} readonly="readonly"{% endif %}{% if disabled %} disabled="disabled"{% endif %}{% if required %} required="required"{% endif %}{% if max_length %} maxlength="{{ max_length }}"{% endif %}{% if pattern %} pattern="{{ pattern }}"{% endif %}
    {%- for attrname, attrvalue in attr %} {% if attrname in ['placeholder', 'title'] %}{{ attrname }}="{{ attrvalue|trans({}, translation_domain) }}"{% else %}{{ attrname }}="{{ attrvalue }}"{% endif %}{% endfor %}
>>>>>>> 678f7728
{%- endblock widget_attributes %}

{% block widget_container_attributes -%}
    {%- if id is not empty %}id="{{ id }}"{% endif -%}
    {%- for attrname, attrvalue in attr -%}
        {{- " " -}}
        {%- if attrname in ['placeholder', 'title'] -%}
            {{- attrname }}="{{ attrvalue|trans({}, translation_domain) }}"
        {%- elseif attrvalue is sameas(true) -%}
            {{- attrname }}="{{ attrname }}"
        {%- elseif attrvalue is not sameas(false) -%}
            {{- attrname }}="{{ attrvalue }}"
        {%- endif -%}
    {%- endfor -%}
{%- endblock widget_container_attributes %}

{% block button_attributes -%}
    id="{{ id }}" name="{{ full_name }}"{% if disabled %} disabled="disabled"{% endif -%}
    {%- for attrname, attrvalue in attr -%}
        {{- " " -}}
        {%- if attrname in ['placeholder', 'title'] -%}
            {{- attrname }}="{{ attrvalue|trans({}, translation_domain) }}"
        {%- elseif attrvalue is sameas(true) -%}
            {{- attrname }}="{{ attrname }}"
        {%- elseif attrvalue is not sameas(false) -%}
            {{- attrname }}="{{ attrvalue }}"
        {%- endif -%}
    {%- endfor -%}
{%- endblock button_attributes %}<|MERGE_RESOLUTION|>--- conflicted
+++ resolved
@@ -298,7 +298,6 @@
 {%- endblock form_rows %}
 
 {% block widget_attributes -%}
-<<<<<<< HEAD
     id="{{ id }}" name="{{ full_name }}"
     {%- if read_only %} readonly="readonly"{% endif -%}
     {%- if disabled %} disabled="disabled"{% endif -%}
@@ -315,10 +314,6 @@
             {{- attrname }}="{{ attrvalue }}"
         {%- endif -%}
     {%- endfor -%}
-=======
-    id="{{ id }}" name="{{ full_name }}"{% if read_only %} readonly="readonly"{% endif %}{% if disabled %} disabled="disabled"{% endif %}{% if required %} required="required"{% endif %}{% if max_length %} maxlength="{{ max_length }}"{% endif %}{% if pattern %} pattern="{{ pattern }}"{% endif %}
-    {%- for attrname, attrvalue in attr %} {% if attrname in ['placeholder', 'title'] %}{{ attrname }}="{{ attrvalue|trans({}, translation_domain) }}"{% else %}{{ attrname }}="{{ attrvalue }}"{% endif %}{% endfor %}
->>>>>>> 678f7728
 {%- endblock widget_attributes %}
 
 {% block widget_container_attributes -%}
