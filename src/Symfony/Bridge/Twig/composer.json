--- conflicted
+++ resolved
@@ -77,12 +77,5 @@
             "/Tests/"
         ]
     },
-<<<<<<< HEAD
-    "minimum-stability": "dev",
-    "extra": {
-        "branch-version": "5.1"
-    }
-=======
     "minimum-stability": "dev"
->>>>>>> 2c4dff84
 }