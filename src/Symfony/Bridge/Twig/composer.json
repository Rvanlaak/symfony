--- conflicted
+++ resolved
@@ -16,12 +16,7 @@
         }
     ],
     "require": {
-<<<<<<< HEAD
         "php": ">=5.5.9",
-        "symfony/security-csrf": "~2.7|~3.0",
-=======
-        "php": ">=5.3.9",
->>>>>>> fd745076
         "twig/twig": "~1.18"
     },
     "require-dev": {
