--- conflicted
+++ resolved
@@ -30,14 +30,10 @@
         "symfony/event-dispatcher": "Needed when using log messages in console commands."
      },
     "autoload": {
-<<<<<<< HEAD
-        "psr-4": { "Symfony\\Bridge\\Monolog\\": "" }
-=======
-        "psr-0": { "Symfony\\Bridge\\Monolog\\": "" },
+        "psr-4": { "Symfony\\Bridge\\Monolog\\": "" },
         "exclude-from-classmap": [
             "/Tests/"
         ]
->>>>>>> ebd55fcb
     },
     "minimum-stability": "dev",
     "extra": {
