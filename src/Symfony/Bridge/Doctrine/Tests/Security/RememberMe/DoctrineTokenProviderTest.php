--- conflicted
+++ resolved
@@ -13,16 +13,6 @@
  */
 class DoctrineTokenProviderTest extends TestCase
 {
-<<<<<<< HEAD
-    public static function setUpBeforeClass(): void
-    {
-        if (\PHP_VERSION_ID >= 80000) {
-            self::markTestSkipped('Doctrine DBAL 2.x is incompatible with PHP 8.');
-        }
-    }
-
-=======
->>>>>>> 3ed5ec0a
     public function testCreateNewToken()
     {
         $provider = $this->bootstrapProvider();
