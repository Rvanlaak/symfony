--- conflicted
+++ resolved
@@ -115,22 +115,6 @@
     }
 
     /**
-<<<<<<< HEAD
-=======
-     * @group legacy
-     */
-    public function testLegacyName()
-    {
-        $field = $this->factory->createNamed('name', static::TESTED_TYPE, null, array(
-            'em' => 'default',
-            'class' => self::SINGLE_IDENT_CLASS,
-        ));
-
-        $this->assertSame('entity', $field->getConfig()->getType()->getName());
-    }
-
-    /**
->>>>>>> 663661b3
      * @expectedException \Symfony\Component\OptionsResolver\Exception\MissingOptionsException
      */
     public function testClassOptionIsRequired()
@@ -1252,57 +1236,6 @@
         $this->assertSame($choiceLoader1, $choiceLoader3);
     }
 
-<<<<<<< HEAD
-=======
-    /**
-     * @group legacy
-     */
-    public function testCacheChoiceLists()
-    {
-        $entity1 = new SingleIntIdEntity(1, 'Foo');
-
-        $this->persist(array($entity1));
-
-        $field1 = $this->factory->createNamed('name', static::TESTED_TYPE, null, array(
-            'em' => 'default',
-            'class' => self::SINGLE_IDENT_CLASS,
-            'required' => false,
-            'choice_label' => 'name',
-        ));
-
-        $field2 = $this->factory->createNamed('name', static::TESTED_TYPE, null, array(
-            'em' => 'default',
-            'class' => self::SINGLE_IDENT_CLASS,
-            'required' => false,
-            'choice_label' => 'name',
-        ));
-
-        $this->assertInstanceOf('Symfony\Component\Form\ChoiceList\Loader\ChoiceLoaderInterface', $field1->getConfig()->getOption('choice_loader'));
-        $this->assertSame($field1->getConfig()->getOption('choice_loader'), $field2->getConfig()->getOption('choice_loader'));
-    }
-
-    /**
-     * @group legacy
-     */
-    public function testPropertyOption()
-    {
-        $entity1 = new SingleIntIdEntity(1, 'Foo');
-        $entity2 = new SingleIntIdEntity(2, 'Bar');
-
-        $this->persist(array($entity1, $entity2));
-
-        $view = $this->factory->createNamed('name', static::TESTED_TYPE, null, array(
-            'em' => 'default',
-            'class' => self::SINGLE_IDENT_CLASS,
-            'required' => false,
-            'property' => 'name',
-        ))
-            ->createView();
-
-        $this->assertEquals(array(1 => new ChoiceView($entity1, '1', 'Foo'), 2 => new ChoiceView($entity2, '2', 'Bar')), $view->vars['choices']);
-    }
-
->>>>>>> 663661b3
     protected function createRegistryMock($name, $em)
     {
         $registry = $this->getMockBuilder('Doctrine\Common\Persistence\ManagerRegistry')->getMock();
