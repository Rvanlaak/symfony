<?php

/*
 * This file is part of the Symfony package.
 *
 * (c) Fabien Potencier <fabien@symfony.com>
 *
 * For the full copyright and license information, please view the LICENSE
 * file that was distributed with this source code.
 */

namespace Symfony\Bridge\Doctrine\Tests\PropertyInfo;

use Doctrine\Common\Collections\Collection;
use Doctrine\DBAL\Types\Type as DBALType;
use Doctrine\ORM\EntityManager;
use Doctrine\ORM\Tools\Setup;
use PHPUnit\Framework\TestCase;
use Symfony\Bridge\Doctrine\PropertyInfo\DoctrineExtractor;
use Symfony\Bridge\Doctrine\Tests\PropertyInfo\Fixtures\DoctrineDummy;
use Symfony\Bridge\Doctrine\Tests\PropertyInfo\Fixtures\DoctrineGeneratedValue;
use Symfony\Bridge\Doctrine\Tests\PropertyInfo\Fixtures\DoctrineRelation;
use Symfony\Component\PropertyInfo\Type;

/**
 * @author Kévin Dunglas <dunglas@gmail.com>
 */
class DoctrineExtractorTest extends TestCase
{
    private function createExtractor()
    {
        $config = Setup::createAnnotationMetadataConfiguration([__DIR__.\DIRECTORY_SEPARATOR.'Fixtures'], true);
        $entityManager = EntityManager::create(['driver' => 'pdo_sqlite'], $config);

        if (!DBALType::hasType('foo')) {
            DBALType::addType('foo', 'Symfony\Bridge\Doctrine\Tests\PropertyInfo\Fixtures\DoctrineFooType');
            $entityManager->getConnection()->getDatabasePlatform()->registerDoctrineTypeMapping('custom_foo', 'foo');
        }

        return new DoctrineExtractor($entityManager);
    }

    public function testGetProperties()
    {
        // Fields
        $expected = [
            'id',
            'guid',
            'time',
            'timeImmutable',
            'dateInterval',
            'jsonArray',
            'simpleArray',
            'float',
            'decimal',
            'bool',
            'binary',
            'customFoo',
            'bigint',
            'json',
        ];

        // Associations
        $expected = array_merge($expected, [
            'foo',
            'bar',
            'indexedRguid',
            'indexedBar',
            'indexedFoo',
            'indexedBaz',
            'indexedByDt',
            'indexedByCustomType',
            'indexedBuz',
            'dummyGeneratedValueList',
        ]);

        $this->assertEquals(
            $expected,
            $this->createExtractor()->getProperties(DoctrineDummy::class)
        );
    }

    public function testTestGetPropertiesWithEmbedded()
    {
        if (!class_exists(\Doctrine\ORM\Mapping\Embedded::class)) {
            $this->markTestSkipped('@Embedded is not available in Doctrine ORM lower than 2.5.');
        }

        $this->assertEquals(
            [
                'id',
                'embedded',
            ],
            $this->createExtractor()->getProperties('Symfony\Bridge\Doctrine\Tests\PropertyInfo\Fixtures\DoctrineWithEmbedded')
        );
    }

    /**
     * @dataProvider typesProvider
     */
    public function testExtract($property, array $type = null)
    {
        $this->assertEquals($type, $this->createExtractor()->getTypes(DoctrineDummy::class, $property, []));
    }

    public function testExtractWithEmbedded()
    {
        if (!class_exists(\Doctrine\ORM\Mapping\Embedded::class)) {
            $this->markTestSkipped('@Embedded is not available in Doctrine ORM lower than 2.5.');
        }

        $expectedTypes = [new Type(
            Type::BUILTIN_TYPE_OBJECT,
            false,
            'Symfony\Bridge\Doctrine\Tests\PropertyInfo\Fixtures\DoctrineEmbeddable'
        )];

        $actualTypes = $this->createExtractor()->getTypes(
            'Symfony\Bridge\Doctrine\Tests\PropertyInfo\Fixtures\DoctrineWithEmbedded',
            'embedded',
            []
        );

        $this->assertEquals($expectedTypes, $actualTypes);
    }

    public function typesProvider()
    {
        $provider = [
            ['id', [new Type(Type::BUILTIN_TYPE_INT)]],
            ['guid', [new Type(Type::BUILTIN_TYPE_STRING)]],
            ['bigint', [new Type(Type::BUILTIN_TYPE_STRING)]],
            ['time', [new Type(Type::BUILTIN_TYPE_OBJECT, false, 'DateTime')]],
            ['timeImmutable', [new Type(Type::BUILTIN_TYPE_OBJECT, false, 'DateTimeImmutable')]],
            ['dateInterval', [new Type(Type::BUILTIN_TYPE_OBJECT, false, 'DateInterval')]],
            ['float', [new Type(Type::BUILTIN_TYPE_FLOAT)]],
            ['decimal', [new Type(Type::BUILTIN_TYPE_STRING)]],
            ['bool', [new Type(Type::BUILTIN_TYPE_BOOL)]],
            ['binary', [new Type(Type::BUILTIN_TYPE_RESOURCE)]],
            ['jsonArray', [new Type(Type::BUILTIN_TYPE_ARRAY, false, null, true)]],
            ['foo', [new Type(Type::BUILTIN_TYPE_OBJECT, true, 'Symfony\Bridge\Doctrine\Tests\PropertyInfo\Fixtures\DoctrineRelation')]],
            ['bar', [new Type(
                Type::BUILTIN_TYPE_OBJECT,
                false,
                'Doctrine\Common\Collections\Collection',
                true,
                new Type(Type::BUILTIN_TYPE_INT),
                new Type(Type::BUILTIN_TYPE_OBJECT, false, 'Symfony\Bridge\Doctrine\Tests\PropertyInfo\Fixtures\DoctrineRelation')
            )]],
            ['indexedRguid', [new Type(
                Type::BUILTIN_TYPE_OBJECT,
                false,
                'Doctrine\Common\Collections\Collection',
                true,
                new Type(Type::BUILTIN_TYPE_STRING),
                new Type(Type::BUILTIN_TYPE_OBJECT, false, 'Symfony\Bridge\Doctrine\Tests\PropertyInfo\Fixtures\DoctrineRelation')
            )]],
            ['indexedBar', [new Type(
                Type::BUILTIN_TYPE_OBJECT,
                false,
                'Doctrine\Common\Collections\Collection',
                true,
                new Type(Type::BUILTIN_TYPE_STRING),
                new Type(Type::BUILTIN_TYPE_OBJECT, false, 'Symfony\Bridge\Doctrine\Tests\PropertyInfo\Fixtures\DoctrineRelation')
            )]],
            ['indexedFoo', [new Type(
                Type::BUILTIN_TYPE_OBJECT,
                false,
                'Doctrine\Common\Collections\Collection',
                true,
                new Type(Type::BUILTIN_TYPE_STRING),
                new Type(Type::BUILTIN_TYPE_OBJECT, false, 'Symfony\Bridge\Doctrine\Tests\PropertyInfo\Fixtures\DoctrineRelation')
            )]],
            ['indexedBaz', [new Type(
                Type::BUILTIN_TYPE_OBJECT,
                false,
                Collection::class,
                true,
                new Type(Type::BUILTIN_TYPE_INT),
                new Type(Type::BUILTIN_TYPE_OBJECT, false, DoctrineRelation::class)
            )]],
            ['simpleArray', [new Type(Type::BUILTIN_TYPE_ARRAY, false, null, true, new Type(Type::BUILTIN_TYPE_INT), new Type(Type::BUILTIN_TYPE_STRING))]],
            ['customFoo', null],
            ['notMapped', null],
            ['indexedByDt', [new Type(
                Type::BUILTIN_TYPE_OBJECT,
                false,
                Collection::class,
                true,
                new Type(Type::BUILTIN_TYPE_OBJECT),
                new Type(Type::BUILTIN_TYPE_OBJECT, false, DoctrineRelation::class)
            )]],
            ['indexedByCustomType', null],
            ['indexedBuz', [new Type(
                Type::BUILTIN_TYPE_OBJECT,
                false,
                Collection::class,
                true,
                new Type(Type::BUILTIN_TYPE_STRING),
                new Type(Type::BUILTIN_TYPE_OBJECT, false, DoctrineRelation::class)
            )]],
<<<<<<< HEAD
=======
            ['dummyGeneratedValueList', [new Type(
                Type::BUILTIN_TYPE_OBJECT,
                false,
                'Doctrine\Common\Collections\Collection',
                true,
                new Type(Type::BUILTIN_TYPE_INT),
                new Type(Type::BUILTIN_TYPE_OBJECT, false, DoctrineRelation::class)
            )]],
>>>>>>> f2c5f25a
            ['json', null],
        ];

        return $provider;
    }

    public function testGetPropertiesCatchException()
    {
        $this->assertNull($this->createExtractor()->getProperties('Not\Exist'));
    }

    public function testGetTypesCatchException()
    {
        $this->assertNull($this->createExtractor()->getTypes('Not\Exist', 'baz'));
    }

    public function testGeneratedValueNotWritable()
    {
        $extractor = $this->createExtractor();
        $this->assertFalse($extractor->isWritable(DoctrineGeneratedValue::class, 'id'));
        $this->assertNull($extractor->isReadable(DoctrineGeneratedValue::class, 'id'));
        $this->assertNull($extractor->isWritable(DoctrineGeneratedValue::class, 'foo'));
        $this->assertNull($extractor->isReadable(DoctrineGeneratedValue::class, 'foo'));
    }
}<|MERGE_RESOLUTION|>--- conflicted
+++ resolved
@@ -199,8 +199,6 @@
                 new Type(Type::BUILTIN_TYPE_STRING),
                 new Type(Type::BUILTIN_TYPE_OBJECT, false, DoctrineRelation::class)
             )]],
-<<<<<<< HEAD
-=======
             ['dummyGeneratedValueList', [new Type(
                 Type::BUILTIN_TYPE_OBJECT,
                 false,
@@ -209,7 +207,6 @@
                 new Type(Type::BUILTIN_TYPE_INT),
                 new Type(Type::BUILTIN_TYPE_OBJECT, false, DoctrineRelation::class)
             )]],
->>>>>>> f2c5f25a
             ['json', null],
         ];
 
