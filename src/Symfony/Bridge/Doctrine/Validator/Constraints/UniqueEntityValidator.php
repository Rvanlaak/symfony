--- conflicted
+++ resolved
@@ -103,7 +103,12 @@
             }
         }
 
-<<<<<<< HEAD
+        // skip validation if there are no criteria (this can happen when the
+        // "ignoreNull" option is enabled and fields to be checked are null
+        if (empty($criteria)) {
+            return;
+        }
+
         if (null !== $constraint->entityClass) {
             /* Retrieve repository from given entity name.
              * We ensure the retrieved repository can handle the entity
@@ -119,15 +124,6 @@
             $repository = $em->getRepository(get_class($entity));
         }
 
-=======
-        // skip validation if there are no criteria (this can happen when the
-        // "ignoreNull" option is enabled and fields to be checked are null
-        if (empty($criteria)) {
-            return;
-        }
-
-        $repository = $em->getRepository(get_class($entity));
->>>>>>> 537b9323
         $result = $repository->{$constraint->repositoryMethod}($criteria);
 
         if ($result instanceof \IteratorAggregate) {
