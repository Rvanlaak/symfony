--- conflicted
+++ resolved
@@ -274,7 +274,6 @@
         }
     }
 
-<<<<<<< HEAD
     public static function collectDeprecations($outputFile)
     {
         $deprecations = array();
@@ -298,7 +297,6 @@
         });
     }
 
-=======
     /**
      * Returns true if STDOUT is defined and supports colorization.
      *
@@ -307,7 +305,6 @@
      *
      * @return bool
      */
->>>>>>> fcebc33d
     private static function hasColorSupport()
     {
         if (!defined('STDOUT')) {
