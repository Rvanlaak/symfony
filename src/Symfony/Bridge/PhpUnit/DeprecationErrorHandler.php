<?php

/*
 * This file is part of the Symfony package.
 *
 * (c) Fabien Potencier <fabien@symfony.com>
 *
 * For the full copyright and license information, please view the LICENSE
 * file that was distributed with this source code.
 */

namespace Symfony\Bridge\PhpUnit;

use PHPUnit\Framework\TestResult;
use PHPUnit\Util\ErrorHandler;
use Symfony\Bridge\PhpUnit\DeprecationErrorHandler\Configuration;
use Symfony\Bridge\PhpUnit\DeprecationErrorHandler\Deprecation;
use Symfony\Bridge\PhpUnit\DeprecationErrorHandler\DeprecationGroup;
use Symfony\Component\ErrorHandler\DebugClassLoader;

/**
 * Catch deprecation notices and print a summary report at the end of the test suite.
 *
 * @author Nicolas Grekas <p@tchwork.com>
 */
class DeprecationErrorHandler
{
<<<<<<< HEAD
    public const MODE_DISABLED = 'disabled';
    public const MODE_WEAK = 'max[total]=999999&verbose=0';
    public const MODE_STRICT = 'max[total]=0';
=======
    /**
     * @deprecated since Symfony 4.3, use max[self]=0 instead
     */
    const MODE_WEAK_VENDORS = 'weak_vendors';

    const MODE_DISABLED = 'disabled';
    const MODE_WEAK = 'max[total]=999999&verbose=0';
    const MODE_STRICT = 'max[total]=0';
>>>>>>> 236400c0

    private $mode;
    private $configuration;

    /**
     * @var DeprecationGroup[]
     */
    private $deprecationGroups = [];

    private static $isRegistered = false;
    private static $isAtLeastPhpUnit83;

    public function __construct()
    {
        $this->resetDeprecationGroups();
    }

    /**
     * Registers and configures the deprecation handler.
     *
     * The mode is a query string with options:
     *  - "disabled" to disable the deprecation handler
     *  - "verbose" to enable/disable displaying the deprecation report
     *  - "max" to configure the number of deprecations to allow before exiting with a non-zero
     *    status code; it's an array with keys "total", "self", "direct" and "indirect"
     *
     * The default mode is "max[total]=0&verbose=1".
     *
     * The mode can alternatively be "/some-regexp/" to stop the test suite whenever
     * a deprecation message matches the given regular expression.
     *
     * @param int|string|false $mode The reporting mode, defaults to not allowing any deprecations
     */
    public static function register($mode = 0)
    {
        if (self::$isRegistered) {
            return;
        }

        $handler = new self();
        $oldErrorHandler = set_error_handler([$handler, 'handleError']);

        if (null !== $oldErrorHandler) {
            restore_error_handler();

            if ($oldErrorHandler instanceof ErrorHandler || [ErrorHandler::class, 'handleError'] === $oldErrorHandler) {
                restore_error_handler();
                self::register($mode);
            }
        } else {
            $handler->mode = $mode;
            self::$isRegistered = true;
            register_shutdown_function([$handler, 'shutdown']);
        }
    }

    public static function collectDeprecations($outputFile)
    {
        $deprecations = [];
        $previousErrorHandler = set_error_handler(function ($type, $msg, $file, $line, $context = []) use (&$deprecations, &$previousErrorHandler) {
            if (\E_USER_DEPRECATED !== $type && \E_DEPRECATED !== $type && (\E_WARNING !== $type || false === strpos($msg, '" targeting switch is equivalent to "break'))) {
                if ($previousErrorHandler) {
                    return $previousErrorHandler($type, $msg, $file, $line, $context);
                }

                return \call_user_func(self::getPhpUnitErrorHandler(), $type, $msg, $file, $line, $context);
            }

            $filesStack = [];
            foreach (debug_backtrace() as $frame) {
                if (!isset($frame['file']) || \in_array($frame['function'], ['require', 'require_once', 'include', 'include_once'], true)) {
                    continue;
                }

                $filesStack[] = $frame['file'];
            }

            $deprecations[] = [error_reporting() & $type, $msg, $file, $filesStack];

            return null;
        });

        register_shutdown_function(function () use ($outputFile, &$deprecations) {
            file_put_contents($outputFile, serialize($deprecations));
        });
    }

    /**
     * @internal
     */
    public function handleError($type, $msg, $file, $line, $context = [])
    {
        if ((\E_USER_DEPRECATED !== $type && \E_DEPRECATED !== $type && (\E_WARNING !== $type || false === strpos($msg, '" targeting switch is equivalent to "break'))) || !$this->getConfiguration()->isEnabled()) {
            return \call_user_func(self::getPhpUnitErrorHandler(), $type, $msg, $file, $line, $context);
        }

        $deprecation = new Deprecation($msg, debug_backtrace(), $file);
        if ($deprecation->isMuted()) {
            return null;
        }
        $group = 'other';

        if ($deprecation->originatesFromAnObject()) {
            $class = $deprecation->originatingClass();
            $method = $deprecation->originatingMethod();
            $msg = $deprecation->getMessage();

            if (error_reporting() & $type) {
                $group = 'unsilenced';
            } elseif ($deprecation->isLegacy()) {
                $group = 'legacy';
            } else {
                $group = [
                    Deprecation::TYPE_SELF => 'self',
                    Deprecation::TYPE_DIRECT => 'direct',
                    Deprecation::TYPE_INDIRECT => 'indirect',
                    Deprecation::TYPE_UNDETERMINED => 'other',
                ][$deprecation->getType()];
            }

            if ($this->getConfiguration()->shouldDisplayStackTrace($msg)) {
                echo "\n".ucfirst($group).' '.$deprecation->toString();

                exit(1);
            }
            if ('legacy' !== $group) {
                $this->deprecationGroups[$group]->addNoticeFromObject($msg, $class, $method);
            } else {
                $this->deprecationGroups[$group]->addNotice();
            }
        } else {
            $this->deprecationGroups[$group]->addNoticeFromProceduralCode($msg);
        }

        return null;
    }

    /**
     * @internal
     */
    public function shutdown()
    {
        $configuration = $this->getConfiguration();

        if ($configuration->isInRegexMode()) {
            return;
        }

        if (class_exists(DebugClassLoader::class, false)) {
            DebugClassLoader::checkClasses();
        }
        $currErrorHandler = set_error_handler('var_dump');
        restore_error_handler();

        if ($currErrorHandler !== [$this, 'handleError']) {
            echo "\n", self::colorize('THE ERROR HANDLER HAS CHANGED!', true), "\n";
        }

        $groups = array_keys($this->deprecationGroups);

        // store failing status
        $isFailing = !$configuration->tolerates($this->deprecationGroups);

        $this->displayDeprecations($groups, $configuration, $isFailing);

        $this->resetDeprecationGroups();

        register_shutdown_function(function () use ($isFailing, $groups, $configuration) {
            foreach ($this->deprecationGroups as $group) {
                if ($group->count() > 0) {
                    echo "Shutdown-time deprecations:\n";
                    break;
                }
            }

            $isFailingAtShutdown = !$configuration->tolerates($this->deprecationGroups);
            $this->displayDeprecations($groups, $configuration, $isFailingAtShutdown);

            if ($isFailing || $isFailingAtShutdown) {
                exit(1);
            }
        });
    }

    private function resetDeprecationGroups()
    {
        $this->deprecationGroups = [
            'unsilenced' => new DeprecationGroup(),
            'self' => new DeprecationGroup(),
            'direct' => new DeprecationGroup(),
            'indirect' => new DeprecationGroup(),
            'legacy' => new DeprecationGroup(),
            'other' => new DeprecationGroup(),
        ];
    }

    private function getConfiguration()
    {
        if (null !== $this->configuration) {
            return $this->configuration;
        }
        if (false === $mode = $this->mode) {
            if (isset($_SERVER['SYMFONY_DEPRECATIONS_HELPER'])) {
                $mode = $_SERVER['SYMFONY_DEPRECATIONS_HELPER'];
            } elseif (isset($_ENV['SYMFONY_DEPRECATIONS_HELPER'])) {
                $mode = $_ENV['SYMFONY_DEPRECATIONS_HELPER'];
            } else {
                $mode = getenv('SYMFONY_DEPRECATIONS_HELPER');
            }
        }
        if ('strict' === $mode) {
            return $this->configuration = Configuration::inStrictMode();
        }
        if (self::MODE_DISABLED === $mode) {
            return $this->configuration = Configuration::inDisabledMode();
        }
        if ('weak' === $mode) {
            return $this->configuration = Configuration::inWeakMode();
        }
        if (isset($mode[0]) && '/' === $mode[0]) {
            return $this->configuration = Configuration::fromRegex($mode);
        }

        if (preg_match('/^[1-9][0-9]*$/', (string) $mode)) {
            return $this->configuration = Configuration::fromNumber($mode);
        }

        if (!$mode) {
            return $this->configuration = Configuration::fromNumber(0);
        }

        return $this->configuration = Configuration::fromUrlEncodedString((string) $mode);
    }

    /**
     * @param string $str
     * @param bool   $red
     *
     * @return string
     */
    private static function colorize($str, $red)
    {
        if (!self::hasColorSupport()) {
            return $str;
        }

        $color = $red ? '41;37' : '43;30';

        return "\x1B[{$color}m{$str}\x1B[0m";
    }

    /**
     * @param string[]      $groups
     * @param Configuration $configuration
     * @param bool          $isFailing
     */
    private function displayDeprecations($groups, $configuration, $isFailing)
    {
        $cmp = function ($a, $b) {
            return $b->count() - $a->count();
        };

        foreach ($groups as $group) {
            if ($this->deprecationGroups[$group]->count()) {
                echo "\n", self::colorize(
                    sprintf(
                        '%s deprecation notices (%d)',
                        \in_array($group, ['direct', 'indirect', 'self'], true) ? "Remaining $group" : ucfirst($group),
                        $this->deprecationGroups[$group]->count()
                    ),
                    'legacy' !== $group && 'indirect' !== $group
                ), "\n";

                if ('legacy' !== $group && !$configuration->verboseOutput($group) && !$isFailing) {
                    continue;
                }
                $notices = $this->deprecationGroups[$group]->notices();
                uasort($notices, $cmp);

                foreach ($notices as $msg => $notice) {
                    echo "\n  ", $notice->count(), 'x: ', $msg, "\n";

                    $countsByCaller = $notice->getCountsByCaller();
                    arsort($countsByCaller);

                    foreach ($countsByCaller as $method => $count) {
                        if ('count' !== $method) {
                            echo '    ', $count, 'x in ', preg_replace('/(.*)\\\\(.*?::.*?)$/', '$2 from $1', $method), "\n";
                        }
                    }
                }
            }
        }

        if (!empty($notices)) {
            echo "\n";
        }
    }

    private static function getPhpUnitErrorHandler()
    {
        if (!isset(self::$isAtLeastPhpUnit83)) {
            self::$isAtLeastPhpUnit83 = class_exists('PHPUnit\Util\ErrorHandler') && method_exists('PHPUnit\Util\ErrorHandler', '__invoke');
        }
        if (!self::$isAtLeastPhpUnit83) {
            return 'PHPUnit\Util\ErrorHandler::handleError';
        }

        foreach (debug_backtrace(\DEBUG_BACKTRACE_PROVIDE_OBJECT | \DEBUG_BACKTRACE_IGNORE_ARGS) as $frame) {
            if (isset($frame['object']) && $frame['object'] instanceof TestResult) {
                return new ErrorHandler(
                    $frame['object']->getConvertDeprecationsToExceptions(),
                    $frame['object']->getConvertErrorsToExceptions(),
                    $frame['object']->getConvertNoticesToExceptions(),
                    $frame['object']->getConvertWarningsToExceptions()
                );
            }
        }

        return function () { return false; };
    }

    /**
     * Returns true if STDOUT is defined and supports colorization.
     *
     * Reference: Composer\XdebugHandler\Process::supportsColor
     * https://github.com/composer/xdebug-handler
     *
     * @return bool
     */
    private static function hasColorSupport()
    {
        if (!\defined('STDOUT')) {
            return false;
        }

        // Follow https://no-color.org/
        if (isset($_SERVER['NO_COLOR']) || false !== getenv('NO_COLOR')) {
            return false;
        }

        if ('Hyper' === getenv('TERM_PROGRAM')) {
            return true;
        }

        if (\DIRECTORY_SEPARATOR === '\\') {
            return (\function_exists('sapi_windows_vt100_support')
                && sapi_windows_vt100_support(\STDOUT))
                || false !== getenv('ANSICON')
                || 'ON' === getenv('ConEmuANSI')
                || 'xterm' === getenv('TERM');
        }

        if (\function_exists('stream_isatty')) {
            return stream_isatty(\STDOUT);
        }

        if (\function_exists('posix_isatty')) {
            return posix_isatty(\STDOUT);
        }

        $stat = fstat(\STDOUT);

        // Check if formatted mode is S_IFCHR
        return $stat ? 0020000 === ($stat['mode'] & 0170000) : false;
    }
}<|MERGE_RESOLUTION|>--- conflicted
+++ resolved
@@ -25,20 +25,9 @@
  */
 class DeprecationErrorHandler
 {
-<<<<<<< HEAD
-    public const MODE_DISABLED = 'disabled';
-    public const MODE_WEAK = 'max[total]=999999&verbose=0';
-    public const MODE_STRICT = 'max[total]=0';
-=======
-    /**
-     * @deprecated since Symfony 4.3, use max[self]=0 instead
-     */
-    const MODE_WEAK_VENDORS = 'weak_vendors';
-
     const MODE_DISABLED = 'disabled';
     const MODE_WEAK = 'max[total]=999999&verbose=0';
     const MODE_STRICT = 'max[total]=0';
->>>>>>> 236400c0
 
     private $mode;
     private $configuration;
